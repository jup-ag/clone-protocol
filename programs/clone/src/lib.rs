--- conflicted
+++ resolved
@@ -19,24 +19,14 @@
     #[allow(clippy::too_many_arguments)]
     pub fn initialize_clone(
         ctx: Context<InitializeClone>,
-<<<<<<< HEAD
-        comet_liquidator_fee: u64,
-        borrow_liquidator_fee: u64,
-=======
         comet_liquidator_fee_bps: u16,
         borrow_liquidator_fee_bps: u16,
->>>>>>> f8436f19
         treasury_address: Pubkey,
     ) -> Result<()> {
         instructions::initialize_clone::execute(
             ctx,
-<<<<<<< HEAD
-            comet_liquidator_fee,
-            borrow_liquidator_fee,
-=======
             comet_liquidator_fee_bps,
             borrow_liquidator_fee_bps,
->>>>>>> f8436f19
             treasury_address,
         )
     }
