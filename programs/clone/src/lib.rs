use anchor_lang::prelude::*;
use error::*;
use rust_decimal::prelude::*;

pub mod error;
pub mod events;
pub mod instructions;
pub mod math;
pub mod states;

use instructions::*;

declare_id!("F7KEvEhxAQ5AXKRSRHruSF55jcUxVv6S45ohkHvStd5v");

#[program]
pub mod clone {

    use super::*;

    #[allow(clippy::too_many_arguments)]
    pub fn initialize_clone(
        ctx: Context<InitializeClone>,
<<<<<<< HEAD
        liquidator_fee_bps: u16,
        treasury_address: Pubkey,
    ) -> Result<()> {
        instructions::initialize_clone::execute(ctx, liquidator_fee_bps, treasury_address)
=======
        max_health_liquidation: u64,
        comet_liquidator_fee: u64,
        borrow_liquidator_fee: u64,
        treasury_address: Pubkey,
    ) -> Result<()> {
        instructions::initialize_clone::execute(
            ctx,
            max_health_liquidation,
            comet_liquidator_fee,
            borrow_liquidator_fee,
            treasury_address,
        )
    }

    pub fn add_auth(ctx: Context<AddAuth>, auth: Pubkey) -> Result<()> {
        instructions::add_auth::execute(ctx, auth)
    }

    pub fn remove_auth(ctx: Context<RemoveAuth>, auth: Pubkey) -> Result<()> {
        instructions::remove_auth::execute(ctx, auth)
>>>>>>> 885c9a84
    }

    pub fn update_clone_parameters(
        ctx: Context<UpdateCloneParameters>,
        params: CloneParameters,
    ) -> Result<()> {
        instructions::update_clone_parameters::execute(ctx, params)
    }

    pub fn update_pool_parameters(
        ctx: Context<UpdatePoolParameters>,
        index: u8,
        params: PoolParameters,
    ) -> Result<()> {
        instructions::update_pool_parameters::execute(ctx, index, params)
    }

    pub fn update_collateral_parameters(
        ctx: Context<UpdateCollateralParameters>,
        index: u8,
        params: CollateralParameters,
    ) -> Result<()> {
        instructions::update_collateral_parameters::execute(ctx, index, params)
    }

    pub fn initialize_user(ctx: Context<InitializeUser>, authority: Pubkey) -> Result<()> {
        instructions::initialize_user::execute(ctx, authority)
    }

    pub fn add_collateral(
        ctx: Context<AddCollateral>,
        scale: u8,
        collateralization_ratio: u8,
        oracle_info_index: u8,
    ) -> Result<()> {
        instructions::add_collateral::execute(
            ctx,
            scale,
            collateralization_ratio,
            oracle_info_index,
        )
    }

    pub fn initialize_pool(
        ctx: Context<InitializePool>,
        min_overcollateral_ratio: u16,
        max_liquidation_overcollateral_ratio: u16,
        liquidity_trading_fee: u16,
        treasury_trading_fee: u16,
        il_health_score_coefficient: u64,
        position_health_score_coefficient: u64,
        oracle_info_index: u8,
    ) -> Result<()> {
        instructions::initialize_pool::execute(
            ctx,
            min_overcollateral_ratio,
            max_liquidation_overcollateral_ratio,
            liquidity_trading_fee,
            treasury_trading_fee,
            il_health_score_coefficient,
            position_health_score_coefficient,
            oracle_info_index,
        )
    }

    pub fn update_prices<'info>(
        ctx: Context<'_, '_, '_, 'info, UpdatePrices<'info>>,
        indices: OracleIndices,
    ) -> Result<()> {
        instructions::update_prices::execute(ctx, indices)
    }

    pub fn mint_onusd(ctx: Context<MintONUSD>, amount: u64) -> Result<()> {
        instructions::mint_onusd::execute(ctx, amount)
    }

    pub fn burn_onusd(ctx: Context<BurnONUSD>, amount: u64) -> Result<()> {
        instructions::burn_onusd::execute(ctx, amount)
    }

    pub fn initialize_borrow_position(
        ctx: Context<InitializeBorrowPosition>,
        pool_index: u8,
        collateral_index: u8,
        onasset_amount: u64,
        collateral_amount: u64,
    ) -> Result<()> {
        instructions::initialize_borrow_position::execute(
            ctx,
            pool_index,
            collateral_index,
            onasset_amount,
            collateral_amount,
        )
    }

    pub fn add_collateral_to_borrow(
        ctx: Context<AddCollateralToBorrow>,
        borrow_index: u8,
        amount: u64,
    ) -> Result<()> {
        instructions::add_collateral_to_borrow::execute(ctx, borrow_index, amount)
    }

    pub fn withdraw_collateral_from_borrow(
        ctx: Context<WithdrawCollateralFromBorrow>,
        borrow_index: u8,
        amount: u64,
    ) -> Result<()> {
        instructions::withdraw_collateral_from_borrow::execute(ctx, borrow_index, amount)
    }

    pub fn pay_borrow_debt(
        ctx: Context<PayBorrowDebt>,
        user: Pubkey,
        borrow_index: u8,
        amount: u64,
    ) -> Result<()> {
        instructions::pay_borrow_debt::execute(ctx, user, borrow_index, amount)
    }

    pub fn borrow_more(ctx: Context<BorrowMore>, borrow_index: u8, amount: u64) -> Result<()> {
        instructions::borrow_more::execute(ctx, borrow_index, amount)
    }

    pub fn add_collateral_to_comet(
        ctx: Context<AddCollateralToComet>,
        collateral_index: u8,
        collateral_amount: u64,
    ) -> Result<()> {
        instructions::add_collateral_to_comet::execute(ctx, collateral_index, collateral_amount)
    }

    pub fn withdraw_collateral_from_comet(
        ctx: Context<WithdrawCollateralFromComet>,
        comet_collateral_index: u8,
        collateral_amount: u64,
    ) -> Result<()> {
        instructions::withdraw_collateral_from_comet::execute(
            ctx,
            comet_collateral_index,
            collateral_amount,
        )
    }

    pub fn add_liquidity_to_comet(
        ctx: Context<AddLiquidityToComet>,
        pool_index: u8,
        onusd_amount: u64,
    ) -> Result<()> {
        instructions::add_liquidity_to_comet::execute(ctx, pool_index, onusd_amount)
    }

    pub fn withdraw_liquidity_from_comet(
        ctx: Context<WithdrawLiquidityFromComet>,
        comet_position_index: u8,
        onusd_amount: u64,
    ) -> Result<()> {
        instructions::withdraw_liquidity_from_comet::execute(
            ctx,
            comet_position_index,
            onusd_amount,
        )
    }

    pub fn liquidate_comet_position(
        ctx: Context<LiquidateCometPosition>,
        comet_position_index: u8,
        comet_collateral_index: u8,
        amount: u64,
        pay_onusd_debt: bool,
    ) -> Result<()> {
        instructions::liquidate_comet_position::execute(
            ctx,
            comet_position_index,
            comet_collateral_index,
            amount,
            pay_onusd_debt,
        )
    }

    pub fn liquidate_borrow_position(
        ctx: Context<LiquidateBorrowPosition>,
        borrow_index: u8,
        amount: u64,
    ) -> Result<()> {
        instructions::liquidate_borrow_position::execute(ctx, borrow_index, amount)
    }

    pub fn collect_lp_rewards(
        ctx: Context<CollectLpRewards>,
        comet_position_index: u8,
    ) -> Result<()> {
        instructions::collect_lp_rewards::execute(ctx, comet_position_index)
    }

    pub fn pay_impermanent_loss_debt(
        ctx: Context<PayImpermanentLossDebt>,
        user: Pubkey,
        comet_position_index: u8,
        amount: u64,
        pay_onusd_debt: bool,
    ) -> Result<()> {
        instructions::pay_impermanent_loss_debt::execute(
            ctx,
            user,
            comet_position_index,
            amount,
            pay_onusd_debt,
        )
    }

    pub fn close_user_account(ctx: Context<CloseUserAccount>) -> Result<()> {
        instructions::close_user_account::execute(ctx)
    }

    pub fn wrap_asset(ctx: Context<WrapAsset>, amount: u64, pool_index: u8) -> Result<()> {
        instructions::wrap_asset::execute(ctx, amount, pool_index)
    }

    pub fn unwrap_onasset(ctx: Context<UnwrapOnAsset>, amount: u64, pool_index: u8) -> Result<()> {
        instructions::unwrap_onasset::execute(ctx, amount, pool_index)
    }

    pub fn remove_comet_position(
        ctx: Context<RemoveCometPosition>,
        comet_position_index: u8,
    ) -> Result<()> {
        instructions::remove_comet_position::execute(ctx, comet_position_index)
    }

    pub fn swap(
        ctx: Context<Swap>,
        pool_index: u8,
        quantity: u64,
        quantity_is_input: bool,
        quantity_is_onusd: bool,
        result_threshold: u64,
    ) -> Result<()> {
        instructions::swap::execute(
            ctx,
            pool_index,
            quantity,
            quantity_is_input,
            quantity_is_onusd,
            result_threshold,
        )
    }

    pub fn add_oracle_feed(ctx: Context<AddOracleFeed>, pyth_address: Pubkey) -> Result<()> {
        instructions::add_oracle_feed::execute(ctx, pyth_address)
    }

    pub fn remove_oracle_feed(ctx: Context<RemoveOracleFeed>, index: u8) -> Result<()> {
        instructions::remove_oracle_feed::execute(ctx, index)
    }
}<|MERGE_RESOLUTION|>--- conflicted
+++ resolved
@@ -20,33 +20,16 @@
     #[allow(clippy::too_many_arguments)]
     pub fn initialize_clone(
         ctx: Context<InitializeClone>,
-<<<<<<< HEAD
-        liquidator_fee_bps: u16,
+        comet_liquidator_fee_bps: u16,
+        borrow_liquidator_fee_bps: u16,
         treasury_address: Pubkey,
     ) -> Result<()> {
-        instructions::initialize_clone::execute(ctx, liquidator_fee_bps, treasury_address)
-=======
-        max_health_liquidation: u64,
-        comet_liquidator_fee: u64,
-        borrow_liquidator_fee: u64,
-        treasury_address: Pubkey,
-    ) -> Result<()> {
         instructions::initialize_clone::execute(
             ctx,
-            max_health_liquidation,
-            comet_liquidator_fee,
-            borrow_liquidator_fee,
+            comet_liquidator_fee_bps,
+            borrow_liquidator_fee_bps,
             treasury_address,
         )
-    }
-
-    pub fn add_auth(ctx: Context<AddAuth>, auth: Pubkey) -> Result<()> {
-        instructions::add_auth::execute(ctx, auth)
-    }
-
-    pub fn remove_auth(ctx: Context<RemoveAuth>, auth: Pubkey) -> Result<()> {
-        instructions::remove_auth::execute(ctx, auth)
->>>>>>> 885c9a84
     }
 
     pub fn update_clone_parameters(
