--- conflicted
+++ resolved
@@ -18,13 +18,13 @@
 pub fn calculate_liquidity_proportion_from_committed_usd(
     position_committed_usd: Decimal,
     total_committed_usd: Decimal,
-) -> Decimal {
+) -> Result<Decimal> {
     if total_committed_usd > Decimal::ZERO {
-        position_committed_usd
+        Ok(position_committed_usd
             .checked_div(total_committed_usd)
-            .unwrap()
-    } else {
-        Decimal::ZERO
+            .ok_or(error!(CloneError::CheckedMathError))?)
+    } else {
+        Ok(Decimal::ZERO)
     }
 }
 
@@ -34,8 +34,10 @@
 ) -> Result<Decimal> {
     let denominator = collateral_amm_value
         .checked_add(collateral_liquidity_value)
-        .unwrap();
-    Ok(collateral_liquidity_value.checked_div(denominator).unwrap())
+        .ok_or(error!(CloneError::CheckedMathError))?;
+    Ok(collateral_liquidity_value
+        .checked_div(denominator)
+        .ok_or(error!(CloneError::CheckedMathError))?)
 }
 
 pub fn check_mint_collateral_sufficient(
@@ -52,15 +54,20 @@
     let pool_price = pool_oracle
         .get_price()
         .checked_div(collateral_oracle.get_price())
-        .unwrap();
+        .ok_or(error!(CloneError::CheckedMathError))?;
 
     let numerator = collateral_amount
         .checked_mul(collateralization_ratio)
-        .unwrap();
-    let denominator = pool_price.checked_mul(asset_amount_borrowed).unwrap();
+        .ok_or(error!(CloneError::CheckedMathError))?;
+    let denominator = pool_price
+        .checked_mul(asset_amount_borrowed)
+        .ok_or(error!(CloneError::CheckedMathError))?;
     return_error_if_false!(
         (asset_amount_borrowed == Decimal::ZERO)
-            || numerator.checked_div(denominator).unwrap() >= min_overcollateral_ratio,
+            || numerator
+                .checked_div(denominator)
+                .ok_or(error!(CloneError::CheckedMathError))?
+                >= min_overcollateral_ratio,
         CloneError::InvalidMintCollateralRatio
     );
 
@@ -99,62 +106,56 @@
     let proportional_value = if total_committed_collateral_liquidity > Decimal::ZERO {
         position_committed_collateral_liquidity
             .checked_div(total_committed_collateral_liquidity)
-            .unwrap()
+            .ok_or(error!(CloneError::CheckedMathError))?
     } else {
         Decimal::ZERO
     };
 
     let collateral_ild_share = rescale_toward_zero(
-<<<<<<< HEAD
         collateral
             .to_collateral_decimal(pool.collateral_ild)?
             .checked_mul(proportional_value)
-            .unwrap()
+            .ok_or(error!(CloneError::CheckedMathError))?
             .checked_sub(
                 collateral.to_collateral_decimal(liquidity_position.collateral_ild_rebate)?,
             )
-            .unwrap(),
-        collateral.scale.try_into().unwrap(),
-=======
-        collateral.to_collateral_decimal(pool.collateral_ild)? * proportional_value
-            - collateral.to_collateral_decimal(liquidity_position.collateral_ild_rebate)?,
+            .ok_or(error!(CloneError::CheckedMathError))?,
         collateral
             .scale
             .try_into()
             .map_err(|_| CloneError::IntTypeConversionError)?,
->>>>>>> ec94adf2
     );
     let onasset_ild_share = rescale_toward_zero(
         to_clone_decimal!(pool.onasset_ild)
             .checked_mul(proportional_value)
-            .unwrap()
+            .ok_or(error!(CloneError::CheckedMathError))?
             .checked_sub(to_clone_decimal!(liquidity_position.onasset_ild_rebate))
-            .unwrap(),
+            .ok_or(error!(CloneError::CheckedMathError))?,
         CLONE_TOKEN_SCALE,
     );
 
     let pool_price = oracle
         .get_price()
         .checked_div(collateral_oracle.get_price())
-        .unwrap();
+        .ok_or(error!(CloneError::CheckedMathError))?;
 
     let impermanent_loss = collateral_ild_share
         .max(Decimal::ZERO)
         .checked_add(
             pool_price
                 .checked_mul(onasset_ild_share.max(Decimal::ZERO))
-                .unwrap(),
+                .ok_or(error!(CloneError::CheckedMathError))?,
         )
-        .unwrap();
+        .ok_or(error!(CloneError::CheckedMathError))?;
     let impermanent_loss_term = impermanent_loss
         .checked_mul(to_pct_decimal!(pool.asset_info.il_health_score_coefficient))
-        .unwrap();
+        .ok_or(error!(CloneError::CheckedMathError))?;
     let position_term = collateral
         .to_collateral_decimal(liquidity_position.committed_collateral_liquidity)?
         .checked_mul(to_pct_decimal!(
             pool.asset_info.position_health_score_coefficient
         ))
-        .unwrap();
+        .ok_or(error!(CloneError::CheckedMathError))?;
 
     Ok((impermanent_loss_term, position_term))
 }
@@ -181,14 +182,18 @@
         let (impermanent_loss_term, position_term) =
             calculate_liquidity_position_loss(pools, oracles, &liquidity_position, collateral)?;
 
-        total_il_term = total_il_term.checked_add(impermanent_loss_term).unwrap();
-        total_position_term = total_position_term.checked_add(position_term).unwrap();
+        total_il_term = total_il_term
+            .checked_add(impermanent_loss_term)
+            .ok_or(error!(CloneError::CheckedMathError))?;
+        total_position_term = total_position_term
+            .checked_add(position_term)
+            .ok_or(error!(CloneError::CheckedMathError))?;
     }
 
     let effective_collateral = collateral
         .to_collateral_decimal(comet.collateral_amount)?
         .checked_mul(to_ratio_decimal!(collateral.collateralization_ratio))
-        .unwrap();
+        .ok_or(error!(CloneError::CheckedMathError))?;
 
     let score = if total_il_term.is_zero() && total_position_term.is_zero() {
         Decimal::new(100, 0)
@@ -197,11 +202,11 @@
             .checked_sub(
                 total_il_term
                     .checked_add(total_position_term)
-                    .unwrap()
+                    .ok_or(error!(CloneError::CheckedMathError))?
                     .checked_div(effective_collateral)
-                    .unwrap(),
+                    .ok_or(error!(CloneError::CheckedMathError))?,
             )
-            .unwrap()
+            .ok_or(error!(CloneError::CheckedMathError))?
     };
 
     Ok(HealthScore {
@@ -236,59 +241,43 @@
     let claimable_ratio = if total_committed_collateral_liquidity > Decimal::ZERO {
         position_committed_collateral_liquidity
             .checked_div(total_committed_collateral_liquidity)
-            .unwrap()
+            .ok_or(error!(CloneError::CheckedMathError))?
     } else {
         Decimal::ZERO
     };
 
     let collateral_ild_claim = rescale_toward_zero(
         collateral
-            .to_collateral_decimal(pool.collateral_ild)
-<<<<<<< HEAD
-            .unwrap()
+            .to_collateral_decimal(pool.collateral_ild)?
             .checked_mul(claimable_ratio)
-            .unwrap(),
-        collateral.scale.try_into().unwrap(),
-=======
-            .map_err(|_| CloneError::IntTypeConversionError)?
-            * claimable_ratio,
+            .ok_or(error!(CloneError::CheckedMathError))?,
         collateral
             .scale
             .try_into()
             .map_err(|_| CloneError::IntTypeConversionError)?,
->>>>>>> ec94adf2
     );
     let onasset_ild_claim = rescale_toward_zero(
         to_clone_decimal!(pool.onasset_ild)
             .checked_mul(claimable_ratio)
-            .unwrap(),
+            .ok_or(error!(CloneError::CheckedMathError))?,
         CLONE_TOKEN_SCALE,
     );
 
     let collateral_ild_share = rescale_toward_zero(
         collateral_ild_claim
-<<<<<<< HEAD
             .checked_sub(
-                collateral
-                    .to_collateral_decimal(liquidity_position.collateral_ild_rebate)
-                    .unwrap(),
+                collateral.to_collateral_decimal(liquidity_position.collateral_ild_rebate)?,
             )
-            .unwrap(),
-        collateral.scale.try_into().unwrap(),
-=======
-            - collateral
-                .to_collateral_decimal(liquidity_position.collateral_ild_rebate)
-                .map_err(|_| CloneError::IntTypeConversionError)?,
+            .ok_or(error!(CloneError::CheckedMathError))?,
         collateral
             .scale
             .try_into()
             .map_err(|_| CloneError::IntTypeConversionError)?,
->>>>>>> ec94adf2
     );
     let onasset_ild_share = rescale_toward_zero(
         onasset_ild_claim
             .checked_sub(to_clone_decimal!(liquidity_position.onasset_ild_rebate))
-            .unwrap(),
+            .ok_or(error!(CloneError::CheckedMathError))?,
         CLONE_TOKEN_SCALE,
     );
 
