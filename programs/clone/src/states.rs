use crate::math::*;
use anchor_lang::prelude::*;
use rust_decimal::prelude::*;
use std::convert::TryInto;

pub const CLONE_TOKEN_SCALE: u32 = 8;
pub const ONUSD_COLLATERAL_INDEX: usize = 0;
pub const USDC_COLLATERAL_INDEX: usize = 1;
pub const PERCENT_SCALE: u8 = 2;
pub const BPS_SCALE: u32 = 4;
<<<<<<< HEAD

#[repr(u8)]
#[derive(PartialEq, Eq, Debug, AnchorDeserialize, AnchorSerialize)]
pub enum Status {
    Active = 0,
    Frozen = 1,
    Extraction = 2,
    Liquidation = 3,
    Deprecation = 4,
}

#[zero_copy]
#[derive(PartialEq, Eq, Default, Debug, AnchorDeserialize, AnchorSerialize)]
pub struct Value {
    // 24
    pub val: u128,  // 16
    pub scale: u64, // 8
}
=======
pub const NUM_POOLS: usize = 64;
pub const NUM_COLLATERALS: usize = 16;
pub const NUM_ORACLES: usize = 80;
pub const NUM_BORROW_POSITIONS: usize = 24;
>>>>>>> 2cd66b45

#[zero_copy]
#[derive(PartialEq, Eq, Debug, AnchorDeserialize, AnchorSerialize)]
pub struct RawDecimal {
    // 16
    data: [u8; 16],
}

impl RawDecimal {
    pub fn new(num: i64, scale: u32) -> Self {
        Self::from(Decimal::new(num, scale))
    }
    pub fn from(decimal: Decimal) -> Self {
        RawDecimal {
            data: decimal.serialize(),
        }
    }
    pub fn to_decimal(self) -> Decimal {
        Decimal::deserialize(self.data)
    }

    pub fn to_u64(self) -> u64 {
        self.to_decimal().mantissa().try_into().unwrap()
    }
    pub fn from_percent(percent: u16) -> Self {
        Self::new(percent.into(), PERCENT_SCALE.into())
    }
    pub fn from_bps(bps: i64) -> Self {
        Self::new(bps, BPS_SCALE)
    }
}

impl Default for RawDecimal {
    fn default() -> Self {
        Self::from(Decimal::zero())
    }
}

#[account]
#[derive(Default)]
pub struct Clone {
    // 185
    pub onusd_mint: Pubkey,                    // 32
    pub token_data: Pubkey,                    // 32
    pub admin: Pubkey,                         // 32
    pub auth: [Pubkey; 10],                    // 32
    pub bump: u8,                              // 1
    pub liquidation_config: LiquidationConfig, // 48
    pub treasury_address: Pubkey,              // 32
    pub event_counter: u64,                    // 8
}

#[zero_copy]
#[derive(PartialEq, Eq, Default, Debug, AnchorDeserialize, AnchorSerialize)]
pub struct LiquidationConfig {
    // 32
    pub liquidator_fee: RawDecimal,         // 16,
    pub max_health_liquidation: RawDecimal, // 16
}

#[account(zero_copy)]
pub struct TokenData {
<<<<<<< HEAD
    // 163,790
    pub clone: Pubkey,                         // 32
    pub num_pools: u64,                        // 8
    pub num_collaterals: u64,                  // 8
    pub pools: [Pool; 255],                    // 255 * 497 = 126,735
    pub collaterals: [Collateral; 255],        // 255 * 145 = 36,975
    pub il_health_score_cutoff: RawDecimal,    // 16
    pub il_liquidation_reward_pct: RawDecimal, // 16
=======
    // 25176
    pub clone: Pubkey,                              // 32
    pub num_pools: u64,                             // 8
    pub num_collaterals: u64,                       // 8
    pub num_oracles: u64,                           // 8
    pub pools: [Pool; NUM_POOLS],                   // 64 * 504 = 17,408
    pub collaterals: [Collateral; NUM_COLLATERALS], // 16 * 144 = 2,560
    pub oracles: [OracleInfo; NUM_ORACLES],         // 80 * 64 = 5,120
>>>>>>> 2cd66b45
}

impl Default for TokenData {
    fn default() -> Self {
        Self {
            clone: Pubkey::default(),
            num_pools: 0,
            num_collaterals: 0,
            num_oracles: 0,
            pools: [Pool::default(); NUM_POOLS],
            collaterals: [Collateral::default(); NUM_COLLATERALS],
            oracles: [OracleInfo::default(); NUM_ORACLES],
        }
    }
}

impl TokenData {
    pub fn append_pool(&mut self, new_pool: Pool) {
        self.pools[(self.num_pools) as usize] = new_pool;
        self.num_pools += 1;
    }
    pub fn append_collateral(&mut self, new_collateral: Collateral) {
        self.collaterals[(self.num_collaterals) as usize] = new_collateral;
        self.num_collaterals += 1;
    }
    pub fn append_oracle_info(&mut self, oracle_info: OracleInfo) {
        self.oracles[(self.num_oracles) as usize] = oracle_info;
        self.num_oracles += 1;
    }
}

#[zero_copy]
#[derive(PartialEq, Eq, Default, Debug)]
pub struct AssetInfo {
    // 120
    pub onasset_mint: Pubkey,                          // 32
    pub oracle_info_index: u64,                        // 8
    pub stable_collateral_ratio: RawDecimal,           // 16
    pub crypto_collateral_ratio: RawDecimal,           // 16
    pub il_health_score_coefficient: RawDecimal,       // 16
    pub position_health_score_coefficient: RawDecimal, // 16
    pub liquidation_discount_rate: RawDecimal,         // 16
}

#[zero_copy]
#[derive(PartialEq, Eq, Default, Debug)]
pub struct OracleInfo {
    // 64
    pub pyth_address: Pubkey,  // 32
    pub price: RawDecimal,     // 16
    pub status: u64,           // 8
    pub last_update_slot: u64, // 8
}

#[zero_copy]
#[derive(PartialEq, Eq, Default, Debug)]
pub struct Pool {
<<<<<<< HEAD
    // 497
=======
    // 272
>>>>>>> 2cd66b45
    pub underlying_asset_token_account: Pubkey,      // 32
    pub committed_onusd_liquidity: RawDecimal,       // 16
    pub onusd_ild: RawDecimal,                       // 16
    pub onasset_ild: RawDecimal,                     // 16
    pub treasury_trading_fee: RawDecimal,            // 16
    pub liquidity_trading_fee: RawDecimal,           // 16
    pub total_minted_amount: RawDecimal,             // 16
    pub supplied_mint_collateral_amount: RawDecimal, // 16
<<<<<<< HEAD
    pub asset_info: AssetInfo,                       // 224
    pub status: u8,                                  // 1
=======
    pub asset_info: AssetInfo,                       // 120
    pub deprecated: u64,                             // 8
>>>>>>> 2cd66b45
}

#[derive(Default, Debug)]
pub struct SwapSummary {
    pub result: Decimal,
    pub liquidity_fees_paid: Decimal,
    pub treasury_fees_paid: Decimal,
}

impl Pool {
    pub fn total_trading_fee(&self) -> Decimal {
        self.liquidity_trading_fee.to_decimal() + self.treasury_trading_fee.to_decimal()
    }

    pub fn calculate_jit_pool(&self, oracle_price: Decimal) -> (Decimal, Decimal) {
        let pool_onusd = rescale_toward_zero(
            self.committed_onusd_liquidity.to_decimal() - self.onusd_ild.to_decimal(),
            CLONE_TOKEN_SCALE,
        );
        let pool_onasset = rescale_toward_zero(
            self.committed_onusd_liquidity.to_decimal() / oracle_price
                - self.onasset_ild.to_decimal(),
            CLONE_TOKEN_SCALE,
        );
        (pool_onusd, pool_onasset)
    }

    pub fn calculate_swap(
        &self,
        oracle_price: Decimal,
        quantity: Decimal,
        quantity_is_input: bool,
        quantity_is_onusd: bool,
    ) -> SwapSummary {
        let (pool_onusd, pool_onasset) = self.calculate_jit_pool(oracle_price);
        let invariant = pool_onasset * pool_onusd;
        let liquidity_trading_fee = self.liquidity_trading_fee.to_decimal();
        let treasury_trading_fee = self.treasury_trading_fee.to_decimal();

        if quantity_is_input {
            let (i_pool, o_pool) = if quantity_is_onusd {
                (pool_onusd, pool_onasset)
            } else {
                (pool_onasset, pool_onusd)
            };
            let output_before_fees =
                rescale_toward_zero(o_pool - invariant / (i_pool + quantity), CLONE_TOKEN_SCALE);
            let liquidity_fees_paid = rescale_toward_zero(
                output_before_fees * liquidity_trading_fee,
                CLONE_TOKEN_SCALE,
            );
            let treasury_fees_paid =
                rescale_toward_zero(output_before_fees * treasury_trading_fee, CLONE_TOKEN_SCALE);
            let result = rescale_toward_zero(
                output_before_fees - liquidity_fees_paid - treasury_fees_paid,
                CLONE_TOKEN_SCALE,
            );
            SwapSummary {
                result,
                liquidity_fees_paid,
                treasury_fees_paid,
            }
        } else {
            let (o_pool, i_pool) = if quantity_is_onusd {
                (pool_onusd, pool_onasset)
            } else {
                (pool_onasset, pool_onusd)
            };
            let output_before_fees = rescale_toward_zero(
                quantity / (Decimal::ONE - liquidity_trading_fee - treasury_trading_fee),
                CLONE_TOKEN_SCALE,
            );
            let result = rescale_toward_zero(
                invariant / (o_pool - output_before_fees) - i_pool,
                CLONE_TOKEN_SCALE,
            );
            let liquidity_fees_paid = rescale_toward_zero(
                output_before_fees * liquidity_trading_fee,
                CLONE_TOKEN_SCALE,
            );
            let treasury_fees_paid =
                rescale_toward_zero(output_before_fees * treasury_trading_fee, CLONE_TOKEN_SCALE);
            SwapSummary {
                result,
                liquidity_fees_paid,
                treasury_fees_paid,
            }
        }
    }

    pub fn calculate_usd_to_buy(&self, amount: Decimal, oracle_price: Decimal) -> SwapSummary {
        let (pool_onusd, pool_onasset) = self.calculate_jit_pool(oracle_price);
        let invariant = pool_onasset * pool_onusd;
        let liquidity_trading_fee = self.liquidity_trading_fee.to_decimal();
        let treasury_trading_fee = self.treasury_trading_fee.to_decimal();
        let total_trading_fee = liquidity_trading_fee + treasury_trading_fee;
        let fee_adjustment = Decimal::ONE - total_trading_fee;
        let output_before_fees = amount / fee_adjustment;
        let result = rescale_toward_zero(
            invariant / (pool_onasset - output_before_fees) - pool_onusd,
            CLONE_TOKEN_SCALE,
        );
        let total_fees_paid = output_before_fees - amount;
        let liquidity_fees_paid = rescale_toward_zero(
            total_fees_paid * liquidity_trading_fee / total_trading_fee,
            CLONE_TOKEN_SCALE,
        );
        let treasury_fees_paid =
            rescale_toward_zero(total_fees_paid - liquidity_fees_paid, CLONE_TOKEN_SCALE);

        SwapSummary {
            result,
            liquidity_fees_paid,
            treasury_fees_paid,
        }
    }

    pub fn calculate_usd_from_sell(&self, amount: Decimal, oracle_price: Decimal) -> SwapSummary {
        let (pool_onusd, pool_onasset) = self.calculate_jit_pool(oracle_price);
        let invariant = pool_onasset * pool_onusd;
        let liquidity_trading_fee = self.liquidity_trading_fee.to_decimal();
        let treasury_trading_fee = self.treasury_trading_fee.to_decimal();
        let total_trading_fee = liquidity_trading_fee + treasury_trading_fee;
        let fee_adjustment = Decimal::ONE - total_trading_fee;
        let output_before_fees = pool_onusd - invariant / (pool_onasset + amount);
        let result = rescale_toward_zero(output_before_fees * fee_adjustment, CLONE_TOKEN_SCALE);
        let total_fees_paid = output_before_fees - result;
        let liquidity_fees_paid = rescale_toward_zero(
            total_fees_paid * liquidity_trading_fee / total_trading_fee,
            CLONE_TOKEN_SCALE,
        );
        let treasury_fees_paid =
            rescale_toward_zero(total_fees_paid - liquidity_fees_paid, CLONE_TOKEN_SCALE);

        SwapSummary {
            result,
            liquidity_fees_paid,
            treasury_fees_paid,
        }
    }

    pub fn is_empty(&self) -> bool {
        self.committed_onusd_liquidity.to_decimal().is_zero()
            && self.onasset_ild.to_decimal().is_zero()
            && self.onusd_ild.to_decimal().is_zero()
    }
}

#[zero_copy]
#[derive(PartialEq, Eq, Default, Debug)]
pub struct Collateral {
<<<<<<< HEAD
    // 145
    pub pool_index: u64,                     // 8
=======
    // 144
    pub oracle_info_index: u64,              // 8
>>>>>>> 2cd66b45
    pub mint: Pubkey,                        // 32
    pub vault: Pubkey,                       // 32
    pub vault_onusd_supply: RawDecimal,      // 16
    pub vault_mint_supply: RawDecimal,       // 16
    pub vault_comet_supply: RawDecimal,      // 16
    pub stable: u64,                         // 8
    pub collateralization_ratio: RawDecimal, // 16
<<<<<<< HEAD
    pub status: u8,                          // 1
=======
    pub liquidation_discount: RawDecimal,    // 16
>>>>>>> 2cd66b45
}

#[account]
#[derive(Default)]
pub struct User {
    // 97
    pub authority: Pubkey,        // 32
    pub borrow_positions: Pubkey, // 32
    pub comet: Pubkey,            // 32
    pub bump: u8,                 // 1
}

#[account(zero_copy)]
pub struct Comet {
    // 46,976
    pub owner: Pubkey,                                   // 32
    pub num_positions: u64,                              // 8
    pub num_collaterals: u64,                            // 8
    pub positions: [CometPosition; NUM_POOLS],           // 255 * 120 = 30,600
    pub collaterals: [CometCollateral; NUM_COLLATERALS], // 255 * 64 = 16,320
}

impl Default for Comet {
    fn default() -> Self {
        Self {
            owner: Pubkey::default(),
            num_positions: 0,
            num_collaterals: 0,
            positions: [CometPosition::default(); NUM_POOLS],
            collaterals: [CometCollateral::default(); NUM_COLLATERALS],
        }
    }
}

impl Comet {
    pub fn remove_position(&mut self, index: usize) {
        self.positions[index] = self.positions[(self.num_positions - 1) as usize];
        self.positions[(self.num_positions - 1) as usize] = CometPosition {
            ..Default::default()
        };
        self.num_positions -= 1;
    }
    pub fn remove_collateral(&mut self, index: usize) {
        self.collaterals[index] = self.collaterals[(self.num_collaterals - 1) as usize];
        self.collaterals[(self.num_collaterals - 1) as usize] = CometCollateral {
            ..Default::default()
        };
        self.num_collaterals -= 1;
    }
    pub fn add_collateral(&mut self, new_collateral: CometCollateral) {
        self.collaterals[(self.num_collaterals) as usize] = new_collateral;
        self.num_collaterals += 1;
    }
    pub fn add_position(&mut self, new_pool: CometPosition) {
        self.positions[(self.num_positions) as usize] = new_pool;
        self.num_positions += 1;
    }
    pub fn calculate_effective_collateral_value(&self, token_data: &TokenData) -> Decimal {
        let mut total_value = Decimal::new(0, CLONE_TOKEN_SCALE);

        self.collaterals[0..(self.num_collaterals as usize)]
            .iter()
            .enumerate()
            .for_each(|(_, comet_collateral)| {
                let collateral = token_data.collaterals[comet_collateral.collateral_index as usize];
                let collateral_value = if collateral.stable == 1 {
                    comet_collateral.collateral_amount.to_decimal()
                } else {
                    let oracle = token_data.oracles[collateral.oracle_info_index as usize];
                    comet_collateral.collateral_amount.to_decimal()
                        * oracle.price.to_decimal()
                        * collateral.collateralization_ratio.to_decimal()
                };
                total_value += collateral_value;
            });
        total_value
    }
}

#[zero_copy]
pub struct CometPosition {
    // 120
    pub authority: Pubkey,                     // 32
    pub pool_index: u64,                       // 8
    pub committed_onusd_liquidity: RawDecimal, //16
    pub onusd_ild_rebate: RawDecimal,          // 16
    pub onasset_ild_rebate: RawDecimal,        // 16
}
impl Default for CometPosition {
    fn default() -> Self {
        Self {
            authority: Pubkey::default(),
            pool_index: u8::MAX.into(),
            committed_onusd_liquidity: RawDecimal::default(),
            onusd_ild_rebate: RawDecimal::default(),
            onasset_ild_rebate: RawDecimal::default(),
        }
    }
}

impl CometPosition {
    pub fn is_empty(&self) -> bool {
        self.committed_onusd_liquidity.to_decimal().is_zero()
            && self.onusd_ild_rebate.to_decimal().is_zero()
            && self.onasset_ild_rebate.to_decimal().is_zero()
    }
}

#[zero_copy]
#[derive(Debug)]
pub struct CometCollateral {
    // 64
    pub authority: Pubkey,             // 32
    pub collateral_amount: RawDecimal, // 24
    pub collateral_index: u64,         // 8
}
impl Default for CometCollateral {
    fn default() -> Self {
        Self {
            authority: Pubkey::default(),
            collateral_amount: RawDecimal::default(),
            collateral_index: u8::MAX.into(),
        }
    }
}
#[account(zero_copy)]
pub struct BorrowPositions {
    // 20,440
    pub owner: Pubkey,                                            // 32
    pub num_positions: u64,                                       // 8
    pub borrow_positions: [BorrowPosition; NUM_BORROW_POSITIONS], // 255 * 80 = 20,400
}

impl Default for BorrowPositions {
    fn default() -> Self {
        Self {
            owner: Pubkey::default(),
            num_positions: 0,
            borrow_positions: [BorrowPosition::default(); NUM_BORROW_POSITIONS],
        }
    }
}

impl BorrowPositions {
    pub fn remove(&mut self, index: usize) {
        self.borrow_positions[index] = self.borrow_positions[(self.num_positions - 1) as usize];
        self.borrow_positions[(self.num_positions - 1) as usize] = BorrowPosition {
            ..Default::default()
        };
        self.num_positions -= 1;
    }
}

#[zero_copy]
#[derive(Default)]
pub struct BorrowPosition {
    // 80
    pub authority: Pubkey,             // 32
    pub collateral_amount: RawDecimal, // 16
    pub pool_index: u64,               // 8
    pub collateral_index: u64,         // 8
    pub borrowed_onasset: RawDecimal,  // 16
}<|MERGE_RESOLUTION|>--- conflicted
+++ resolved
@@ -8,7 +8,6 @@
 pub const USDC_COLLATERAL_INDEX: usize = 1;
 pub const PERCENT_SCALE: u8 = 2;
 pub const BPS_SCALE: u32 = 4;
-<<<<<<< HEAD
 
 #[repr(u8)]
 #[derive(PartialEq, Eq, Debug, AnchorDeserialize, AnchorSerialize)]
@@ -20,19 +19,10 @@
     Deprecation = 4,
 }
 
-#[zero_copy]
-#[derive(PartialEq, Eq, Default, Debug, AnchorDeserialize, AnchorSerialize)]
-pub struct Value {
-    // 24
-    pub val: u128,  // 16
-    pub scale: u64, // 8
-}
-=======
 pub const NUM_POOLS: usize = 64;
 pub const NUM_COLLATERALS: usize = 16;
 pub const NUM_ORACLES: usize = 80;
 pub const NUM_BORROW_POSITIONS: usize = 24;
->>>>>>> 2cd66b45
 
 #[zero_copy]
 #[derive(PartialEq, Eq, Debug, AnchorDeserialize, AnchorSerialize)]
@@ -95,16 +85,6 @@
 
 #[account(zero_copy)]
 pub struct TokenData {
-<<<<<<< HEAD
-    // 163,790
-    pub clone: Pubkey,                         // 32
-    pub num_pools: u64,                        // 8
-    pub num_collaterals: u64,                  // 8
-    pub pools: [Pool; 255],                    // 255 * 497 = 126,735
-    pub collaterals: [Collateral; 255],        // 255 * 145 = 36,975
-    pub il_health_score_cutoff: RawDecimal,    // 16
-    pub il_liquidation_reward_pct: RawDecimal, // 16
-=======
     // 25176
     pub clone: Pubkey,                              // 32
     pub num_pools: u64,                             // 8
@@ -113,7 +93,6 @@
     pub pools: [Pool; NUM_POOLS],                   // 64 * 504 = 17,408
     pub collaterals: [Collateral; NUM_COLLATERALS], // 16 * 144 = 2,560
     pub oracles: [OracleInfo; NUM_ORACLES],         // 80 * 64 = 5,120
->>>>>>> 2cd66b45
 }
 
 impl Default for TokenData {
@@ -171,11 +150,7 @@
 #[zero_copy]
 #[derive(PartialEq, Eq, Default, Debug)]
 pub struct Pool {
-<<<<<<< HEAD
-    // 497
-=======
-    // 272
->>>>>>> 2cd66b45
+    // 273
     pub underlying_asset_token_account: Pubkey,      // 32
     pub committed_onusd_liquidity: RawDecimal,       // 16
     pub onusd_ild: RawDecimal,                       // 16
@@ -184,13 +159,8 @@
     pub liquidity_trading_fee: RawDecimal,           // 16
     pub total_minted_amount: RawDecimal,             // 16
     pub supplied_mint_collateral_amount: RawDecimal, // 16
-<<<<<<< HEAD
-    pub asset_info: AssetInfo,                       // 224
-    pub status: u8,                                  // 1
-=======
     pub asset_info: AssetInfo,                       // 120
-    pub deprecated: u64,                             // 8
->>>>>>> 2cd66b45
+    pub status: u8                                   // 1
 }
 
 #[derive(Default, Debug)]
@@ -342,13 +312,8 @@
 #[zero_copy]
 #[derive(PartialEq, Eq, Default, Debug)]
 pub struct Collateral {
-<<<<<<< HEAD
-    // 145
-    pub pool_index: u64,                     // 8
-=======
     // 144
     pub oracle_info_index: u64,              // 8
->>>>>>> 2cd66b45
     pub mint: Pubkey,                        // 32
     pub vault: Pubkey,                       // 32
     pub vault_onusd_supply: RawDecimal,      // 16
@@ -356,11 +321,8 @@
     pub vault_comet_supply: RawDecimal,      // 16
     pub stable: u64,                         // 8
     pub collateralization_ratio: RawDecimal, // 16
-<<<<<<< HEAD
+    pub liquidation_discount: RawDecimal,    // 16
     pub status: u8,                          // 1
-=======
-    pub liquidation_discount: RawDecimal,    // 16
->>>>>>> 2cd66b45
 }
 
 #[account]
