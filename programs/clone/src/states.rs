use crate::math::*;
use anchor_lang::prelude::*;
use rust_decimal::prelude::*;
use std::convert::TryInto;

pub const CLONE_TOKEN_SCALE: u32 = 8;
pub const ONUSD_COLLATERAL_INDEX: usize = 0;
pub const USDC_COLLATERAL_INDEX: usize = 1;
pub const PERCENT_SCALE: u8 = 2;
pub const BPS_SCALE: u32 = 4;

#[repr(u64)]
#[derive(PartialEq, Eq, Debug, AnchorDeserialize, AnchorSerialize)]
pub enum Status {
    Active = 0,
    Frozen = 1,
    Extraction = 2,
    Liquidation = 3,
    Deprecation = 4,
}

pub const NUM_POOLS: usize = 64;
pub const NUM_COLLATERALS: usize = 16;
pub const NUM_ORACLES: usize = 80;
pub const NUM_BORROW_POSITIONS: usize = 24;

#[zero_copy]
#[derive(PartialEq, Eq, Debug, AnchorDeserialize, AnchorSerialize)]
pub struct RawDecimal {
    // 16
    data: [u8; 16],
}

impl RawDecimal {
    pub fn new(num: i64, scale: u32) -> Self {
        Self::from(Decimal::new(num, scale))
    }
    pub fn from(decimal: Decimal) -> Self {
        RawDecimal {
            data: decimal.serialize(),
        }
    }
    pub fn to_decimal(self) -> Decimal {
        Decimal::deserialize(self.data)
    }

    pub fn to_u64(self) -> u64 {
        self.to_decimal().mantissa().try_into().unwrap()
    }
    pub fn from_percent(percent: u16) -> Self {
        Self::new(percent.into(), PERCENT_SCALE.into())
    }
    pub fn from_bps(bps: i64) -> Self {
        Self::new(bps, BPS_SCALE)
    }
}

impl Default for RawDecimal {
    fn default() -> Self {
        Self::from(Decimal::zero())
    }
}

#[account]
#[derive(Default)]
pub struct Clone {
    // 505
    pub onusd_mint: Pubkey,                    // 32
    pub token_data: Pubkey,                    // 32
    pub admin: Pubkey,                         // 32
    pub auth: [Pubkey; 10],                    // 320
    pub bump: u8,                              // 1
    pub liquidation_config: LiquidationConfig, // 48
    pub treasury_address: Pubkey,              // 32
    pub event_counter: u64,                    // 8
}

#[zero_copy]
#[derive(PartialEq, Eq, Default, Debug, AnchorDeserialize, AnchorSerialize)]
pub struct LiquidationConfig {
    // 48
    pub comet_liquidator_fee: RawDecimal,   // 16,
    pub borrow_liquidator_fee: RawDecimal,  // 16,
    pub max_health_liquidation: RawDecimal, // 16
}

#[account(zero_copy)]
pub struct TokenData {
    // 24,248
    pub clone: Pubkey,                              // 32
    pub num_pools: u64,                             // 8
    pub num_collaterals: u64,                       // 8
    pub num_oracles: u64,                           // 8
    pub pools: [Pool; NUM_POOLS],                   // 64 * 256 = 16,384
    pub collaterals: [Collateral; NUM_COLLATERALS], // 16 * 144 = 2,688
    pub oracles: [OracleInfo; NUM_ORACLES],         // 80 * 64 = 5,120
}

impl Default for TokenData {
    fn default() -> Self {
        Self {
            clone: Pubkey::default(),
            num_pools: 0,
            num_collaterals: 0,
            num_oracles: 0,
            pools: [Pool::default(); NUM_POOLS],
            collaterals: [Collateral::default(); NUM_COLLATERALS],
            oracles: [OracleInfo::default(); NUM_ORACLES],
        }
    }
}

impl TokenData {
    pub fn append_pool(&mut self, new_pool: Pool) {
        self.pools[(self.num_pools) as usize] = new_pool;
        self.num_pools += 1;
    }
    pub fn append_collateral(&mut self, new_collateral: Collateral) {
        self.collaterals[(self.num_collaterals) as usize] = new_collateral;
        self.num_collaterals += 1;
    }
    pub fn append_oracle_info(&mut self, oracle_info: OracleInfo) {
        self.oracles[(self.num_oracles) as usize] = oracle_info;
        self.num_oracles += 1;
    }
}

#[zero_copy]
#[derive(PartialEq, Eq, Default, Debug)]
pub struct AssetInfo {
    // 104
    pub onasset_mint: Pubkey,                          // 32
    pub oracle_info_index: u64,                        // 8
    pub overcollateral_ratio: RawDecimal,              // 16
    pub il_health_score_coefficient: RawDecimal,       // 16
    pub position_health_score_coefficient: RawDecimal, // 16
    pub liquidation_discount_rate: RawDecimal,         // 16
}

#[zero_copy]
#[derive(PartialEq, Eq, Default, Debug)]
pub struct OracleInfo {
    // 64
    pub pyth_address: Pubkey,  // 32
    pub price: RawDecimal,     // 16
    pub status: u64,           // 8
    pub last_update_slot: u64, // 8
}

#[zero_copy]
#[derive(PartialEq, Eq, Default, Debug)]
pub struct Pool {
    // 256
    pub underlying_asset_token_account: Pubkey,      // 32
    pub committed_onusd_liquidity: RawDecimal,       // 16
    pub onusd_ild: RawDecimal,                       // 16
    pub onasset_ild: RawDecimal,                     // 16
    pub treasury_trading_fee: RawDecimal,            // 16
    pub liquidity_trading_fee: RawDecimal,           // 16
    pub total_minted_amount: RawDecimal,             // 16
    pub supplied_mint_collateral_amount: RawDecimal, // 16
<<<<<<< HEAD
    pub asset_info: AssetInfo,                       // 120
=======
    pub asset_info: AssetInfo,                       // 104
>>>>>>> 54f66975
    pub status: u64,                                 // 8
}

#[derive(Default, Debug)]
pub struct SwapSummary {
    pub result: Decimal,
    pub liquidity_fees_paid: Decimal,
    pub treasury_fees_paid: Decimal,
}

impl Pool {
    pub fn total_trading_fee(&self) -> Decimal {
        self.liquidity_trading_fee.to_decimal() + self.treasury_trading_fee.to_decimal()
    }

    pub fn calculate_jit_pool(&self, oracle_price: Decimal) -> (Decimal, Decimal) {
        let pool_onusd = rescale_toward_zero(
            self.committed_onusd_liquidity.to_decimal() - self.onusd_ild.to_decimal(),
            CLONE_TOKEN_SCALE,
        );
        let pool_onasset = rescale_toward_zero(
            self.committed_onusd_liquidity.to_decimal() / oracle_price
                - self.onasset_ild.to_decimal(),
            CLONE_TOKEN_SCALE,
        );
        (pool_onusd, pool_onasset)
    }

    pub fn calculate_swap(
        &self,
        oracle_price: Decimal,
        quantity: Decimal,
        quantity_is_input: bool,
        quantity_is_onusd: bool,
        override_liquidity_trading_fee: Option<Decimal>,
        override_treasury_trading_fee: Option<Decimal>,
    ) -> SwapSummary {
        let (pool_onusd, pool_onasset) = self.calculate_jit_pool(oracle_price);
        let invariant = pool_onasset * pool_onusd;
        let liquidity_trading_fee =
            override_liquidity_trading_fee.unwrap_or(self.liquidity_trading_fee.to_decimal());
        let treasury_trading_fee =
            override_treasury_trading_fee.unwrap_or(self.treasury_trading_fee.to_decimal());

        if quantity_is_input {
            let (i_pool, o_pool) = if quantity_is_onusd {
                (pool_onusd, pool_onasset)
            } else {
                (pool_onasset, pool_onusd)
            };
            let output_before_fees =
                rescale_toward_zero(o_pool - invariant / (i_pool + quantity), CLONE_TOKEN_SCALE);
            let liquidity_fees_paid = rescale_toward_zero(
                output_before_fees * liquidity_trading_fee,
                CLONE_TOKEN_SCALE,
            );
            let treasury_fees_paid =
                rescale_toward_zero(output_before_fees * treasury_trading_fee, CLONE_TOKEN_SCALE);
            let result = rescale_toward_zero(
                output_before_fees - liquidity_fees_paid - treasury_fees_paid,
                CLONE_TOKEN_SCALE,
            );
            SwapSummary {
                result,
                liquidity_fees_paid,
                treasury_fees_paid,
            }
        } else {
            let (o_pool, i_pool) = if quantity_is_onusd {
                (pool_onusd, pool_onasset)
            } else {
                (pool_onasset, pool_onusd)
            };
            let output_before_fees = rescale_toward_zero(
                quantity / (Decimal::ONE - liquidity_trading_fee - treasury_trading_fee),
                CLONE_TOKEN_SCALE,
            );
            let result = rescale_toward_zero(
                invariant / (o_pool - output_before_fees) - i_pool,
                CLONE_TOKEN_SCALE,
            );
            let liquidity_fees_paid = rescale_toward_zero(
                output_before_fees * liquidity_trading_fee,
                CLONE_TOKEN_SCALE,
            );
            let treasury_fees_paid =
                rescale_toward_zero(output_before_fees * treasury_trading_fee, CLONE_TOKEN_SCALE);
            SwapSummary {
                result,
                liquidity_fees_paid,
                treasury_fees_paid,
            }
        }
    }

    pub fn calculate_usd_to_buy(&self, amount: Decimal, oracle_price: Decimal) -> SwapSummary {
        let (pool_onusd, pool_onasset) = self.calculate_jit_pool(oracle_price);
        let invariant = pool_onasset * pool_onusd;
        let liquidity_trading_fee = self.liquidity_trading_fee.to_decimal();
        let treasury_trading_fee = self.treasury_trading_fee.to_decimal();
        let total_trading_fee = liquidity_trading_fee + treasury_trading_fee;
        let fee_adjustment = Decimal::ONE - total_trading_fee;
        let output_before_fees = amount / fee_adjustment;
        let result = rescale_toward_zero(
            invariant / (pool_onasset - output_before_fees) - pool_onusd,
            CLONE_TOKEN_SCALE,
        );
        let total_fees_paid = output_before_fees - amount;
        let liquidity_fees_paid = rescale_toward_zero(
            total_fees_paid * liquidity_trading_fee / total_trading_fee,
            CLONE_TOKEN_SCALE,
        );
        let treasury_fees_paid =
            rescale_toward_zero(total_fees_paid - liquidity_fees_paid, CLONE_TOKEN_SCALE);

        SwapSummary {
            result,
            liquidity_fees_paid,
            treasury_fees_paid,
        }
    }

    pub fn calculate_usd_from_sell(&self, amount: Decimal, oracle_price: Decimal) -> SwapSummary {
        let (pool_onusd, pool_onasset) = self.calculate_jit_pool(oracle_price);
        let invariant = pool_onasset * pool_onusd;
        let liquidity_trading_fee = self.liquidity_trading_fee.to_decimal();
        let treasury_trading_fee = self.treasury_trading_fee.to_decimal();
        let total_trading_fee = liquidity_trading_fee + treasury_trading_fee;
        let fee_adjustment = Decimal::ONE - total_trading_fee;
        let output_before_fees = pool_onusd - invariant / (pool_onasset + amount);
        let result = rescale_toward_zero(output_before_fees * fee_adjustment, CLONE_TOKEN_SCALE);
        let total_fees_paid = output_before_fees - result;
        let liquidity_fees_paid = rescale_toward_zero(
            total_fees_paid * liquidity_trading_fee / total_trading_fee,
            CLONE_TOKEN_SCALE,
        );
        let treasury_fees_paid =
            rescale_toward_zero(total_fees_paid - liquidity_fees_paid, CLONE_TOKEN_SCALE);

        SwapSummary {
            result,
            liquidity_fees_paid,
            treasury_fees_paid,
        }
    }

    pub fn is_empty(&self) -> bool {
        self.committed_onusd_liquidity.to_decimal().is_zero()
            && self.onasset_ild.to_decimal().is_zero()
            && self.onusd_ild.to_decimal().is_zero()
    }
}

#[zero_copy]
#[derive(PartialEq, Eq, Default, Debug)]
pub struct Collateral {
    // 168
    pub oracle_info_index: u64,              // 8
    pub mint: Pubkey,                        // 32
    pub vault: Pubkey,                       // 32
    pub vault_onusd_supply: RawDecimal,      // 16
    pub vault_mint_supply: RawDecimal,       // 16
    pub vault_comet_supply: RawDecimal,      // 16
    pub stable: u64,                         // 8
    pub collateralization_ratio: RawDecimal, // 16
    pub liquidation_discount: RawDecimal,    // 16
    pub status: u64,                         // 8
}

#[account]
#[derive(Default)]
pub struct User {
    // 97
    pub authority: Pubkey,        // 32
    pub borrow_positions: Pubkey, // 32
    pub comet: Pubkey,            // 32
    pub bump: u8,                 // 1
}

#[account(zero_copy)]
pub struct Comet {
    // 46,976
    pub owner: Pubkey,                                   // 32
    pub num_positions: u64,                              // 8
    pub num_collaterals: u64,                            // 8
    pub positions: [CometPosition; NUM_POOLS],           // 255 * 120 = 30,600
    pub collaterals: [CometCollateral; NUM_COLLATERALS], // 255 * 64 = 16,320
}

impl Default for Comet {
    fn default() -> Self {
        Self {
            owner: Pubkey::default(),
            num_positions: 0,
            num_collaterals: 0,
            positions: [CometPosition::default(); NUM_POOLS],
            collaterals: [CometCollateral::default(); NUM_COLLATERALS],
        }
    }
}

impl Comet {
    pub fn remove_position(&mut self, index: usize) {
        self.positions[index] = self.positions[(self.num_positions - 1) as usize];
        self.positions[(self.num_positions - 1) as usize] = CometPosition {
            ..Default::default()
        };
        self.num_positions -= 1;
    }
    pub fn remove_collateral(&mut self, index: usize) {
        self.collaterals[index] = self.collaterals[(self.num_collaterals - 1) as usize];
        self.collaterals[(self.num_collaterals - 1) as usize] = CometCollateral {
            ..Default::default()
        };
        self.num_collaterals -= 1;
    }
    pub fn add_collateral(&mut self, new_collateral: CometCollateral) {
        self.collaterals[(self.num_collaterals) as usize] = new_collateral;
        self.num_collaterals += 1;
    }
    pub fn add_position(&mut self, new_pool: CometPosition) {
        self.positions[(self.num_positions) as usize] = new_pool;
        self.num_positions += 1;
    }
    pub fn calculate_effective_collateral_value(&self, token_data: &TokenData) -> Decimal {
        let mut total_value = Decimal::new(0, CLONE_TOKEN_SCALE);

        self.collaterals[0..(self.num_collaterals as usize)]
            .iter()
            .enumerate()
            .for_each(|(_, comet_collateral)| {
                let collateral = token_data.collaterals[comet_collateral.collateral_index as usize];
                let collateral_value = if collateral.stable == 1 {
                    comet_collateral.collateral_amount.to_decimal()
                } else {
                    let oracle = token_data.oracles[collateral.oracle_info_index as usize];
                    comet_collateral.collateral_amount.to_decimal()
                        * oracle.price.to_decimal()
                        * collateral.collateralization_ratio.to_decimal()
                };
                total_value += collateral_value;
            });
        total_value
    }
}

#[zero_copy]
pub struct CometPosition {
    // 120
    pub authority: Pubkey,                     // 32
    pub pool_index: u64,                       // 8
    pub committed_onusd_liquidity: RawDecimal, //16
    pub onusd_ild_rebate: RawDecimal,          // 16
    pub onasset_ild_rebate: RawDecimal,        // 16
}
impl Default for CometPosition {
    fn default() -> Self {
        Self {
            authority: Pubkey::default(),
            pool_index: u8::MAX.into(),
            committed_onusd_liquidity: RawDecimal::default(),
            onusd_ild_rebate: RawDecimal::default(),
            onasset_ild_rebate: RawDecimal::default(),
        }
    }
}

impl CometPosition {
    pub fn is_empty(&self) -> bool {
        self.committed_onusd_liquidity.to_decimal().is_zero()
            && self.onusd_ild_rebate.to_decimal().is_zero()
            && self.onasset_ild_rebate.to_decimal().is_zero()
    }
}

#[zero_copy]
#[derive(Debug)]
pub struct CometCollateral {
    // 64
    pub authority: Pubkey,             // 32
    pub collateral_amount: RawDecimal, // 24
    pub collateral_index: u64,         // 8
}
impl Default for CometCollateral {
    fn default() -> Self {
        Self {
            authority: Pubkey::default(),
            collateral_amount: RawDecimal::default(),
            collateral_index: u8::MAX.into(),
        }
    }
}
#[account(zero_copy)]
pub struct BorrowPositions {
    // 20,440
    pub owner: Pubkey,                                            // 32
    pub num_positions: u64,                                       // 8
    pub borrow_positions: [BorrowPosition; NUM_BORROW_POSITIONS], // 255 * 80 = 20,400
}

impl Default for BorrowPositions {
    fn default() -> Self {
        Self {
            owner: Pubkey::default(),
            num_positions: 0,
            borrow_positions: [BorrowPosition::default(); NUM_BORROW_POSITIONS],
        }
    }
}

impl BorrowPositions {
    pub fn remove(&mut self, index: usize) {
        self.borrow_positions[index] = self.borrow_positions[(self.num_positions - 1) as usize];
        self.borrow_positions[(self.num_positions - 1) as usize] = BorrowPosition {
            ..Default::default()
        };
        self.num_positions -= 1;
    }
}

#[zero_copy]
#[derive(Default)]
pub struct BorrowPosition {
    // 80
    pub authority: Pubkey,             // 32
    pub collateral_amount: RawDecimal, // 16
    pub pool_index: u64,               // 8
    pub collateral_index: u64,         // 8
    pub borrowed_onasset: RawDecimal,  // 16
}<|MERGE_RESOLUTION|>--- conflicted
+++ resolved
@@ -159,11 +159,7 @@
     pub liquidity_trading_fee: RawDecimal,           // 16
     pub total_minted_amount: RawDecimal,             // 16
     pub supplied_mint_collateral_amount: RawDecimal, // 16
-<<<<<<< HEAD
     pub asset_info: AssetInfo,                       // 120
-=======
-    pub asset_info: AssetInfo,                       // 104
->>>>>>> 54f66975
     pub status: u64,                                 // 8
 }
 
