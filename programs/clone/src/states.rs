--- conflicted
+++ resolved
@@ -126,28 +126,21 @@
         let committed_collateral_liquidity =
             collateral.to_collateral_decimal(self.committed_collateral_liquidity)?;
         let onasset_ild = to_clone_decimal!(self.onasset_ild);
-<<<<<<< HEAD
-        let center_price = onasset_price.checked_div(collateral_price).unwrap();
-        let pool_collateral = collateral
-            .to_collateral_decimal(
-                TryInto::<i64>::try_into(self.committed_collateral_liquidity)
-                    .unwrap()
-                    .checked_sub(self.collateral_ild)
-                    .unwrap(),
-            )
-            .unwrap();
-=======
-        let center_price = onasset_price / collateral_price;
+        let center_price = onasset_price
+            .checked_div(collateral_price)
+            .ok_or(error!(CloneError::CheckedMathError))?;
         let pool_collateral = collateral.to_collateral_decimal(
-            self.committed_collateral_liquidity - self.collateral_ild as u64,
+            TryInto::<i64>::try_into(self.committed_collateral_liquidity)
+                .map_err(|_| CloneError::IntTypeConversionError)?
+                .checked_sub(self.collateral_ild)
+                .ok_or(error!(CloneError::CheckedMathError))?,
         )?;
->>>>>>> ec94adf2
         let pool_onasset = rescale_toward_zero(
             (committed_collateral_liquidity
                 .checked_div(center_price)
-                .unwrap())
+                .ok_or(error!(CloneError::CheckedMathError))?)
             .checked_sub(onasset_ild)
-            .unwrap(),
+            .ok_or(error!(CloneError::CheckedMathError))?,
             CLONE_TOKEN_SCALE,
         );
         Ok((pool_collateral, pool_onasset))
@@ -168,13 +161,10 @@
         override_treasury_trading_fee: Option<Decimal>,
     ) -> Result<SwapSummary> {
         let (pool_collateral, pool_onasset) =
-<<<<<<< HEAD
-            self.calculate_jit_pool(onasset_price, collateral_price, collateral);
-        let invariant = pool_onasset.checked_mul(pool_collateral).unwrap();
-=======
             self.calculate_jit_pool(onasset_price, collateral_price, collateral)?;
-        let invariant = pool_onasset * pool_collateral;
->>>>>>> ec94adf2
+        let invariant = pool_onasset
+            .checked_mul(pool_collateral)
+            .ok_or(error!(CloneError::CheckedMathError))?;
         let default_liquidity_trading_fee = to_bps_decimal!(self.liquidity_trading_fee_bps);
         let default_treasury_trading_fee = to_bps_decimal!(self.treasury_trading_fee_bps);
         let liquidity_trading_fee =
@@ -191,28 +181,36 @@
                 o_pool
                     .checked_sub(
                         invariant
-                            .checked_div(i_pool.checked_add(quantity).unwrap())
-                            .unwrap(),
+                            .checked_div(
+                                i_pool
+                                    .checked_add(quantity)
+                                    .ok_or(error!(CloneError::CheckedMathError))?,
+                            )
+                            .ok_or(error!(CloneError::CheckedMathError))?,
                     )
-                    .unwrap(),
+                    .ok_or(error!(CloneError::CheckedMathError))?,
                 o_scale,
             );
             let liquidity_fees_paid = rescale_toward_zero(
                 output_before_fees
                     .checked_mul(liquidity_trading_fee)
-                    .unwrap(),
+                    .ok_or(error!(CloneError::CheckedMathError))?,
                 o_scale,
             );
             let treasury_fees_paid = rescale_toward_zero(
                 output_before_fees
                     .checked_mul(treasury_trading_fee)
-                    .unwrap(),
+                    .ok_or(error!(CloneError::CheckedMathError))?,
                 o_scale,
             );
             let result = rescale_toward_zero(
                 output_before_fees
-                    .checked_sub(liquidity_fees_paid.checked_add(treasury_fees_paid).unwrap())
-                    .unwrap(),
+                    .checked_sub(
+                        liquidity_fees_paid
+                            .checked_add(treasury_fees_paid)
+                            .ok_or(error!(CloneError::CheckedMathError))?,
+                    )
+                    .ok_or(error!(CloneError::CheckedMathError))?,
                 o_scale,
             );
             Ok(SwapSummary {
@@ -243,44 +241,62 @@
                             .checked_sub(
                                 liquidity_trading_fee
                                     .checked_add(treasury_trading_fee)
-                                    .unwrap(),
+                                    .ok_or(error!(CloneError::CheckedMathError))?,
                             )
-                            .unwrap(),
+                            .ok_or(error!(CloneError::CheckedMathError))?,
                     )
-                    .unwrap(),
+                    .ok_or(error!(CloneError::CheckedMathError))?,
                 o_scale,
             );
             let result = rescale_toward_zero(
                 invariant
-                    .checked_div(o_pool.checked_sub(output_before_fees).unwrap())
-                    .unwrap()
+                    .checked_div(
+                        o_pool
+                            .checked_sub(output_before_fees)
+                            .ok_or(error!(CloneError::CheckedMathError))?,
+                    )
+                    .ok_or(error!(CloneError::CheckedMathError))?
                     .checked_sub(i_pool)
-                    .unwrap(),
+                    .ok_or(error!(CloneError::CheckedMathError))?,
                 i_scale,
             );
             let liquidity_fees_paid = rescale_toward_zero(
                 output_before_fees
                     .checked_mul(liquidity_trading_fee)
-                    .unwrap(),
+                    .ok_or(error!(CloneError::CheckedMathError))?,
                 o_scale,
             );
             let treasury_fees_paid = rescale_toward_zero(
                 output_before_fees
                     .checked_mul(treasury_trading_fee)
-                    .unwrap(),
-                o_scale,
-            );
-<<<<<<< HEAD
-            SwapSummary {
-=======
-            let result =
-                rescale_toward_zero(invariant / (o_pool - output_before_fees) - i_pool, i_scale);
-            let liquidity_fees_paid =
-                rescale_toward_zero(output_before_fees * liquidity_trading_fee, o_scale);
-            let treasury_fees_paid =
-                rescale_toward_zero(output_before_fees * treasury_trading_fee, o_scale);
+                    .ok_or(error!(CloneError::CheckedMathError))?,
+                o_scale,
+            );
+            let result = rescale_toward_zero(
+                invariant
+                    .checked_div(
+                        (o_pool
+                            .checked_sub(output_before_fees)
+                            .ok_or(error!(CloneError::CheckedMathError))?)
+                        .checked_sub(i_pool)
+                        .ok_or(error!(CloneError::CheckedMathError))?,
+                    )
+                    .ok_or(error!(CloneError::CheckedMathError))?,
+                i_scale,
+            );
+            let liquidity_fees_paid = rescale_toward_zero(
+                output_before_fees
+                    .checked_mul(liquidity_trading_fee)
+                    .ok_or(error!(CloneError::CheckedMathError))?,
+                o_scale,
+            );
+            let treasury_fees_paid = rescale_toward_zero(
+                output_before_fees
+                    .checked_mul(treasury_trading_fee)
+                    .ok_or(error!(CloneError::CheckedMathError))?,
+                o_scale,
+            );
             Ok(SwapSummary {
->>>>>>> ec94adf2
                 result,
                 liquidity_fees_paid,
                 treasury_fees_paid,
@@ -332,12 +348,17 @@
 }
 
 impl Comet {
-    pub fn calculate_effective_collateral_value(&self, collateral: &Collateral) -> Decimal {
-        to_clone_decimal!(self
+    pub fn calculate_effective_collateral_value(&self, collateral: &Collateral) -> Result<Decimal> {
+        let collateralization_ratio = collateral
+            .collateralization_ratio
+            .try_into()
+            .map_err(|_| CloneError::IntTypeConversionError)?;
+        Ok(to_clone_decimal!(self
             .collateral_amount
-            .checked_mul(collateral.collateralization_ratio.try_into().unwrap())
-            .unwrap())
-    }
+            .checked_mul(collateralization_ratio)
+            .ok_or(error!(CloneError::CheckedMathError))?))
+    }
+
     pub fn is_empty(&self) -> bool {
         self.positions.len() == 0 && self.collateral_amount == 0
     }
