use crate::error::*;
use crate::events::*;
use crate::math::*;
use crate::states::*;
use crate::{to_clone_decimal, to_ratio_decimal, CLONE_PROGRAM_SEED, USER_SEED};
use anchor_lang::prelude::*;
use anchor_spl::token::{self, Mint, MintTo, Token, TokenAccount, Transfer};
use rust_decimal::prelude::*;
use std::convert::TryInto;

#[derive(Accounts)]
#[instruction(pool_index: u8, collateral_index: u8, onasset_amount: u64, collateral_amount: u64)]
pub struct InitializeBorrowPosition<'info> {
    pub user: Signer<'info>,
    #[account(
        mut,
        seeds = [USER_SEED.as_ref(), user.key.as_ref()],
        bump,
    )]
    pub user_account: AccountLoader<'info, User>,
    #[account(
        mut,
        seeds = [CLONE_PROGRAM_SEED.as_ref()],
        bump = clone.bump,
        has_one = token_data,
    )]
    pub clone: Box<Account<'info, Clone>>,
    #[account(
        mut,
        has_one = clone,
        constraint = token_data.load()?.pools[pool_index as usize].status == Status::Active as u64 @ CloneError::StatusPreventsAction
    )]
    pub token_data: AccountLoader<'info, TokenData>,
    #[account(
        mut,
        address = token_data.load()?.collaterals[collateral_index as usize].vault
    )]
    pub vault: Box<Account<'info, TokenAccount>>,
    #[account(
        mut,
        constraint = user_collateral_token_account.amount >= collateral_amount @ CloneError::InvalidTokenAccountBalance,
        associated_token::mint = vault.mint,
        associated_token::authority = user
    )]
    pub user_collateral_token_account: Box<Account<'info, TokenAccount>>,
    #[account(
        mut,
        address = token_data.load()?.pools[pool_index as usize].asset_info.onasset_mint,
    )]
    pub onasset_mint: Box<Account<'info, Mint>>,
    #[account(
        mut,
        associated_token::mint = onasset_mint,
        associated_token::authority = user
    )]
    pub user_onasset_token_account: Box<Account<'info, TokenAccount>>,
    pub token_program: Program<'info, Token>,
}

pub fn execute(
    ctx: Context<InitializeBorrowPosition>,
    pool_index: u8,
    collateral_index: u8,
    onasset_amount: u64,
    collateral_amount: u64,
) -> Result<()> {
    let seeds = &[&[
        CLONE_PROGRAM_SEED.as_ref(),
        bytemuck::bytes_of(&ctx.accounts.clone.bump),
    ][..]];
    let token_data = &mut ctx.accounts.token_data.load_mut()?;

    let pool = token_data.pools[pool_index as usize];
    let pool_oracle = token_data.oracles[pool.asset_info.oracle_info_index as usize];
    let collateral = token_data.collaterals[collateral_index as usize];
<<<<<<< HEAD
    let collateral_scale = collateral.scale;

    let collateral_amount_value = Decimal::new(
        collateral_amount.try_into().unwrap(),
        collateral_scale.try_into().unwrap(),
    );
    let onasset_amount_value = to_clone_decimal!(onasset_amount);

    let collateral_ratio = to_ratio_decimal!(pool.asset_info.stable_collateral_ratio);

=======
    let mut collateral_oracle: Option<OracleInfo> = None;
    if collateral.oracle_info_index != u64::MAX {
        collateral_oracle = Some(token_data.oracles[collateral.oracle_info_index as usize]);
    }
    let collateral_scale = collateral.vault_mint_supply.to_decimal().scale();

    let collateral_amount_value =
        Decimal::new(collateral_amount.try_into().unwrap(), collateral_scale);
    let onasset_amount_value = Decimal::new(onasset_amount.try_into().unwrap(), CLONE_TOKEN_SCALE);

>>>>>>> 885c9a84
    // ensure position sufficiently over collateralized and oracle prices are up to date
    check_mint_collateral_sufficient(
        pool_oracle,
        collateral_oracle,
        onasset_amount_value,
        pool.asset_info.min_overcollateral_ratio.to_decimal(),
        collateral.collateralization_ratio.to_decimal(),
        collateral_amount_value,
    )?;

    // lock user collateral in vault
    let cpi_accounts = Transfer {
        from: ctx
            .accounts
            .user_collateral_token_account
            .to_account_info()
            .clone(),
        to: ctx.accounts.vault.to_account_info().clone(),
        authority: ctx.accounts.user.to_account_info().clone(),
    };
    let cpi_program = ctx.accounts.token_program.to_account_info();

    token::transfer(
        CpiContext::new(cpi_program, cpi_accounts),
        collateral_amount,
    )?;

    // mint onasset to user
    let cpi_accounts = MintTo {
        mint: ctx.accounts.onasset_mint.to_account_info().clone(),
        to: ctx
            .accounts
            .user_onasset_token_account
            .to_account_info()
            .clone(),
        authority: ctx.accounts.clone.to_account_info().clone(),
    };
    let cpi_program = ctx.accounts.token_program.to_account_info();
    token::mint_to(
        CpiContext::new_with_signer(cpi_program, cpi_accounts, seeds),
        onasset_amount,
    )?;

    // set mint position data
    let user_account = &mut ctx.accounts.user_account.load_mut()?;
    let num_positions = user_account.borrows.num_positions;
    user_account.borrows.positions[num_positions as usize] = BorrowPosition {
        collateral_amount,
        collateral_index: collateral_index.try_into().unwrap(),
        pool_index: pool_index.try_into().unwrap(),
        borrowed_onasset: onasset_amount,
    };

    // Update token data
<<<<<<< HEAD
    token_data.collaterals[collateral_index as usize].vault_borrow_supply += collateral_amount;
    token_data.pools[pool_index as usize]
        .asset_info
        .total_borrowed_amount += onasset_amount;
=======
    let total_minted_amount = rescale_toward_zero(
        token_data.pools[pool_index as usize]
            .total_minted_amount
            .to_decimal()
            + onasset_amount_value,
        CLONE_TOKEN_SCALE,
    );
    token_data.pools[pool_index as usize].total_minted_amount =
        RawDecimal::from(total_minted_amount);
>>>>>>> 885c9a84

    // increment number of mint positions
    user_account.borrows.num_positions += 1;

    emit!(BorrowUpdate {
        event_id: ctx.accounts.clone.event_counter,
        user_address: ctx.accounts.user.key(),
        pool_index: pool_index.try_into().unwrap(),
        is_liquidation: false,
        collateral_supplied: collateral_amount,
        collateral_delta: collateral_amount.try_into().unwrap(),
        collateral_index: collateral_index.try_into().unwrap(),
        borrowed_amount: onasset_amount,
        borrowed_delta: onasset_amount.try_into().unwrap()
    });
    ctx.accounts.clone.event_counter += 1;

    Ok(())
}<|MERGE_RESOLUTION|>--- conflicted
+++ resolved
@@ -72,9 +72,18 @@
 
     let pool = token_data.pools[pool_index as usize];
     let pool_oracle = token_data.oracles[pool.asset_info.oracle_info_index as usize];
-    let collateral = token_data.collaterals[collateral_index as usize];
-<<<<<<< HEAD
+    let collateral_index = collateral_index as usize;
+    let collateral = token_data.collaterals[collateral_index];
     let collateral_scale = collateral.scale;
+    let min_overcollateral_ratio = to_ratio_decimal!(pool.asset_info.min_overcollateral_ratio);
+    let collateralization_ratio = to_ratio_decimal!(collateral.collateralization_ratio);
+    let collateral_oracle = if collateral_index == ONUSD_COLLATERAL_INDEX
+        || collateral_index == USDC_COLLATERAL_INDEX
+    {
+        None
+    } else {
+        Some(token_data.oracles[collateral.oracle_info_index as usize])
+    };
 
     let collateral_amount_value = Decimal::new(
         collateral_amount.try_into().unwrap(),
@@ -82,27 +91,13 @@
     );
     let onasset_amount_value = to_clone_decimal!(onasset_amount);
 
-    let collateral_ratio = to_ratio_decimal!(pool.asset_info.stable_collateral_ratio);
-
-=======
-    let mut collateral_oracle: Option<OracleInfo> = None;
-    if collateral.oracle_info_index != u64::MAX {
-        collateral_oracle = Some(token_data.oracles[collateral.oracle_info_index as usize]);
-    }
-    let collateral_scale = collateral.vault_mint_supply.to_decimal().scale();
-
-    let collateral_amount_value =
-        Decimal::new(collateral_amount.try_into().unwrap(), collateral_scale);
-    let onasset_amount_value = Decimal::new(onasset_amount.try_into().unwrap(), CLONE_TOKEN_SCALE);
-
->>>>>>> 885c9a84
     // ensure position sufficiently over collateralized and oracle prices are up to date
     check_mint_collateral_sufficient(
         pool_oracle,
         collateral_oracle,
         onasset_amount_value,
-        pool.asset_info.min_overcollateral_ratio.to_decimal(),
-        collateral.collateralization_ratio.to_decimal(),
+        min_overcollateral_ratio,
+        collateralization_ratio,
         collateral_amount_value,
     )?;
 
@@ -149,24 +144,6 @@
         borrowed_onasset: onasset_amount,
     };
 
-    // Update token data
-<<<<<<< HEAD
-    token_data.collaterals[collateral_index as usize].vault_borrow_supply += collateral_amount;
-    token_data.pools[pool_index as usize]
-        .asset_info
-        .total_borrowed_amount += onasset_amount;
-=======
-    let total_minted_amount = rescale_toward_zero(
-        token_data.pools[pool_index as usize]
-            .total_minted_amount
-            .to_decimal()
-            + onasset_amount_value,
-        CLONE_TOKEN_SCALE,
-    );
-    token_data.pools[pool_index as usize].total_minted_amount =
-        RawDecimal::from(total_minted_amount);
->>>>>>> 885c9a84
-
     // increment number of mint positions
     user_account.borrows.num_positions += 1;
 
