--- conflicted
+++ resolved
@@ -72,16 +72,6 @@
 
     let pool = token_data.pools[pool_index as usize];
     let pool_oracle = token_data.oracles[pool.asset_info.oracle_info_index as usize];
-<<<<<<< HEAD
-    let collateral = token_data.collaterals[collateral_index as usize];
-    let mut collateral_oracle: Option<OracleInfo> = None;
-    if collateral_index as usize != ONUSD_COLLATERAL_INDEX
-        && collateral_index as usize != USDC_COLLATERAL_INDEX
-    {
-        collateral_oracle = Some(token_data.oracles[collateral.oracle_info_index as usize]);
-    }
-    let collateral_scale = collateral.vault_mint_supply.to_decimal().scale();
-=======
     let collateral_index = collateral_index as usize;
     let collateral = token_data.collaterals[collateral_index];
     let collateral_scale = collateral.scale;
@@ -94,7 +84,6 @@
     } else {
         Some(token_data.oracles[collateral.oracle_info_index as usize])
     };
->>>>>>> f8436f19
 
     let collateral_amount_value = Decimal::new(
         collateral_amount.try_into().unwrap(),
