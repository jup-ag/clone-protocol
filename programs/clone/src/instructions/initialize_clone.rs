use crate::states::*;
use anchor_lang::prelude::*;
use anchor_spl::token::*;
use std::convert::TryInto;

pub const CLONE_PROGRAM_SEED: &str = "clone";

#[derive(Accounts)]
#[instruction(
<<<<<<< HEAD
    liquidator_fee_bps: u16,
=======
    max_health_liquidation: u64,
    comet_liquidator_fee: u64,
    borrow_liquidator_fee: u64,
>>>>>>> 885c9a84
    treasury_address: Pubkey,
)]
pub struct InitializeClone<'info> {
    #[account(mut)]
    pub admin: Signer<'info>,
    #[account(
        init,
<<<<<<< HEAD
        seeds = [CLONE_PROGRAM_SEED.as_ref()],
        space = 8 + 489,
=======
        space = 8 + 505,
        seeds = [b"clone"],
>>>>>>> 885c9a84
        bump,
        payer = admin
    )]
    pub clone: Box<Account<'info, Clone>>,
    #[account(
        init,
        mint::decimals = 8,
        mint::authority = clone,
        payer = admin
    )]
    pub onusd_mint: Account<'info, Mint>,
    #[account(
        init,
        token::mint = onusd_mint,
        token::authority = clone,
        payer = admin
    )]
    pub onusd_vault: Account<'info, TokenAccount>,
    /// CHECK:
    pub usdc_mint: Account<'info, Mint>,
    #[account(
        init,
        token::mint = usdc_mint,
        token::authority = clone,
        payer = admin
    )]
    pub usdc_vault: Account<'info, TokenAccount>,
    #[account(zero)]
    pub token_data: AccountLoader<'info, TokenData>,
    pub rent: Sysvar<'info, Rent>,
    pub token_program: Program<'info, Token>,
    pub system_program: Program<'info, System>,
}

#[allow(clippy::too_many_arguments)]
pub fn execute(
    ctx: Context<InitializeClone>,
<<<<<<< HEAD
    liquidator_fee_bps: u16,
    treasury_address: Pubkey,
) -> Result<()> {
=======
    max_health_liquidation: u64,
    comet_liquidator_fee: u64,
    borrow_liquidator_fee: u64,
    treasury_address: Pubkey,
) -> Result<()> {
    return_error_if_false!(max_health_liquidation < 100, CloneError::InvalidValueRange);
    return_error_if_false!(comet_liquidator_fee < 10000, CloneError::InvalidValueRange);
    return_error_if_false!(borrow_liquidator_fee < 10000, CloneError::InvalidValueRange);
>>>>>>> 885c9a84
    let mut token_data = ctx.accounts.token_data.load_init()?;

    // set manager data
    ctx.accounts.clone.token_data = *ctx.accounts.token_data.to_account_info().key;
    ctx.accounts.clone.onusd_mint = *ctx.accounts.onusd_mint.to_account_info().key;
    ctx.accounts.clone.admin = *ctx.accounts.admin.to_account_info().key;
    ctx.accounts.clone.bump = *ctx.bumps.get("clone").unwrap();
    ctx.accounts.clone.treasury_address = treasury_address;

<<<<<<< HEAD
    ctx.accounts.clone.liquidator_fee_bps = liquidator_fee_bps;
=======
    ctx.accounts.clone.liquidation_config = LiquidationConfig {
        max_health_liquidation: RawDecimal::new(max_health_liquidation.try_into().unwrap(), 0),
        comet_liquidator_fee: RawDecimal::new(comet_liquidator_fee.try_into().unwrap(), BPS_SCALE),
        borrow_liquidator_fee: RawDecimal::new(borrow_liquidator_fee.try_into().unwrap(), BPS_SCALE),
    };
>>>>>>> 885c9a84

    // add onusd as first collateral type
    token_data.append_collateral(Collateral {
        oracle_info_index: u64::MAX,
        mint: *ctx.accounts.onusd_mint.to_account_info().key,
        vault: *ctx.accounts.onusd_vault.to_account_info().key,
        vault_borrow_supply: 0,
        vault_comet_supply: 0,
        collateralization_ratio: 100,
        status: 0,
        scale: CLONE_TOKEN_SCALE.into(),
    });
    // add usdc as second collateral type
    let usdc_scale = ctx.accounts.usdc_mint.decimals;
    token_data.append_collateral(Collateral {
        oracle_info_index: u64::MAX,
        mint: *ctx.accounts.usdc_mint.to_account_info().key,
        vault: *ctx.accounts.usdc_vault.to_account_info().key,
        vault_borrow_supply: 0,
        vault_comet_supply: 0,
        collateralization_ratio: 100,
        status: 0,
        scale: usdc_scale.try_into().unwrap(),
    });

    // set token data
    token_data.clone = *ctx.accounts.clone.to_account_info().key;

    Ok(())
}<|MERGE_RESOLUTION|>--- conflicted
+++ resolved
@@ -1,4 +1,4 @@
-use crate::states::*;
+use crate::{error::*, return_error_if_false, states::*};
 use anchor_lang::prelude::*;
 use anchor_spl::token::*;
 use std::convert::TryInto;
@@ -7,13 +7,8 @@
 
 #[derive(Accounts)]
 #[instruction(
-<<<<<<< HEAD
-    liquidator_fee_bps: u16,
-=======
-    max_health_liquidation: u64,
-    comet_liquidator_fee: u64,
-    borrow_liquidator_fee: u64,
->>>>>>> 885c9a84
+    comet_liquidator_fee_bps: u16,
+    borrow_liquidator_fee_bps: u16,
     treasury_address: Pubkey,
 )]
 pub struct InitializeClone<'info> {
@@ -21,20 +16,15 @@
     pub admin: Signer<'info>,
     #[account(
         init,
-<<<<<<< HEAD
         seeds = [CLONE_PROGRAM_SEED.as_ref()],
         space = 8 + 489,
-=======
-        space = 8 + 505,
-        seeds = [b"clone"],
->>>>>>> 885c9a84
         bump,
         payer = admin
     )]
     pub clone: Box<Account<'info, Clone>>,
     #[account(
         init,
-        mint::decimals = 8,
+        mint::decimals = CLONE_TOKEN_SCALE as u8,
         mint::authority = clone,
         payer = admin
     )]
@@ -65,20 +55,18 @@
 #[allow(clippy::too_many_arguments)]
 pub fn execute(
     ctx: Context<InitializeClone>,
-<<<<<<< HEAD
-    liquidator_fee_bps: u16,
+    comet_liquidator_fee_bps: u16,
+    borrow_liquidator_fee_bps: u16,
     treasury_address: Pubkey,
 ) -> Result<()> {
-=======
-    max_health_liquidation: u64,
-    comet_liquidator_fee: u64,
-    borrow_liquidator_fee: u64,
-    treasury_address: Pubkey,
-) -> Result<()> {
-    return_error_if_false!(max_health_liquidation < 100, CloneError::InvalidValueRange);
-    return_error_if_false!(comet_liquidator_fee < 10000, CloneError::InvalidValueRange);
-    return_error_if_false!(borrow_liquidator_fee < 10000, CloneError::InvalidValueRange);
->>>>>>> 885c9a84
+    return_error_if_false!(
+        comet_liquidator_fee_bps < 10000,
+        CloneError::InvalidValueRange
+    );
+    return_error_if_false!(
+        borrow_liquidator_fee_bps < 10000,
+        CloneError::InvalidValueRange
+    );
     let mut token_data = ctx.accounts.token_data.load_init()?;
 
     // set manager data
@@ -87,24 +75,14 @@
     ctx.accounts.clone.admin = *ctx.accounts.admin.to_account_info().key;
     ctx.accounts.clone.bump = *ctx.bumps.get("clone").unwrap();
     ctx.accounts.clone.treasury_address = treasury_address;
-
-<<<<<<< HEAD
-    ctx.accounts.clone.liquidator_fee_bps = liquidator_fee_bps;
-=======
-    ctx.accounts.clone.liquidation_config = LiquidationConfig {
-        max_health_liquidation: RawDecimal::new(max_health_liquidation.try_into().unwrap(), 0),
-        comet_liquidator_fee: RawDecimal::new(comet_liquidator_fee.try_into().unwrap(), BPS_SCALE),
-        borrow_liquidator_fee: RawDecimal::new(borrow_liquidator_fee.try_into().unwrap(), BPS_SCALE),
-    };
->>>>>>> 885c9a84
+    ctx.accounts.clone.comet_liquidator_fee_bps = comet_liquidator_fee_bps;
+    ctx.accounts.clone.borrow_liquidator_fee_bps = borrow_liquidator_fee_bps;
 
     // add onusd as first collateral type
     token_data.append_collateral(Collateral {
         oracle_info_index: u64::MAX,
         mint: *ctx.accounts.onusd_mint.to_account_info().key,
         vault: *ctx.accounts.onusd_vault.to_account_info().key,
-        vault_borrow_supply: 0,
-        vault_comet_supply: 0,
         collateralization_ratio: 100,
         status: 0,
         scale: CLONE_TOKEN_SCALE.into(),
@@ -115,8 +93,6 @@
         oracle_info_index: u64::MAX,
         mint: *ctx.accounts.usdc_mint.to_account_info().key,
         vault: *ctx.accounts.usdc_vault.to_account_info().key,
-        vault_borrow_supply: 0,
-        vault_comet_supply: 0,
         collateralization_ratio: 100,
         status: 0,
         scale: usdc_scale.try_into().unwrap(),
