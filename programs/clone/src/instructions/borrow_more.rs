--- conflicted
+++ resolved
@@ -2,12 +2,11 @@
 use crate::events::*;
 use crate::math::*;
 use crate::states::*;
+use crate::{CLONE_PROGRAM_SEED, USER_SEED};
 use anchor_lang::prelude::*;
 use anchor_spl::token::{self, *};
 use rust_decimal::prelude::*;
 use std::convert::TryInto;
-use crate::{USER_SEED, CLONE_PROGRAM_SEED};
-
 
 #[derive(Accounts)]
 #[instruction( borrow_index: u8, amount: u64)]
@@ -17,7 +16,6 @@
         seeds = [USER_SEED.as_ref(), user.key.as_ref()],
         bump,
         constraint = (borrow_index as u64) < user_account.borrows.num_positions @ CloneError::InvalidInputPositionIndex,
-        constraint = token_data.load()?.pools[user_account.borrows.positions[borrow_index as usize].pool_index as usize].deprecated == 0 @ CloneError::PoolDeprecated
     )]
     pub user_account: Box<Account<'info, User>>,
     #[account(
@@ -29,7 +27,7 @@
     #[account(
         mut,
         has_one = clone,
-        constraint = token_data.load()?.pools[borrow_positions.load()?.borrow_positions[borrow_index as usize].pool_index as usize].status == Status::Active as u64 @ CloneError::StatusPreventsAction,
+        constraint = token_data.load()?.pools[user_account.borrows.positions[borrow_index as usize].pool_index as usize].status == Status::Active as u64 @ CloneError::StatusPreventsAction,
     )]
     pub token_data: AccountLoader<'info, TokenData>,
     #[account(
@@ -40,24 +38,17 @@
     pub user_onasset_token_account: Account<'info, TokenAccount>,
     #[account(
         mut,
-<<<<<<< HEAD
         address = token_data.load()?.pools[user_account.borrows.positions[borrow_index as usize].pool_index as usize].asset_info.onasset_mint,
-=======
-        address = user_account.borrow_positions,
-        constraint = (borrow_index as u64) < borrow_positions.load()?.num_positions @ CloneError::InvalidInputPositionIndex
-    )]
-    pub borrow_positions: AccountLoader<'info, BorrowPositions>,
-    #[account(
-        mut,
-        address = token_data.load()?.pools[borrow_positions.load()?.borrow_positions[borrow_index as usize].pool_index as usize].asset_info.onasset_mint,
->>>>>>> 538bd27f
     )]
     pub onasset_mint: Box<Account<'info, Mint>>,
     pub token_program: Program<'info, Token>,
 }
 
 pub fn execute(ctx: Context<BorrowMore>, borrow_index: u8, amount: u64) -> Result<()> {
-    let seeds = &[&[CLONE_PROGRAM_SEED.as_ref(), bytemuck::bytes_of(&ctx.accounts.clone.bump)][..]];
+    let seeds = &[&[
+        CLONE_PROGRAM_SEED.as_ref(),
+        bytemuck::bytes_of(&ctx.accounts.clone.bump),
+    ][..]];
 
     let mut token_data = ctx.accounts.token_data.load_mut()?;
     let borrows = &mut ctx.accounts.user_account.borrows;
@@ -75,8 +66,7 @@
         mint_position.borrowed_onasset.to_decimal() + amount_value,
         CLONE_TOKEN_SCALE,
     );
-    borrows.positions[borrow_index as usize].borrowed_onasset =
-        RawDecimal::from(new_minted_amount);
+    borrows.positions[borrow_index as usize].borrowed_onasset = RawDecimal::from(new_minted_amount);
 
     // Update protocol-wide total
     let total_minted = rescale_toward_zero(
