--- conflicted
+++ resolved
@@ -56,44 +56,36 @@
         bytemuck::bytes_of(&ctx.accounts.clone.bump),
     ][..]];
     let token_data = &mut ctx.accounts.token_data.load_mut()?;
-<<<<<<< HEAD
     let borrows = &mut ctx.accounts.user_account.load_mut()?.borrows;
-=======
-    let borrow_positions = &mut ctx.accounts.borrow_positions.load_mut()?;
-    let borrow_position = borrow_positions.borrow_positions[borrow_index as usize];
->>>>>>> 885c9a84
 
     let pool_index = borrows.positions[borrow_index as usize].pool_index;
     let pool = token_data.pools[pool_index as usize];
-<<<<<<< HEAD
-    let oracle = token_data.oracles[pool.asset_info.oracle_info_index as usize];
-    let collateral =
-        token_data.collaterals[borrows.positions[borrow_index as usize].collateral_index as usize];
-    let borrow_position = borrows.positions[borrow_index as usize];
-=======
     let pool_oracle = token_data.oracles[pool.asset_info.oracle_info_index as usize];
-    let collateral = token_data.collaterals[borrow_position.collateral_index as usize];
-    let mut collateral_oracle: Option<OracleInfo> = None;
-    if collateral.oracle_info_index != u64::MAX {
-        collateral_oracle = Some(token_data.oracles[collateral.oracle_info_index as usize]);
-    }
->>>>>>> 885c9a84
-
+    let collateral_index = borrows.positions[borrow_index as usize].collateral_index as usize;
+    let collateral = token_data.collaterals[collateral_index];
+    let collateral_oracle = if collateral_index == ONUSD_COLLATERAL_INDEX
+        || collateral_index == USDC_COLLATERAL_INDEX
+    {
+        None
+    } else {
+        Some(token_data.oracles[collateral.oracle_info_index as usize])
+    };
+    let min_overcollateral_ratio = to_ratio_decimal!(pool.asset_info.min_overcollateral_ratio);
+    let collateralization_ratio = to_ratio_decimal!(collateral.collateralization_ratio);
+    let borrow_position: BorrowPosition = borrows.positions[borrow_index as usize];
+    let asset_amount_borrowed = to_clone_decimal!(borrow_position.borrowed_onasset);
     let amount_to_withdraw = amount.min(borrows.positions[borrow_index as usize].collateral_amount);
 
-    // subtract collateral amount from vault supply
-    token_data.collaterals[borrows.positions[borrow_index as usize].collateral_index as usize]
-        .vault_borrow_supply -= amount_to_withdraw;
-
     // subtract collateral amount from mint data
-<<<<<<< HEAD
     borrows.positions[borrow_index as usize].collateral_amount -= amount_to_withdraw;
 
     // ensure position sufficiently over collateralized and oracle prices are up to date
     check_mint_collateral_sufficient(
-        oracle,
-        to_clone_decimal!(borrow_position.borrowed_onasset),
-        to_ratio_decimal!(pool.asset_info.stable_collateral_ratio),
+        pool_oracle,
+        collateral_oracle,
+        asset_amount_borrowed,
+        min_overcollateral_ratio,
+        collateralization_ratio,
         Decimal::new(
             borrows.positions[borrow_index as usize]
                 .collateral_amount
@@ -101,26 +93,7 @@
                 .unwrap(),
             collateral.scale.try_into().unwrap(),
         ),
-    )
-    .unwrap();
-=======
-    let new_collateral_amount = rescale_toward_zero(
-        borrow_position.collateral_amount.to_decimal() - amount_value,
-        CLONE_TOKEN_SCALE,
-    );
-    borrow_positions.borrow_positions[borrow_index as usize].collateral_amount =
-        RawDecimal::from(new_collateral_amount);
-
-    // ensure position sufficiently over collateralized and oracle prices are up to date
-    check_mint_collateral_sufficient(
-        pool_oracle,
-        collateral_oracle,
-        borrow_position.borrowed_onasset.to_decimal(),
-        pool.asset_info.min_overcollateral_ratio.to_decimal(),
-        collateral.collateralization_ratio.to_decimal(),
-        new_collateral_amount,
     )?;
->>>>>>> 885c9a84
 
     // send collateral back to user
     let cpi_accounts = Transfer {
@@ -158,7 +131,7 @@
     ctx.accounts.clone.event_counter += 1;
 
     // check to see if mint is empty, if so remove
-    if borrows.positions[borrow_index as usize].collateral_amount == 0 {
+    if borrows.positions[borrow_index as usize].is_empty() {
         borrows.remove(borrow_index as usize);
     }
 
