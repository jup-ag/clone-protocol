--- conflicted
+++ resolved
@@ -251,18 +251,13 @@
         )?;
 
         (
-<<<<<<< HEAD
-            (mint_amount.checked_add(treasury_fees).unwrap())
-                .try_into()
-                .unwrap(),
-            -(TryInto::<i64>::try_into(transfer_amount).unwrap()),
-=======
-            (mint_amount + treasury_fees)
-                .try_into()
-                .map_err(|_| CloneError::IntTypeConversionError)?,
+            (mint_amount
+                .checked_add(treasury_fees)
+                .ok_or(error!(CloneError::CheckedMathError))?)
+            .try_into()
+            .map_err(|_| CloneError::IntTypeConversionError)?,
             -(TryInto::<i64>::try_into(transfer_amount)
                 .map_err(|_| CloneError::IntTypeConversionError)?),
->>>>>>> ec94adf2
         )
     } else {
         // User burns onasset, transfer collateral from vault to user, transfer collateral as fees.
@@ -319,29 +314,22 @@
             treasury_fees,
         )?;
         (
-<<<<<<< HEAD
-            -(TryInto::<i64>::try_into(burn_amount).unwrap()),
-            (transfer_amount.checked_add(treasury_fees).unwrap())
-                .try_into()
-                .unwrap(),
-=======
             -(TryInto::<i64>::try_into(burn_amount)
                 .map_err(|_| CloneError::IntTypeConversionError)?),
             (transfer_amount + treasury_fees)
                 .try_into()
                 .map_err(|_| CloneError::IntTypeConversionError)?,
->>>>>>> ec94adf2
         )
     };
 
     pools.pools[pool_index as usize].onasset_ild = pools.pools[pool_index as usize]
         .onasset_ild
         .checked_add(onasset_ild_delta)
-        .unwrap();
+        .ok_or(error!(CloneError::CheckedMathError))?;
     pools.pools[pool_index as usize].collateral_ild = pools.pools[pool_index as usize]
         .collateral_ild
         .checked_add(collateral_ild_delta)
-        .unwrap();
+        .ok_or(error!(CloneError::CheckedMathError))?;
 
     let (input, output) = if quantity_is_input {
         return_error_if_false!(
@@ -377,7 +365,7 @@
         pool_oracle
             .get_price()
             .checked_div(collateral_oracle.get_price())
-            .unwrap(),
+            .ok_or(error!(CloneError::CheckedMathError))?,
         CLONE_TOKEN_SCALE,
     );
 
@@ -393,7 +381,12 @@
             .map_err(|_| CloneError::IntTypeConversionError)?,
         pool_scale: pool_price.scale()
     });
-    ctx.accounts.clone.event_counter = ctx.accounts.clone.event_counter.checked_add(1).unwrap();
+    ctx.accounts.clone.event_counter = ctx
+        .accounts
+        .clone
+        .event_counter
+        .checked_add(1)
+        .ok_or(error!(CloneError::CheckedMathError))?;
 
     Ok(())
 }