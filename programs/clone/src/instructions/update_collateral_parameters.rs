--- conflicted
+++ resolved
@@ -3,12 +3,8 @@
 
 #[derive(AnchorSerialize, AnchorDeserialize, Clone, PartialEq, Eq, Copy, Debug)]
 pub enum CollateralParameters {
-<<<<<<< HEAD
     Status { status: u8 },
-    PoolIndex { index: u64 },
-=======
     OracleInfoIndex { value: u64 },
->>>>>>> 2cd66b45
     CollateralizationRatio { value: RawDecimal },
 }
 
@@ -44,19 +40,14 @@
     let collateral = &mut token_data.collaterals[index as usize];
 
     match params {
-<<<<<<< HEAD
         CollateralParameters::Status { status: value } => {
             if value > Status::Frozen as u8 {
                 return Err(error!(CloneError::InvalidStatus));
             }
             collateral.status = value;
         }
-        CollateralParameters::PoolIndex { index: new_index } => {
-            collateral.pool_index = new_index;
-=======
         CollateralParameters::OracleInfoIndex { value } => {
             collateral.oracle_info_index = value;
->>>>>>> 2cd66b45
         }
         CollateralParameters::CollateralizationRatio { value } => {
             collateral.collateralization_ratio = value;
