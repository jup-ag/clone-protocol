--- conflicted
+++ resolved
@@ -67,16 +67,10 @@
 
     let token_data = &mut ctx.accounts.token_data.load_mut()?;
 
-<<<<<<< HEAD
-    let collateral_index = borrow_position.collateral_index as usize;
-    let collateral = token_data.collaterals[collateral_index as usize];
-    let pool_index = borrow_position.collateral_index as usize;
-    let pool = token_data.pools[pool_index as usize];
-=======
     let borrows = &mut ctx.accounts.user_account.load_mut()?.borrows;
     let borrow_position = borrows.positions[borrow_index as usize];
-    let pool = token_data.pools[borrow_position.pool_index as usize];
->>>>>>> f8436f19
+    let pool_index = borrow_position.pool_index as usize;
+    let pool = token_data.pools[pool_index];
     let pool_oracle = token_data.oracles[pool.asset_info.oracle_info_index as usize];
     let collateral_index = borrow_position.collateral_index as usize;
     let collateral = token_data.collaterals[collateral_index];
@@ -92,26 +86,11 @@
     let min_overcollateral_ratio = to_ratio_decimal!(pool.asset_info.min_overcollateral_ratio);
     let collateralization_ratio = to_ratio_decimal!(collateral.collateralization_ratio);
 
-<<<<<<< HEAD
-    let authorized_amount = Decimal::new(amount.try_into().unwrap(), CLONE_TOKEN_SCALE);
-    let mut collateral_price = Decimal::one();
-    let mut collateral_oracle: Option<OracleInfo> = None;
-    if collateral_index as usize != ONUSD_COLLATERAL_INDEX
-        && collateral_index as usize != USDC_COLLATERAL_INDEX
-    {
-        collateral_oracle = Some(token_data.oracles[collateral.oracle_info_index as usize]);
-        if let Some(oracle) = &collateral_oracle {
-            collateral_price = oracle.price.to_decimal();
-        }
-    }
-    let collateral_scale = collateral.vault_mint_supply.to_decimal().scale();
-=======
     let burn_amount = amount.min(borrow_position.borrowed_onasset);
     let collateral_position_amount = Decimal::new(
         borrow_position.collateral_amount.try_into().unwrap(),
         collateral.scale.try_into().unwrap(),
     );
->>>>>>> f8436f19
 
     // This call checks that the oracles are updated
     let is_undercollateralized = check_mint_collateral_sufficient(
@@ -184,32 +163,9 @@
     )?;
 
     // Update data
-<<<<<<< HEAD
-    let new_borrowed_amount = rescale_toward_zero(
-        borrow_position.borrowed_onasset.to_decimal() - burn_amount,
-        CLONE_TOKEN_SCALE,
-    );
-    borrow_positions.borrow_positions[borrow_index as usize].borrowed_onasset =
-        RawDecimal::from(new_borrowed_amount);
-
-    let new_collateral_amount = rescale_toward_zero(
-        borrow_position.collateral_amount.to_decimal() - collateral_reward,
-        CLONE_TOKEN_SCALE,
-    );
-    borrow_positions.borrow_positions[borrow_index as usize].collateral_amount =
-        RawDecimal::from(new_collateral_amount);
-
-    let new_total_minted_amount = rescale_toward_zero(
-        pool.total_minted_amount.to_decimal() - burn_amount,
-        CLONE_TOKEN_SCALE,
-    );
-    token_data.pools[pool_index as usize].total_minted_amount =
-        RawDecimal::from(new_total_minted_amount);
-=======
     borrows.positions[borrow_index as usize].borrowed_onasset -= burn_amount;
     borrows.positions[borrow_index as usize].collateral_amount -=
         collateral_reward.mantissa() as u64;
->>>>>>> f8436f19
 
     // Remove position if empty
     if borrows.positions[borrow_index as usize].is_empty() {
@@ -237,23 +193,13 @@
     emit!(BorrowUpdate {
         event_id: ctx.accounts.clone.event_counter,
         user_address: ctx.accounts.user.key(),
-<<<<<<< HEAD
         pool_index: pool_index.try_into().unwrap(),
-        is_liquidation: true,
-        collateral_supplied: 0,
-        collateral_delta: -collateral_reward.to_i64().unwrap(),
-        collateral_index: collateral_index.try_into().unwrap(),
-        borrowed_amount: 0,
-        borrowed_delta: -burn_amount.to_i64().unwrap()
-=======
-        pool_index: borrow_position.pool_index.try_into().unwrap(),
         is_liquidation: true,
         collateral_supplied: borrows.positions[borrow_index as usize].collateral_amount,
         collateral_delta: -(collateral_reward.mantissa() as i64),
-        collateral_index: borrow_position.collateral_index.try_into().unwrap(),
+        collateral_index: collateral_index.try_into().unwrap(),
         borrowed_amount: borrows.positions[borrow_index as usize].borrowed_onasset,
         borrowed_delta: -(burn_amount as i64)
->>>>>>> f8436f19
     });
     ctx.accounts.clone.event_counter += 1;
 
