use crate::error::*;
use crate::events::*;
use crate::math::*;
use crate::states::*;
use anchor_lang::prelude::*;
use anchor_spl::token::{self, *};
use std::convert::TryInto;

#[derive(Accounts)]
#[instruction(borrow_index: u8)]
pub struct LiquidateBorrowPosition<'info> {
    pub liquidator: Signer<'info>,
    #[account(
        seeds = [b"clone".as_ref()],
        bump = clone.bump,
        has_one = token_data
    )]
    pub clone: Box<Account<'info, Clone>>,
    #[account(
        mut,
        has_one = clone,
        constraint = token_data.load()?.pools[borrow_positions.load()?.borrow_positions[borrow_index as usize].pool_index as usize].status != Status::Frozen as u8 @ CloneError::PoolStatusPreventsAction
    )]
    pub token_data: AccountLoader<'info, TokenData>,
    /// CHECK: Only used for address validation.
    #[account(
        address = user_account.authority
    )]
    pub user: AccountInfo<'info>,
    #[account(
        seeds = [b"user".as_ref(), user.key.as_ref()],
        bump = user_account.bump,
        has_one = borrow_positions
    )]
    pub user_account: Box<Account<'info, User>>,
    #[account(
        mut,
        address = token_data.load()?.pools[borrow_positions.load()?.borrow_positions[borrow_index as usize].pool_index as usize].asset_info.onasset_mint,
    )]
    pub onasset_mint: Box<Account<'info, Mint>>,
    #[account(
        mut,
        owner = *user_account.to_account_info().owner,
        constraint = (borrow_index as u64) < borrow_positions.load()?.num_positions @ CloneError::InvalidInputPositionIndex
    )]
    pub borrow_positions: AccountLoader<'info, BorrowPositions>,
    #[account(
        mut,
        address = token_data.load()?.collaterals[borrow_positions.load()?.borrow_positions[borrow_index as usize].collateral_index as usize].vault,
        constraint = vault.mint == token_data.load()?.collaterals[borrow_positions.load()?.borrow_positions[borrow_index as usize].collateral_index as usize].mint
   )]
    pub vault: Box<Account<'info, TokenAccount>>,
    #[account(
        mut,
        associated_token::mint = vault.mint,
        associated_token::authority = liquidator
   )]
    pub liquidator_collateral_token_account: Box<Account<'info, TokenAccount>>,
    #[account(
        mut,
        associated_token::mint = onasset_mint,
        associated_token::authority = liquidator
    )]
    pub liquidator_onasset_token_account: Box<Account<'info, TokenAccount>>,
    pub token_program: Program<'info, Token>,
}

pub fn execute(ctx: Context<LiquidateBorrowPosition>, borrow_index: u8) -> Result<()> {
    let seeds = &[&[b"clone", bytemuck::bytes_of(&ctx.accounts.clone.bump)][..]];

    let token_data = &mut ctx.accounts.token_data.load_mut()?;
    let mut borrow_positions = ctx.accounts.borrow_positions.load_mut()?;
    let mint_position = borrow_positions.borrow_positions[borrow_index as usize];

    let collateral = token_data.collaterals[mint_position.collateral_index as usize];
    let pool = token_data.pools[mint_position.pool_index as usize];
    let oracle = token_data.oracles[pool.asset_info.oracle_info_index as usize];
    // Check if this position is valid for liquidation
    if collateral.stable == 0 {
        return Err(CloneError::NonStablesNotSupported.into());
    }

    // ensure price data is up to date
    let slot = Clock::get()?.slot;
    check_feed_update(oracle, slot).unwrap();

    let borrowed_onasset = mint_position.borrowed_onasset.to_decimal();
    let collateral_amount_value = mint_position.collateral_amount.to_decimal();

<<<<<<< HEAD

    if !(token_data.pools[mint_position.pool_index as usize].status == Status::Liquidation as u8) {
        if check_mint_collateral_sufficient(
            pool.asset_info,
            borrowed_onasset,
            pool.asset_info.stable_collateral_ratio.to_decimal(),
            collateral_amount_value,
            slot,
        )
        .is_ok()
        {
            return Err(CloneError::BorrowPositionUnableToLiquidate.into());
        }
=======
    // Should fail here.
    if check_mint_collateral_sufficient(
        oracle,
        borrowed_onasset,
        pool.asset_info.stable_collateral_ratio.to_decimal(),
        collateral_amount_value,
        slot,
    )
    .is_ok()
    {
        return Err(CloneError::MintPositionUnableToLiquidate.into());
>>>>>>> 2cd66b45
    }

    // Burn the onAsset from the liquidator
    let cpi_accounts = Burn {
        mint: ctx.accounts.onasset_mint.to_account_info().clone(),
        from: ctx
            .accounts
            .liquidator_onasset_token_account
            .to_account_info()
            .clone(),
        authority: ctx.accounts.liquidator.to_account_info().clone(),
    };
    let burn_liquidator_onasset_context = CpiContext::new(
        ctx.accounts.token_program.to_account_info().clone(),
        cpi_accounts,
    );

    token::burn(
        burn_liquidator_onasset_context,
        mint_position
            .borrowed_onasset
            .to_decimal()
            .mantissa()
            .try_into()
            .unwrap(),
    )?;

    // Send the user the remaining collateral.
    let cpi_accounts = Transfer {
        from: ctx.accounts.vault.to_account_info().clone(),
        to: ctx
            .accounts
            .liquidator_collateral_token_account
            .to_account_info()
            .clone(),
        authority: ctx.accounts.clone.to_account_info().clone(),
    };
    let send_usdc_context = CpiContext::new_with_signer(
        ctx.accounts.token_program.to_account_info().clone(),
        cpi_accounts,
        seeds,
    );

    token::transfer(
        send_usdc_context,
        mint_position
            .collateral_amount
            .to_decimal()
            .mantissa()
            .try_into()
            .unwrap(),
    )?;

    // Update data
    let new_minted_amount = rescale_toward_zero(
        pool.total_minted_amount.to_decimal() - borrowed_onasset,
        CLONE_TOKEN_SCALE,
    );
    token_data.pools[mint_position.pool_index as usize].total_minted_amount =
        RawDecimal::from(new_minted_amount);

    let new_supplied_collateral = rescale_toward_zero(
        pool.supplied_mint_collateral_amount.to_decimal()
            - mint_position.collateral_amount.to_decimal(),
        CLONE_TOKEN_SCALE,
    );
    token_data.pools[mint_position.pool_index as usize].supplied_mint_collateral_amount =
        RawDecimal::from(new_supplied_collateral);

    // Remove position
    borrow_positions.remove(borrow_index as usize);

    emit!(BorrowUpdate {
        event_id: ctx.accounts.clone.event_counter,
        user_address: ctx.accounts.user.key(),
        pool_index: borrow_positions.borrow_positions[borrow_index as usize]
            .pool_index
            .try_into()
            .unwrap(),
        is_liquidation: true,
        collateral_supplied: 0,
        collateral_delta: -mint_position.collateral_amount.to_decimal().mantissa() as i64,
        collateral_index: borrow_positions.borrow_positions[borrow_index as usize]
            .collateral_index
            .try_into()
            .unwrap(),
        borrowed_amount: 0,
        borrowed_delta: -mint_position.borrowed_onasset.to_decimal().mantissa() as i64
    });
    ctx.accounts.clone.event_counter += 1;

    Ok(())
}<|MERGE_RESOLUTION|>--- conflicted
+++ resolved
@@ -1,6 +1,7 @@
 use crate::error::*;
 use crate::events::*;
 use crate::math::*;
+use crate::return_error_if_false;
 use crate::states::*;
 use anchor_lang::prelude::*;
 use anchor_spl::token::{self, *};
@@ -80,40 +81,25 @@
         return Err(CloneError::NonStablesNotSupported.into());
     }
 
-    // ensure price data is up to date
-    let slot = Clock::get()?.slot;
-    check_feed_update(oracle, slot).unwrap();
-
     let borrowed_onasset = mint_position.borrowed_onasset.to_decimal();
     let collateral_amount_value = mint_position.collateral_amount.to_decimal();
 
-<<<<<<< HEAD
-
-    if !(token_data.pools[mint_position.pool_index as usize].status == Status::Liquidation as u8) {
+    if pool.status != Status::Liquidation as u8 {
         if check_mint_collateral_sufficient(
-            pool.asset_info,
+            oracle,
             borrowed_onasset,
             pool.asset_info.stable_collateral_ratio.to_decimal(),
             collateral_amount_value,
-            slot,
         )
         .is_ok()
         {
             return Err(CloneError::BorrowPositionUnableToLiquidate.into());
         }
-=======
-    // Should fail here.
-    if check_mint_collateral_sufficient(
-        oracle,
-        borrowed_onasset,
-        pool.asset_info.stable_collateral_ratio.to_decimal(),
-        collateral_amount_value,
-        slot,
-    )
-    .is_ok()
-    {
-        return Err(CloneError::MintPositionUnableToLiquidate.into());
->>>>>>> 2cd66b45
+    } else {
+        return_error_if_false!(
+            check_feed_update(oracle, Clock::get()?.slot).is_ok(),
+            CloneError::OutdatedOracle
+        );
     }
 
     // Burn the onAsset from the liquidator
@@ -151,14 +137,14 @@
             .clone(),
         authority: ctx.accounts.clone.to_account_info().clone(),
     };
-    let send_usdc_context = CpiContext::new_with_signer(
+    let send_collateral_context = CpiContext::new_with_signer(
         ctx.accounts.token_program.to_account_info().clone(),
         cpi_accounts,
         seeds,
     );
 
     token::transfer(
-        send_usdc_context,
+        send_collateral_context,
         mint_position
             .collateral_amount
             .to_decimal()
