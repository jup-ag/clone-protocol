--- conflicted
+++ resolved
@@ -4,7 +4,7 @@
 use crate::return_error_if_false;
 use crate::states::*;
 use crate::to_ratio_decimal;
-use crate::{to_clone_decimal, CLONE_PROGRAM_SEED, USER_SEED};
+use crate::{to_bps_decimal, to_clone_decimal, CLONE_PROGRAM_SEED, USER_SEED};
 use anchor_lang::prelude::*;
 use anchor_spl::token::{self, *};
 use rust_decimal::prelude::*;
@@ -61,116 +61,68 @@
     pub token_program: Program<'info, Token>,
 }
 
-<<<<<<< HEAD
-pub fn execute(ctx: Context<LiquidateBorrowPosition>, borrow_index: u8) -> Result<()> {
-    let seeds = &[&[
-        CLONE_PROGRAM_SEED.as_ref(),
-        bytemuck::bytes_of(&ctx.accounts.clone.bump),
-    ][..]];
+pub fn execute(ctx: Context<LiquidateBorrowPosition>, borrow_index: u8, amount: u64) -> Result<()> {
+    let seeds = &[&[b"clone", bytemuck::bytes_of(&ctx.accounts.clone.bump)][..]];
 
     let token_data = &mut ctx.accounts.token_data.load_mut()?;
+
     let borrows = &mut ctx.accounts.user_account.load_mut()?.borrows;
     let borrow_position = borrows.positions[borrow_index as usize];
-
-    let collateral_scale =
-        token_data.collaterals[borrow_position.collateral_index as usize].scale as u32;
-
-    let pool = token_data.pools[borrow_position.pool_index as usize];
-    let oracle = token_data.oracles[pool.asset_info.oracle_info_index as usize];
-
-    // ensure price data is up to date
-    let slot = Clock::get()?.slot;
-    check_feed_update(oracle, slot).unwrap();
-
-    let borrowed_onasset = to_clone_decimal!(borrow_position.borrowed_onasset);
-    let collateral_amount_value = Decimal::new(
-        borrow_position.collateral_amount.try_into().unwrap(),
-        collateral_scale,
-    );
-
-    if pool.status != Status::Liquidation as u64 {
-        return_error_if_false!(
-            check_mint_collateral_sufficient(
-                oracle,
-                borrowed_onasset,
-                to_ratio_decimal!(pool.asset_info.stable_collateral_ratio),
-                collateral_amount_value,
-            )
-            .is_err(),
-            CloneError::BorrowPositionUnableToLiquidate
-        );
-    } else {
-        check_feed_update(oracle, Clock::get()?.slot)?;
-    }
-=======
-pub fn execute(ctx: Context<LiquidateBorrowPosition>, borrow_index: u8, amount: u64) -> Result<()> {
-    let seeds = &[&[b"clone", bytemuck::bytes_of(&ctx.accounts.clone.bump)][..]];
-
-    let token_data = &mut ctx.accounts.token_data.load_mut()?;
-    let mut borrow_positions = ctx.accounts.borrow_positions.load_mut()?;
-    let borrow_position = borrow_positions.borrow_positions[borrow_index as usize];
-
-    let collateral = token_data.collaterals[borrow_position.collateral_index as usize];
     let pool = token_data.pools[borrow_position.pool_index as usize];
     let pool_oracle = token_data.oracles[pool.asset_info.oracle_info_index as usize];
-
-    let authorized_amount = Decimal::new(amount.try_into().unwrap(), CLONE_TOKEN_SCALE);
-    let mut collateral_price = Decimal::one();
-    let mut collateral_oracle: Option<OracleInfo> = None;
-    if collateral.oracle_info_index != u64::MAX {
-        collateral_oracle = Some(token_data.oracles[collateral.oracle_info_index as usize]);
-        if let Some(oracle) = &collateral_oracle {
-            collateral_price = oracle.price.to_decimal();
-        }
-    }
-    let collateral_scale = collateral.vault_mint_supply.to_decimal().scale();
-
-    let burn_amount = borrow_position
-        .borrowed_onasset
-        .to_decimal()
-        .min(authorized_amount);
-
-    if pool.status != Status::Liquidation as u64 {
-        return_error_if_false!(
-            !check_mint_collateral_sufficient(
-                pool_oracle,
-                collateral_oracle,
-                borrow_position.borrowed_onasset.to_decimal(),
-                pool.asset_info.min_overcollateral_ratio.to_decimal(),
-                collateral.collateralization_ratio.to_decimal(),
-                borrow_position.collateral_amount.to_decimal(),
-            )
-            .is_ok(),
-            CloneError::BorrowPositionUnableToLiquidate
-        );
+    let collateral_index = borrow_position.collateral_index as usize;
+    let collateral = token_data.collaterals[collateral_index];
+    let collateral_oracle = if collateral_index == ONUSD_COLLATERAL_INDEX
+        || collateral_index == USDC_COLLATERAL_INDEX
+    {
+        None
     } else {
-        check_feed_update(pool_oracle, Clock::get()?.slot)?;
-        if let Some(oracle) = collateral_oracle {
-            check_feed_update(oracle, Clock::get()?.slot)?;
-        }
-    }
-
-    let mut collateral_reward = rescale_toward_zero(
-        (Decimal::one()
-            + ctx
-                .accounts
-                .clone
-                .liquidation_config
-                .comet_liquidator_fee
-                .to_decimal())
-            * burn_amount
-            * pool_oracle.price.to_decimal()
+        Some(
+            token_data.oracles[token_data.collaterals[collateral_index].oracle_info_index as usize],
+        )
+    };
+    let min_overcollateral_ratio = to_ratio_decimal!(pool.asset_info.min_overcollateral_ratio);
+    let collateralization_ratio = to_ratio_decimal!(collateral.collateralization_ratio);
+
+    let burn_amount = amount.min(borrow_position.borrowed_onasset);
+    let collateral_position_amount = Decimal::new(
+        borrow_position.collateral_amount.try_into().unwrap(),
+        collateral.scale.try_into().unwrap(),
+    );
+
+    // This call checks that the oracles are updated
+    let is_undercollateralized = check_mint_collateral_sufficient(
+        pool_oracle,
+        collateral_oracle,
+        to_clone_decimal!(borrow_position.borrowed_onasset),
+        min_overcollateral_ratio,
+        collateralization_ratio,
+        collateral_position_amount,
+    )
+    .is_err();
+    let is_in_liquidation_mode = pool.status == Status::Liquidation as u64;
+
+    return_error_if_false!(
+        is_undercollateralized || is_in_liquidation_mode,
+        CloneError::BorrowPositionUnableToLiquidate
+    );
+
+    let borrow_liquidation_fee_rate = to_bps_decimal!(ctx.accounts.clone.borrow_liquidator_fee_bps);
+    let collateral_price = if let Some(oracle) = collateral_oracle {
+        oracle.get_price()
+    } else {
+        Decimal::ONE
+    };
+
+    let collateral_reward = rescale_toward_zero(
+        (Decimal::one() + borrow_liquidation_fee_rate)
+            * to_clone_decimal!(burn_amount)
+            * pool_oracle.get_price()
             / collateral_price,
-        collateral_scale,
-    );
-
-    // Decrease reward if not enough collateral
-    collateral_reward = borrow_position
-        .collateral_amount
-        .to_decimal()
-        .min(collateral_reward);
-
->>>>>>> 885c9a84
+        collateral.scale.try_into().unwrap(),
+    )
+    .min(collateral_position_amount);
+
     // Burn the onAsset from the liquidator
     let cpi_accounts = Burn {
         mint: ctx.accounts.onasset_mint.to_account_info().clone(),
@@ -186,14 +138,7 @@
         cpi_accounts,
     );
 
-    token::burn(
-        burn_liquidator_onasset_context,
-<<<<<<< HEAD
-        borrow_position.borrowed_onasset,
-=======
-        burn_amount.mantissa().try_into().unwrap(),
->>>>>>> 885c9a84
-    )?;
+    token::burn(burn_liquidator_onasset_context, burn_amount)?;
 
     // Send the user the collateral reward
     let cpi_accounts = Transfer {
@@ -210,95 +155,49 @@
         cpi_accounts,
         seeds,
     );
-
-<<<<<<< HEAD
-    token::transfer(send_collateral_context, borrow_position.collateral_amount)?;
-
-    // Update data
-    token_data.pools[borrow_position.pool_index as usize]
-        .asset_info
-        .total_borrowed_amount -= borrow_position.borrowed_onasset;
-    token_data.collaterals[borrow_position.collateral_index as usize].vault_borrow_supply -=
-        borrow_position.collateral_amount;
-
-    // Remove position
-    borrows.remove(borrow_index as usize);
-=======
     token::transfer(
         send_collateral_context,
         collateral_reward.mantissa().try_into().unwrap(),
     )?;
 
     // Update data
-    let new_borrowed_amount = rescale_toward_zero(
-        borrow_position.borrowed_onasset.to_decimal() - burn_amount,
-        CLONE_TOKEN_SCALE,
-    );
-    borrow_positions.borrow_positions[borrow_index as usize].borrowed_onasset =
-        RawDecimal::from(new_borrowed_amount);
-
-    let new_collateral_amount = rescale_toward_zero(
-        borrow_position.collateral_amount.to_decimal() - collateral_reward,
-        CLONE_TOKEN_SCALE,
-    );
-    borrow_positions.borrow_positions[borrow_index as usize].collateral_amount =
-        RawDecimal::from(new_collateral_amount);
-
-    let new_total_minted_amount = rescale_toward_zero(
-        pool.total_minted_amount.to_decimal() - burn_amount,
-        CLONE_TOKEN_SCALE,
-    );
-    token_data.pools[borrow_position.pool_index as usize].total_minted_amount =
-        RawDecimal::from(new_total_minted_amount);
+    borrows.positions[borrow_index as usize].borrowed_onasset -= burn_amount;
+    borrows.positions[borrow_index as usize].collateral_amount -=
+        collateral_reward.mantissa() as u64;
 
     // Remove position if empty
-    if borrow_positions.borrow_positions[borrow_index as usize]
-        .collateral_amount
-        .to_decimal()
-        == Decimal::ZERO
-    {
-        borrow_positions.remove(borrow_index as usize);
+    if borrows.positions[borrow_index as usize].is_empty() {
+        borrows.remove(borrow_index as usize);
     } else {
-        // Throw error if too much was liquidated
+        let borrowed_onasset =
+            to_clone_decimal!(borrows.positions[borrow_index as usize].borrowed_onasset);
+        let collateral_amount = Decimal::new(
+            borrows.positions[borrow_index as usize]
+                .collateral_amount
+                .try_into()
+                .unwrap(),
+            collateral.scale.try_into().unwrap(),
+        );
+        let max_liquidation_overcollateral_ratio =
+            to_ratio_decimal!(pool.asset_info.max_liquidation_overcollateral_ratio);
         return_error_if_false!(
-            collateral_price
-                * borrow_positions.borrow_positions[borrow_index as usize]
-                    .collateral_amount
-                    .to_decimal()
-                * collateral.collateralization_ratio.to_decimal()
-                / (pool_oracle.price.to_decimal()
-                    * borrow_positions.borrow_positions[borrow_index as usize]
-                        .borrowed_onasset
-                        .to_decimal())
-                <= pool
-                    .asset_info
-                    .max_liquidation_overcollateral_ratio
-                    .to_decimal(),
+            collateral_amount * collateral_price * collateralization_ratio
+                / (pool_oracle.get_price() * borrowed_onasset)
+                <= max_liquidation_overcollateral_ratio,
             CloneError::InvalidMintCollateralRatio
         );
     }
->>>>>>> 885c9a84
 
     emit!(BorrowUpdate {
         event_id: ctx.accounts.clone.event_counter,
         user_address: ctx.accounts.user.key(),
         pool_index: borrow_position.pool_index.try_into().unwrap(),
         is_liquidation: true,
-        collateral_supplied: 0,
-<<<<<<< HEAD
-        collateral_delta: -(borrow_position.collateral_amount as i64),
+        collateral_supplied: borrows.positions[borrow_index as usize].collateral_amount,
+        collateral_delta: -(collateral_reward.mantissa() as i64),
         collateral_index: borrow_position.collateral_index.try_into().unwrap(),
-        borrowed_amount: 0,
-        borrowed_delta: -(borrow_position.borrowed_onasset as i64)
-=======
-        collateral_delta: -collateral_reward.to_i64().unwrap(),
-        collateral_index: borrow_positions.borrow_positions[borrow_index as usize]
-            .collateral_index
-            .try_into()
-            .unwrap(),
-        borrowed_amount: 0,
-        borrowed_delta: -burn_amount.to_i64().unwrap()
->>>>>>> 885c9a84
+        borrowed_amount: borrows.positions[borrow_index as usize].borrowed_onasset,
+        borrowed_delta: -(burn_amount as i64)
     });
     ctx.accounts.clone.event_counter += 1;
 
