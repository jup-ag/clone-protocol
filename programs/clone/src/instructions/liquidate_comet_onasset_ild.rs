--- conflicted
+++ resolved
@@ -112,29 +112,24 @@
     let collateral_reward = rescale_toward_zero(
         Decimal::one()
             .checked_add(liquidator_fee)
-            .unwrap()
+            .ok_or(error!(CloneError::CheckedMathError))?
             .checked_mul(pool_price)
-            .unwrap()
+            .ok_or(error!(CloneError::CheckedMathError))?
             .checked_mul(burn_amount)
-            .unwrap(),
+            .ok_or(error!(CloneError::CheckedMathError))?,
         collateral_scale,
     );
 
     if ild_share.onasset_ild_share > Decimal::ZERO {
-<<<<<<< HEAD
-        let ild_rebate_increase: i64 = burn_amount.mantissa().try_into().unwrap();
+        let ild_rebate_increase: i64 = burn_amount
+            .mantissa()
+            .try_into()
+            .map_err(|_| CloneError::IntTypeConversionError)?;
         comet.positions[comet_position_index as usize].onasset_ild_rebate = comet.positions
             [comet_position_index as usize]
             .onasset_ild_rebate
             .checked_add(ild_rebate_increase)
-            .unwrap();
-=======
-        let ild_rebate_increase: i64 = burn_amount
-            .mantissa()
-            .try_into()
-            .map_err(|_| CloneError::IntTypeConversionError)?;
-        comet.positions[comet_position_index as usize].onasset_ild_rebate += ild_rebate_increase;
->>>>>>> ec94adf2
+            .ok_or(error!(CloneError::CheckedMathError))?;
         let cpi_accounts = Burn {
             mint: ctx.accounts.onasset_mint.to_account_info().clone(),
             from: ctx
@@ -175,7 +170,7 @@
         comet.collateral_amount = comet
             .collateral_amount
             .checked_sub(collateral_reward.mantissa() as u64)
-            .unwrap();
+            .ok_or(error!(CloneError::CheckedMathError))?;
     }
 
     // Withdraw liquidity position
@@ -191,7 +186,12 @@
             ctx.accounts.clone.event_counter,
         )?;
     }
-    ctx.accounts.clone.event_counter = ctx.accounts.clone.event_counter.checked_add(1).unwrap();
+    ctx.accounts.clone.event_counter = ctx
+        .accounts
+        .clone
+        .event_counter
+        .checked_add(1)
+        .ok_or(error!(CloneError::CheckedMathError))?;
 
     if comet.positions[comet_position_index as usize].is_empty() {
         comet.positions.remove(comet_position_index as usize);
