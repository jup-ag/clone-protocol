use crate::error::*;
use crate::instructions::withdraw_liquidity;
use crate::math::*;
use crate::states::*;
use crate::{
    return_error_if_false, to_bps_decimal, to_clone_decimal, CLONE_PROGRAM_SEED, USER_SEED,
};
use anchor_lang::prelude::*;
use anchor_spl::token::{self, *};
use rust_decimal::prelude::*;
use std::convert::TryInto;

#[derive(Accounts)]
#[instruction(comet_position_index: u8, comet_collateral_index: u8, amount: u64, pay_onusd_debt: bool)]
pub struct LiquidateCometPosition<'info> {
    pub liquidator: Signer<'info>,
    /// CHECK: Only used for address validation.
    pub user: AccountInfo<'info>,
    #[account(
        mut,
        seeds = [USER_SEED.as_ref(), user.key.as_ref()],
        bump,
        constraint = user_account.load()?.comet.num_positions > comet_position_index.into() @ CloneError::InvalidInputPositionIndex,
        constraint = user_account.load()?.comet.num_collaterals > comet_collateral_index.into() @ CloneError::InvalidInputPositionIndex
    )]
    pub user_account: AccountLoader<'info, User>,
    #[account(
        mut,
        seeds = [CLONE_PROGRAM_SEED.as_ref()],
        bump = clone.bump,
        has_one = token_data
    )]
    pub clone: Box<Account<'info, Clone>>,
    #[account(
        has_one = clone,
        constraint = token_data.load()?.pools[user_account.load()?.comet.positions[comet_position_index as usize].pool_index as usize].status == Status::Active as u64 ||
        token_data.load()?.pools[user_account.load()?.comet.positions[comet_position_index as usize].pool_index as usize].status == Status::Liquidation as u64 @ CloneError::StatusPreventsAction
    )]
    pub token_data: AccountLoader<'info, TokenData>,
    #[account(
        mut,
        address = clone.onusd_mint
    )]
    pub onusd_mint: Box<Account<'info, Mint>>,
    #[account(
        mut,
        address = token_data.load()?.pools[user_account.load()?.comet.positions[comet_position_index as usize].pool_index as usize].asset_info.onasset_mint,
    )]
    pub onasset_mint: Box<Account<'info, Mint>>,
    #[account(
        mut,
        associated_token::authority = liquidator,
        associated_token::mint = onusd_mint,
    )]
    pub liquidator_onusd_token_account: Box<Account<'info, TokenAccount>>,
    #[account(
        mut,
        associated_token::authority = liquidator,
        associated_token::mint = onasset_mint,
    )]
    pub liquidator_onasset_token_account: Box<Account<'info, TokenAccount>>,
    #[account(
        mut,
        associated_token::authority = liquidator,
        associated_token::mint = vault.mint,
    )]
    pub liquidator_collateral_token_account: Box<Account<'info, TokenAccount>>,
    #[account(
        mut,
        address = token_data.load()?.collaterals[user_account.load()?.comet.collaterals[comet_collateral_index as usize].collateral_index as usize].vault,
   )]
    pub vault: Box<Account<'info, TokenAccount>>,
    pub token_program: Program<'info, Token>,
}

pub fn execute(
    ctx: Context<LiquidateCometPosition>,
    comet_position_index: u8,
    comet_collateral_index: u8,
    amount: u64,
    pay_onusd_debt: bool,
) -> Result<()> {
    return_error_if_false!(amount > 0, CloneError::InvalidTokenAmount);
    let seeds = &[&[b"clone", bytemuck::bytes_of(&ctx.accounts.clone.bump)][..]];
    let token_data = &mut ctx.accounts.token_data.load_mut()?;
    let comet = &mut ctx.accounts.user_account.load_mut()?.comet;

    let comet_position = comet.positions[comet_position_index as usize];
    let comet_collateral = comet.collaterals[comet_collateral_index as usize];
    let authorized_amount = to_clone_decimal!(amount);
    let ild_share = calculate_ild_share(&comet_position, &token_data);
    let pool_index = comet_position.pool_index as usize;
    let pool = token_data.pools[pool_index];
    let pool_oracle = token_data.oracles[pool.asset_info.oracle_info_index as usize];
    let collateral_index = comet_collateral.collateral_index as usize;
    let collateral = token_data.collaterals[collateral_index];

    let mut collateral_price = Decimal::one();
    if collateral_index != ONUSD_COLLATERAL_INDEX && collateral_index != USDC_COLLATERAL_INDEX {
        let collateral_oracle = token_data.oracles[collateral.oracle_info_index as usize];
        check_feed_update(collateral_oracle, Clock::get()?.slot)?;
<<<<<<< HEAD
        collateral_price = collateral_oracle.get_price();
=======
        collateral_price = collateral_oracle.price.to_decimal();
>>>>>>> 885c9a84
    }
    let collateral_scale = collateral.scale as u32;

    if pool.status != Status::Liquidation as u64 {
        let starting_health_score = calculate_health_score(&comet, &token_data)?;

        return_error_if_false!(
            !starting_health_score.is_healthy(),
            CloneError::NotSubjectToLiquidation
        );
    } else {
        check_feed_update(pool_oracle, Clock::get()?.slot)?;
    }

    let mut burn_amount = if pay_onusd_debt {
        ild_share.onusd_ild_share.min(authorized_amount)
    } else {
        ild_share.onasset_ild_share.min(authorized_amount)
    };

    let burn_amount_usd_price = if pay_onusd_debt {
        Decimal::one()
    } else {
        pool_oracle.get_price()
    };
<<<<<<< HEAD
    let liquidator_fee = to_bps_decimal!(ctx.accounts.clone.liquidator_fee_bps);
=======
    let liquidator_fee = ctx
        .accounts
        .clone
        .liquidation_config
        .comet_liquidator_fee
        .to_decimal();
>>>>>>> 885c9a84

    // calculate reward for liquidator
    let mut collateral_reward = rescale_toward_zero(
        (Decimal::one() + liquidator_fee) * burn_amount_usd_price * burn_amount / collateral_price,
        collateral_scale,
    );

    if collateral_reward.mantissa() as u64 > comet_collateral.collateral_amount {
        collateral_reward = Decimal::new(
            comet_collateral.collateral_amount.try_into().unwrap(),
            collateral_scale,
        );
        burn_amount = rescale_toward_zero(
            collateral_reward * collateral_price
                / ((Decimal::one() + liquidator_fee) * burn_amount_usd_price),
            CLONE_TOKEN_SCALE,
        );
    }

    if (pay_onusd_debt && ild_share.onusd_ild_share > Decimal::ZERO)
        || (!pay_onusd_debt && ild_share.onasset_ild_share > Decimal::ZERO)
    {
        let ild_rebate_increase: i64 = burn_amount.mantissa().try_into().unwrap();
        let cpi_accounts = if pay_onusd_debt {
            comet.positions[comet_position_index as usize].onusd_ild_rebate += ild_rebate_increase;
            Burn {
                mint: ctx.accounts.onusd_mint.to_account_info().clone(),
                from: ctx
                    .accounts
                    .liquidator_onusd_token_account
                    .to_account_info()
                    .clone(),
                authority: ctx.accounts.user.to_account_info().clone(),
            }
        } else {
            comet.positions[comet_position_index as usize].onasset_ild_rebate +=
                ild_rebate_increase;
            Burn {
                mint: ctx.accounts.onasset_mint.to_account_info().clone(),
                from: ctx
                    .accounts
                    .liquidator_onasset_token_account
                    .to_account_info()
                    .clone(),
                authority: ctx.accounts.user.to_account_info().clone(),
            }
        };

        token::burn(
            CpiContext::new(ctx.accounts.token_program.to_account_info(), cpi_accounts),
            ild_rebate_increase.try_into().unwrap(),
        )?;

        // subtract collateral amount from vault supply
        token_data.collaterals[comet_collateral.collateral_index as usize].vault_comet_supply -=
            collateral_reward.mantissa() as u64;

        // Transfer collateral to liquidator
        let cpi_accounts = Transfer {
            from: ctx.accounts.vault.to_account_info().clone(),
            to: ctx
                .accounts
                .liquidator_collateral_token_account
                .to_account_info()
                .clone(),
            authority: ctx.accounts.clone.to_account_info().clone(),
        };
        let cpi_program = ctx.accounts.token_program.to_account_info();
        token::transfer(
            CpiContext::new_with_signer(cpi_program, cpi_accounts, seeds),
            collateral_reward.mantissa().try_into().unwrap(),
        )?;

        // Remove equivalent reward from user's collateral
        comet.collaterals[collateral_index].collateral_amount -=
            collateral_reward.mantissa() as u64;
    }

    // Withdraw liquidity position
    if comet_position.committed_onusd_liquidity > 0 {
        withdraw_liquidity(
            token_data,
            comet,
            comet_position_index,
            comet_position.committed_onusd_liquidity,
            ctx.accounts.user.key(),
            ctx.accounts.clone.event_counter,
        )?;
    };
    ctx.accounts.clone.event_counter += 1;

    if comet.positions[comet_position_index as usize].onusd_ild_rebate == 0
        && comet.positions[comet_position_index as usize].onasset_ild_rebate == 0
    {
        comet.remove_position(comet_position_index as usize);
    }

    Ok(())
}<|MERGE_RESOLUTION|>--- conflicted
+++ resolved
@@ -99,24 +99,17 @@
     if collateral_index != ONUSD_COLLATERAL_INDEX && collateral_index != USDC_COLLATERAL_INDEX {
         let collateral_oracle = token_data.oracles[collateral.oracle_info_index as usize];
         check_feed_update(collateral_oracle, Clock::get()?.slot)?;
-<<<<<<< HEAD
         collateral_price = collateral_oracle.get_price();
-=======
-        collateral_price = collateral_oracle.price.to_decimal();
->>>>>>> 885c9a84
     }
     let collateral_scale = collateral.scale as u32;
 
-    if pool.status != Status::Liquidation as u64 {
-        let starting_health_score = calculate_health_score(&comet, &token_data)?;
-
-        return_error_if_false!(
-            !starting_health_score.is_healthy(),
-            CloneError::NotSubjectToLiquidation
-        );
-    } else {
-        check_feed_update(pool_oracle, Clock::get()?.slot)?;
-    }
+    let is_in_liquidation_mode = pool.status == Status::Liquidation as u64;
+    let starting_health_score = calculate_health_score(&comet, &token_data)?;
+
+    return_error_if_false!(
+        !starting_health_score.is_healthy() || is_in_liquidation_mode,
+        CloneError::NotSubjectToLiquidation
+    );
 
     let mut burn_amount = if pay_onusd_debt {
         ild_share.onusd_ild_share.min(authorized_amount)
@@ -129,16 +122,7 @@
     } else {
         pool_oracle.get_price()
     };
-<<<<<<< HEAD
-    let liquidator_fee = to_bps_decimal!(ctx.accounts.clone.liquidator_fee_bps);
-=======
-    let liquidator_fee = ctx
-        .accounts
-        .clone
-        .liquidation_config
-        .comet_liquidator_fee
-        .to_decimal();
->>>>>>> 885c9a84
+    let liquidator_fee = to_bps_decimal!(ctx.accounts.clone.comet_liquidator_fee_bps);
 
     // calculate reward for liquidator
     let mut collateral_reward = rescale_toward_zero(
@@ -192,10 +176,6 @@
             ild_rebate_increase.try_into().unwrap(),
         )?;
 
-        // subtract collateral amount from vault supply
-        token_data.collaterals[comet_collateral.collateral_index as usize].vault_comet_supply -=
-            collateral_reward.mantissa() as u64;
-
         // Transfer collateral to liquidator
         let cpi_accounts = Transfer {
             from: ctx.accounts.vault.to_account_info().clone(),
@@ -230,9 +210,7 @@
     };
     ctx.accounts.clone.event_counter += 1;
 
-    if comet.positions[comet_position_index as usize].onusd_ild_rebate == 0
-        && comet.positions[comet_position_index as usize].onasset_ild_rebate == 0
-    {
+    if comet.positions[comet_position_index as usize].is_empty() {
         comet.remove_position(comet_position_index as usize);
     }
 
