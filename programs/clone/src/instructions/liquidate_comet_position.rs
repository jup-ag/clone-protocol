use crate::decimal::{rescale_toward_zero, CLONE_TOKEN_SCALE};
use crate::error::*;
use crate::instructions::withdraw_liquidity;
use crate::math::*;
use crate::states::*;
use crate::{
    return_error_if_false, to_bps_decimal, to_clone_decimal, CLONE_PROGRAM_SEED, USER_SEED,
};
use anchor_lang::prelude::*;
use anchor_spl::token::{self, *};
use rust_decimal::prelude::*;
use std::convert::TryInto;

#[derive(Accounts)]
#[instruction(comet_position_index: u8, comet_collateral_index: u8, amount: u64, pay_onusd_debt: bool)]
pub struct LiquidateCometPosition<'info> {
    pub liquidator: Signer<'info>,
    /// CHECK: Only used for address validation.
    pub user: AccountInfo<'info>,
    #[account(
        mut,
        seeds = [USER_SEED.as_ref(), user.key.as_ref()],
        bump,
        constraint = user_account.load()?.comet.num_positions > comet_position_index.into() @ CloneError::InvalidInputPositionIndex,
        constraint = user_account.load()?.comet.num_collaterals > comet_collateral_index.into() @ CloneError::InvalidInputPositionIndex
    )]
    pub user_account: AccountLoader<'info, User>,
    #[account(
        mut,
        seeds = [CLONE_PROGRAM_SEED.as_ref()],
        bump = clone.bump,
        has_one = token_data
    )]
    pub clone: Box<Account<'info, Clone>>,
    #[account(
        has_one = clone,
        constraint = token_data.load()?.pools[user_account.load()?.comet.positions[comet_position_index as usize].pool_index as usize].status == Status::Active as u64 ||
        token_data.load()?.pools[user_account.load()?.comet.positions[comet_position_index as usize].pool_index as usize].status == Status::Liquidation as u64 @ CloneError::StatusPreventsAction
    )]
    pub token_data: AccountLoader<'info, TokenData>,
    #[account(
        mut,
        address = clone.onusd_mint
    )]
    pub onusd_mint: Box<Account<'info, Mint>>,
    #[account(
        mut,
        address = token_data.load()?.pools[user_account.load()?.comet.positions[comet_position_index as usize].pool_index as usize].asset_info.onasset_mint,
    )]
    pub onasset_mint: Box<Account<'info, Mint>>,
    #[account(
        mut,
        associated_token::authority = liquidator,
        associated_token::mint = onusd_mint,
    )]
    pub liquidator_onusd_token_account: Box<Account<'info, TokenAccount>>,
    #[account(
        mut,
        associated_token::authority = liquidator,
        associated_token::mint = onasset_mint,
    )]
    pub liquidator_onasset_token_account: Box<Account<'info, TokenAccount>>,
    #[account(
        mut,
        associated_token::authority = liquidator,
        associated_token::mint = vault.mint,
    )]
    pub liquidator_collateral_token_account: Box<Account<'info, TokenAccount>>,
    #[account(
        mut,
        address = token_data.load()?.collaterals[user_account.load()?.comet.collaterals[comet_collateral_index as usize].collateral_index as usize].vault,
   )]
    pub vault: Box<Account<'info, TokenAccount>>,
    pub token_program: Program<'info, Token>,
}

pub fn execute(
    ctx: Context<LiquidateCometPosition>,
    comet_position_index: u8,
    comet_collateral_index: u8,
    amount: u64,
    pay_onusd_debt: bool,
) -> Result<()> {
    return_error_if_false!(amount > 0, CloneError::InvalidTokenAmount);
    let seeds = &[&[b"clone", bytemuck::bytes_of(&ctx.accounts.clone.bump)][..]];
    let token_data = &mut ctx.accounts.token_data.load_mut()?;
    let comet = &mut ctx.accounts.user_account.load_mut()?.comet;

    let comet_position = comet.positions[comet_position_index as usize];
    let comet_collateral = comet.collaterals[comet_collateral_index as usize];
    let authorized_amount = to_clone_decimal!(amount);
    let ild_share = calculate_ild_share(&comet_position, token_data);
    let pool_index = comet_position.pool_index as usize;
    let pool = token_data.pools[pool_index];
    let pool_oracle = token_data.oracles[pool.asset_info.oracle_info_index as usize];
    let collateral_index = comet_collateral.collateral_index as usize;
    let collateral = token_data.collaterals[collateral_index];

    let mut collateral_price = Decimal::one();
<<<<<<< HEAD
    if collateral_index as usize != ONUSD_COLLATERAL_INDEX
        && collateral_index as usize != USDC_COLLATERAL_INDEX
    {
=======
    if collateral_index != ONUSD_COLLATERAL_INDEX && collateral_index != USDC_COLLATERAL_INDEX {
>>>>>>> f8436f19
        let collateral_oracle = token_data.oracles[collateral.oracle_info_index as usize];
        check_feed_update(collateral_oracle, Clock::get()?.slot)?;
        collateral_price = collateral_oracle.get_price();
    }
    let collateral_scale = collateral.scale as u32;

    let is_in_liquidation_mode = pool.status == Status::Liquidation as u64;
    let starting_health_score = calculate_health_score(comet, token_data)?;

    return_error_if_false!(
        !starting_health_score.is_healthy() || is_in_liquidation_mode,
        CloneError::NotSubjectToLiquidation
    );

    let mut burn_amount = if pay_onusd_debt {
        ild_share.onusd_ild_share.min(authorized_amount)
    } else {
        ild_share.onasset_ild_share.min(authorized_amount)
    };

    let burn_amount_usd_price = if pay_onusd_debt {
        Decimal::one()
    } else {
        pool_oracle.get_price()
    };
    let liquidator_fee = to_bps_decimal!(ctx.accounts.clone.comet_liquidator_fee_bps);

    // calculate reward for liquidator
    let mut collateral_reward = rescale_toward_zero(
        (Decimal::one() + liquidator_fee) * burn_amount_usd_price * burn_amount / collateral_price,
        collateral_scale,
    );

    if collateral_reward.mantissa() as u64 > comet_collateral.collateral_amount {
        collateral_reward = Decimal::new(
            comet_collateral.collateral_amount.try_into().unwrap(),
            collateral_scale,
        );
        burn_amount = rescale_toward_zero(
            collateral_reward * collateral_price
                / ((Decimal::one() + liquidator_fee) * burn_amount_usd_price),
            CLONE_TOKEN_SCALE,
        );
    }

    if (pay_onusd_debt && ild_share.onusd_ild_share > Decimal::ZERO)
        || (!pay_onusd_debt && ild_share.onasset_ild_share > Decimal::ZERO)
    {
        let ild_rebate_increase: i64 = burn_amount.mantissa().try_into().unwrap();
        let cpi_accounts = if pay_onusd_debt {
            comet.positions[comet_position_index as usize].onusd_ild_rebate += ild_rebate_increase;
            Burn {
                mint: ctx.accounts.onusd_mint.to_account_info().clone(),
                from: ctx
                    .accounts
                    .liquidator_onusd_token_account
                    .to_account_info()
                    .clone(),
                authority: ctx.accounts.user.to_account_info().clone(),
            }
        } else {
            comet.positions[comet_position_index as usize].onasset_ild_rebate +=
                ild_rebate_increase;
            Burn {
                mint: ctx.accounts.onasset_mint.to_account_info().clone(),
                from: ctx
                    .accounts
                    .liquidator_onasset_token_account
                    .to_account_info()
                    .clone(),
                authority: ctx.accounts.user.to_account_info().clone(),
            }
        };

        token::burn(
            CpiContext::new(ctx.accounts.token_program.to_account_info(), cpi_accounts),
            ild_rebate_increase.try_into().unwrap(),
        )?;

<<<<<<< HEAD
        // subtract collateral amount from vault supply
        let vault_comet_supply = rescale_toward_zero(
            collateral.vault_comet_supply.to_decimal() - collateral_reward,
            collateral_scale,
        );
        token_data.collaterals[collateral_index as usize].vault_comet_supply =
            RawDecimal::from(vault_comet_supply);

=======
>>>>>>> f8436f19
        // Transfer collateral to liquidator
        let cpi_accounts = Transfer {
            from: ctx.accounts.vault.to_account_info().clone(),
            to: ctx
                .accounts
                .liquidator_collateral_token_account
                .to_account_info()
                .clone(),
            authority: ctx.accounts.clone.to_account_info().clone(),
        };
        let cpi_program = ctx.accounts.token_program.to_account_info();
        token::transfer(
            CpiContext::new_with_signer(cpi_program, cpi_accounts, seeds),
            collateral_reward.mantissa().try_into().unwrap(),
        )?;

        // Remove equivalent reward from user's collateral
        comet.collaterals[collateral_index].collateral_amount -=
            collateral_reward.mantissa() as u64;
    }

    // Withdraw liquidity position
    if comet_position.committed_onusd_liquidity > 0 {
        withdraw_liquidity(
            token_data,
            comet,
            comet_position_index,
            comet_position.committed_onusd_liquidity,
            ctx.accounts.user.key(),
            ctx.accounts.clone.event_counter,
        )?;
    };
    ctx.accounts.clone.event_counter += 1;

    if comet.positions[comet_position_index as usize].is_empty() {
        comet.remove_position(comet_position_index as usize);
    }

    Ok(())
}<|MERGE_RESOLUTION|>--- conflicted
+++ resolved
@@ -97,13 +97,7 @@
     let collateral = token_data.collaterals[collateral_index];
 
     let mut collateral_price = Decimal::one();
-<<<<<<< HEAD
-    if collateral_index as usize != ONUSD_COLLATERAL_INDEX
-        && collateral_index as usize != USDC_COLLATERAL_INDEX
-    {
-=======
     if collateral_index != ONUSD_COLLATERAL_INDEX && collateral_index != USDC_COLLATERAL_INDEX {
->>>>>>> f8436f19
         let collateral_oracle = token_data.oracles[collateral.oracle_info_index as usize];
         check_feed_update(collateral_oracle, Clock::get()?.slot)?;
         collateral_price = collateral_oracle.get_price();
@@ -183,17 +177,6 @@
             ild_rebate_increase.try_into().unwrap(),
         )?;
 
-<<<<<<< HEAD
-        // subtract collateral amount from vault supply
-        let vault_comet_supply = rescale_toward_zero(
-            collateral.vault_comet_supply.to_decimal() - collateral_reward,
-            collateral_scale,
-        );
-        token_data.collaterals[collateral_index as usize].vault_comet_supply =
-            RawDecimal::from(vault_comet_supply);
-
-=======
->>>>>>> f8436f19
         // Transfer collateral to liquidator
         let cpi_accounts = Transfer {
             from: ctx.accounts.vault.to_account_info().clone(),
