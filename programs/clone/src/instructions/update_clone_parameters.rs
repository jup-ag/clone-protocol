--- conflicted
+++ resolved
@@ -42,16 +42,11 @@
             return_error_if_false!(empty_slot.is_some(), CloneError::AuthArrayFull);
             clone.auth[empty_slot.unwrap().0] = address;
         }
-<<<<<<< HEAD
         CloneParameters::CometCollateralLiquidationFee { value } => {
             ctx.accounts.clone.comet_collateral_ild_liquidator_fee_bps = value;
         }
         CloneParameters::CometOnassetLiquidationFee { value } => {
             ctx.accounts.clone.comet_onasset_ild_liquidator_fee_bps = value;
-=======
-        CloneParameters::CometLiquidationFee { value } => {
-            clone.comet_liquidator_fee_bps = value;
->>>>>>> da425186
         }
         CloneParameters::BorrowLiquidationFee { value } => {
             clone.borrow_liquidator_fee_bps = value;
