use crate::error::*;
use crate::return_error_if_false;
use crate::states::*;
use crate::CLONE_PROGRAM_SEED;
use anchor_lang::prelude::*;

#[derive(AnchorSerialize, AnchorDeserialize, Clone, PartialEq, Eq, Copy, Debug)]
pub enum CloneParameters {
<<<<<<< HEAD
    CometLiquidationFee { value: RawDecimal },
    BorrowLiquidationFee { value: RawDecimal },
=======
    AddAuth { address: Pubkey },
    RemoveAuth { address: Pubkey },
    CometLiquidationFee { value: u16 },
    BorrowLiquidationFee { value: u16 },
>>>>>>> f8436f19
    TreasuryAddress { address: Pubkey },
}

#[derive(Accounts)]
#[instruction(
    params: CloneParameters
)]
pub struct UpdateCloneParameters<'info> {
    #[account(address = clone.admin)]
    pub admin: Signer<'info>,
    #[account(
        mut,
        seeds = [CLONE_PROGRAM_SEED.as_ref()],
        bump = clone.bump,
    )]
    pub clone: Box<Account<'info, Clone>>,
}

pub fn execute(ctx: Context<UpdateCloneParameters>, params: CloneParameters) -> Result<()> {
    let clone = &mut ctx.accounts.clone;
    match params {
        CloneParameters::AddAuth { address } => {
            let auth_array = clone.auth;
            let empty_slot = auth_array
                .iter()
                .enumerate()
                .find(|(_, slot)| **slot != Pubkey::default());

            return_error_if_false!(empty_slot.is_some(), CloneError::AuthArrayFull);
            clone.auth[empty_slot.unwrap().0] = address;
        }
        CloneParameters::CometLiquidationFee { value } => {
            ctx.accounts.clone.comet_liquidator_fee_bps = value;
        }
        CloneParameters::BorrowLiquidationFee { value } => {
            ctx.accounts.clone.borrow_liquidator_fee_bps = value;
        }
<<<<<<< HEAD
=======
        CloneParameters::RemoveAuth { address } => {
            let auth_array = clone.auth;
            let auth_slot = auth_array
                .iter()
                .enumerate()
                .find(|(_, slot)| **slot == address);

            return_error_if_false!(auth_slot.is_some(), CloneError::AuthNotFound);
            clone.auth[auth_slot.unwrap().0] = Pubkey::default();
        }
>>>>>>> f8436f19
        CloneParameters::TreasuryAddress { address } => {
            clone.treasury_address = address;
        }
    }

    Ok(())
}<|MERGE_RESOLUTION|>--- conflicted
+++ resolved
@@ -6,15 +6,10 @@
 
 #[derive(AnchorSerialize, AnchorDeserialize, Clone, PartialEq, Eq, Copy, Debug)]
 pub enum CloneParameters {
-<<<<<<< HEAD
-    CometLiquidationFee { value: RawDecimal },
-    BorrowLiquidationFee { value: RawDecimal },
-=======
     AddAuth { address: Pubkey },
     RemoveAuth { address: Pubkey },
     CometLiquidationFee { value: u16 },
     BorrowLiquidationFee { value: u16 },
->>>>>>> f8436f19
     TreasuryAddress { address: Pubkey },
 }
 
@@ -52,8 +47,6 @@
         CloneParameters::BorrowLiquidationFee { value } => {
             ctx.accounts.clone.borrow_liquidator_fee_bps = value;
         }
-<<<<<<< HEAD
-=======
         CloneParameters::RemoveAuth { address } => {
             let auth_array = clone.auth;
             let auth_slot = auth_array
@@ -64,7 +57,6 @@
             return_error_if_false!(auth_slot.is_some(), CloneError::AuthNotFound);
             clone.auth[auth_slot.unwrap().0] = Pubkey::default();
         }
->>>>>>> f8436f19
         CloneParameters::TreasuryAddress { address } => {
             clone.treasury_address = address;
         }
