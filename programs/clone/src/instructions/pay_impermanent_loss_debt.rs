use crate::error::*;
use crate::events::*;
use crate::math::*;
use crate::states::*;
use crate::{return_error_if_false, CLONE_PROGRAM_SEED, POOLS_SEED, USER_SEED};
use anchor_lang::prelude::*;
use anchor_spl::token::{self, *};
use rust_decimal::prelude::*;
use std::convert::TryInto;

#[derive(Clone, Debug, PartialEq, AnchorSerialize, AnchorDeserialize)]
pub enum PaymentType {
    Onasset,
    Collateral,
    CollateralFromWallet,
}

#[derive(Accounts)]
#[instruction(user: Pubkey, comet_position_index: u8, amount: u64, payment_type: PaymentType)]
pub struct PayImpermanentLossDebt<'info> {
    pub payer: Signer<'info>,
    #[account(
        mut,
        seeds = [USER_SEED.as_ref(), user.as_ref()],
        bump,
        constraint = user_account.comet.positions.len() > comet_position_index.into() @ CloneError::InvalidInputPositionIndex
    )]
    pub user_account: Box<Account<'info, User>>,
    #[account(
        mut,
        seeds = [CLONE_PROGRAM_SEED.as_ref()],
        bump
    )]
    pub clone: Box<Account<'info, Clone>>,
    #[account(
        seeds = [POOLS_SEED.as_ref()],
        bump,
        constraint = pools.pools[user_account.comet.positions[comet_position_index as usize].pool_index as usize].status != Status::Frozen @ CloneError::StatusPreventsAction
    )]
    pub pools: Box<Account<'info, Pools>>,
    #[account(
        address = clone.collateral.mint
    )]
    pub collateral_mint: Box<Account<'info, Mint>>,
    #[account(
        mut,
        address = clone.collateral.vault,
    )]
    pub collateral_vault: Box<Account<'info, TokenAccount>>,
    #[account(
        mut,
        address = pools.pools[user_account.comet.positions[comet_position_index as usize].pool_index as usize].asset_info.onasset_mint,
    )]
    pub onasset_mint: Box<Account<'info, Mint>>,
    #[account(
        mut,
        associated_token::authority = payer,
        associated_token::mint = collateral_mint,
    )]
    pub payer_collateral_token_account: Box<Account<'info, TokenAccount>>,
    #[account(
        mut,
        associated_token::authority = payer,
        associated_token::mint = onasset_mint,
    )]
    pub payer_onasset_token_account: Box<Account<'info, TokenAccount>>,
    pub token_program: Program<'info, Token>,
}

pub fn execute(
    ctx: Context<PayImpermanentLossDebt>,
    user: Pubkey,
    comet_position_index: u8,
    amount: u64,
    payment_type: PaymentType,
) -> Result<()> {
    return_error_if_false!(amount > 0, CloneError::InvalidTokenAmount);
    let pools = &ctx.accounts.pools;
    let comet = &mut ctx.accounts.user_account.comet;

    let comet_position = comet.positions[comet_position_index as usize];
    let ild_share = calculate_ild_share(&comet_position, &pools, &ctx.accounts.clone.collateral)?;

    match payment_type {
        PaymentType::Onasset => {
            return_error_if_false!(
                ild_share.onasset_ild_share > Decimal::ZERO,
                CloneError::InvalidPaymentType
            );

            let ild_share: u64 = ild_share
                .onasset_ild_share
                .mantissa()
                .try_into()
                .map_err(|_| CloneError::IntTypeConversionError)?;
            let burn_amount = ild_share.min(amount);

            comet.positions[comet_position_index as usize].onasset_ild_rebate = comet.positions
                [comet_position_index as usize]
                .onasset_ild_rebate
                .checked_add(
                    burn_amount
                        .try_into()
                        .map_err(|_| CloneError::IntTypeConversionError)?,
                )
                .ok_or(error!(CloneError::CheckedMathError))?;

            let cpi_accounts = Burn {
                mint: ctx.accounts.onasset_mint.to_account_info().clone(),
                from: ctx
                    .accounts
                    .payer_onasset_token_account
                    .to_account_info()
                    .clone(),
                authority: ctx.accounts.payer.to_account_info().clone(),
            };

            token::burn(
                CpiContext::new(ctx.accounts.token_program.to_account_info(), cpi_accounts),
                burn_amount,
            )?;
        }
        PaymentType::Collateral => {
            return_error_if_false!(
                ild_share.collateral_ild_share > Decimal::ZERO,
                CloneError::InvalidPaymentType
            );
            let ild_share: u64 = ild_share
                .collateral_ild_share
                .mantissa()
                .try_into()
                .map_err(|_| CloneError::IntTypeConversionError)?;
            let transfer_amount = ild_share.min(amount);

            comet.positions[comet_position_index as usize].collateral_ild_rebate = comet.positions
                [comet_position_index as usize]
                .collateral_ild_rebate
                .checked_add(
                    transfer_amount
                        .try_into()
                        .map_err(|_| CloneError::IntTypeConversionError)?,
                )
                .ok_or(error!(CloneError::CheckedMathError))?;

            let cpi_accounts = Transfer {
                to: ctx.accounts.collateral_vault.to_account_info().clone(),
                from: ctx
                    .accounts
                    .payer_collateral_token_account
                    .to_account_info()
                    .clone(),
                authority: ctx.accounts.payer.to_account_info().clone(),
            };

            token::transfer(
                CpiContext::new(ctx.accounts.token_program.to_account_info(), cpi_accounts),
                transfer_amount,
            )?;
        }
        PaymentType::CollateralFromWallet => {
            return_error_if_false!(
                ild_share.collateral_ild_share > Decimal::ZERO,
                CloneError::InvalidPaymentType
            );
            return_error_if_false!(ctx.accounts.payer.key().eq(&user), CloneError::Unauthorized);
            let ild_share: u64 = ild_share
                .collateral_ild_share
                .mantissa()
                .try_into()
                .map_err(|_| CloneError::IntTypeConversionError)?;
            let from_wallet_amount = ild_share.min(amount).min(comet.collateral_amount);

<<<<<<< HEAD
            comet.positions[comet_position_index as usize].collateral_ild_rebate = comet.positions
                [comet_position_index as usize]
                .collateral_ild_rebate
                .checked_add(
                    from_wallet_amount
                        .try_into()
                        .map_err(|_| CloneError::IntTypeConversionError)?,
                )
                .ok_or(error!(CloneError::CheckedMathError))?;

            comet.collateral_amount = comet
                .collateral_amount
                .checked_sub(
                    from_wallet_amount
                        .try_into()
                        .map_err(|_| CloneError::IntTypeConversionError)?,
                )
                .ok_or(error!(CloneError::CheckedMathError))?;
=======
            comet.collateral_amount -= from_wallet_amount;

            emit!(CometCollateralUpdate {
                event_id: ctx.accounts.clone.event_counter,
                user_address: user.key(),
                collateral_supplied: comet.collateral_amount,
                collateral_delta: -(from_wallet_amount as i64),
            });

            ctx.accounts.clone.event_counter += 1;
>>>>>>> 7e93276b
        }
    }

    Ok(())
}<|MERGE_RESOLUTION|>--- conflicted
+++ resolved
@@ -170,7 +170,6 @@
                 .map_err(|_| CloneError::IntTypeConversionError)?;
             let from_wallet_amount = ild_share.min(amount).min(comet.collateral_amount);
 
-<<<<<<< HEAD
             comet.positions[comet_position_index as usize].collateral_ild_rebate = comet.positions
                 [comet_position_index as usize]
                 .collateral_ild_rebate
@@ -189,18 +188,22 @@
                         .map_err(|_| CloneError::IntTypeConversionError)?,
                 )
                 .ok_or(error!(CloneError::CheckedMathError))?;
-=======
-            comet.collateral_amount -= from_wallet_amount;
 
             emit!(CometCollateralUpdate {
                 event_id: ctx.accounts.clone.event_counter,
                 user_address: user.key(),
                 collateral_supplied: comet.collateral_amount,
-                collateral_delta: -(from_wallet_amount as i64),
+                collateral_delta: -(from_wallet_amount
+                    .try_into()
+                    .map_err(|_| CloneError::IntTypeConversionError)?),
             });
 
-            ctx.accounts.clone.event_counter += 1;
->>>>>>> 7e93276b
+            ctx.accounts.clone.event_counter = ctx
+                .accounts
+                .clone
+                .event_counter
+                .checked_add(1)
+                .ok_or(error!(CloneError::CheckedMathError))?;
         }
     }
 
