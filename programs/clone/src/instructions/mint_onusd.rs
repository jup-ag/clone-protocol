--- conflicted
+++ resolved
@@ -54,38 +54,10 @@
     let token_data = &mut ctx.accounts.token_data.load_mut()?;
 
     let collateral = token_data.collaterals[USDC_COLLATERAL_INDEX];
-<<<<<<< HEAD
     let collateral_scale = collateral.scale as u32;
 
     let onusd_value = to_clone_decimal!(amount);
     let usdc_decimal = rescale_toward_zero(onusd_value, collateral_scale);
-
-    // For minting OnUSD we increase the borrow supply of ONUSDC
-    token_data.collaterals[USDC_COLLATERAL_INDEX].vault_borrow_supply +=
-        usdc_decimal.mantissa() as u64;
-=======
-    let collateral_scale = collateral.vault_mint_supply.to_decimal().scale();
-    let user_usdc_amount = Decimal::new(
-        ctx.accounts
-            .user_collateral_token_account
-            .amount
-            .try_into()
-            .unwrap(),
-        collateral_scale,
-    );
-
-    let onusd_value = rescale_toward_zero(
-        Decimal::new(amount.try_into().unwrap(), CLONE_TOKEN_SCALE).min(user_usdc_amount),
-        CLONE_TOKEN_SCALE,
-    );
-
-    // add collateral amount to vault supply
-    let current_vault_onusd_supply = collateral.vault_onusd_supply.to_decimal();
-    let new_vault_onusd_supply =
-        rescale_toward_zero(current_vault_onusd_supply + onusd_value, collateral_scale);
-    token_data.collaterals[USDC_COLLATERAL_INDEX].vault_onusd_supply =
-        RawDecimal::from(new_vault_onusd_supply);
->>>>>>> 885c9a84
 
     // transfer user collateral to vault
     let cpi_accounts = Transfer {
