use crate::error::*;
use crate::events::*;
use crate::states::*;
use crate::{to_clone_decimal, CLONE_PROGRAM_SEED, USER_SEED};
use anchor_lang::prelude::*;
use anchor_spl::token::{self, *};
use rust_decimal::prelude::*;
use std::convert::TryInto;

#[derive(Accounts)]
<<<<<<< HEAD
#[instruction(borrow_index: u8, amount: u64)]
pub struct PayBorrowDebt<'info> {
    pub user: Signer<'info>,
    #[account(
        mut,
        seeds = [USER_SEED.as_ref(), user.key.as_ref()],
        bump,
        constraint = (borrow_index as u64) < user_account.load()?.borrows.num_positions @ CloneError::InvalidInputPositionIndex,
=======
#[instruction(user: Pubkey, borrow_index: u8, amount: u64)]
pub struct PayBorrowDebt<'info> {
    pub payer: Signer<'info>,
    #[account(
        mut,
        seeds = [b"user".as_ref(), user.as_ref()],
        bump = user_account.bump,
>>>>>>> 885c9a84
    )]
    pub user_account: AccountLoader<'info, User>,
    #[account(
        mut,
        seeds = [CLONE_PROGRAM_SEED.as_ref()],
        bump = clone.bump,
        has_one = token_data,
    )]
    pub clone: Box<Account<'info, Clone>>,
    #[account(
        mut,
        has_one = clone,
        constraint = token_data.load()?.pools[user_account.load()?.borrows.positions[borrow_index as usize].pool_index as usize].status != Status::Frozen as u64 @ CloneError::StatusPreventsAction
    )]
    pub token_data: AccountLoader<'info, TokenData>,
    #[account(
        mut,
        constraint = user_onasset_token_account.amount >= amount @ CloneError::InvalidTokenAccountBalance,
        associated_token::mint = onasset_mint,
        associated_token::authority = user
    )]
    pub user_onasset_token_account: Account<'info, TokenAccount>,
    #[account(
        mut,
        address = token_data.load()?.pools[user_account.load()?.borrows.positions[borrow_index as usize].pool_index as usize].asset_info.onasset_mint,
    )]
    pub onasset_mint: Box<Account<'info, Mint>>,
    pub token_program: Program<'info, Token>,
}
<<<<<<< HEAD
=======
impl<'a, 'b, 'c, 'info> From<&PayBorrowDebt<'info>> for CpiContext<'a, 'b, 'c, 'info, Burn<'info>> {
    fn from(accounts: &PayBorrowDebt<'info>) -> CpiContext<'a, 'b, 'c, 'info, Burn<'info>> {
        let cpi_accounts = Burn {
            mint: accounts.onasset_mint.to_account_info().clone(),
            from: accounts
                .user_onasset_token_account
                .to_account_info()
                .clone(),
            authority: accounts.payer.to_account_info().clone(),
        };
        let cpi_program = accounts.token_program.to_account_info();
        CpiContext::new(cpi_program, cpi_accounts)
    }
}
>>>>>>> 885c9a84

pub fn execute(
    ctx: Context<PayBorrowDebt>,
    user: Pubkey,
    borrow_index: u8,
    amount: u64,
) -> Result<()> {
    let mut amount_value = Decimal::new(amount.try_into().unwrap(), CLONE_TOKEN_SCALE);

    let mut token_data = ctx.accounts.token_data.load_mut()?;

    let borrows = &mut ctx.accounts.user_account.load_mut()?.borrows;
    let borrow_position = borrows.positions[borrow_index as usize];

    amount_value = amount_value.min(to_clone_decimal!(borrow_position.borrowed_onasset));

    // burn user onasset to pay back mint position
    let cpi_accounts = Burn {
        mint: ctx.accounts.onasset_mint.to_account_info().clone(),
        from: ctx
            .accounts
            .user_onasset_token_account
            .to_account_info()
            .clone(),
        authority: ctx.accounts.payer.to_account_info().clone(),
    };
    let cpi_program = ctx.accounts.token_program.to_account_info();
    token::burn(
        CpiContext::new(cpi_program, cpi_accounts),
        amount_value.mantissa().try_into().unwrap(),
    )?;

    // update total amount of borrowed onasset
    borrows.positions[borrow_index as usize].borrowed_onasset -= amount_value.mantissa() as u64;
    token_data.pools[borrow_position.pool_index as usize]
        .asset_info
        .total_borrowed_amount -= amount_value.mantissa() as u64;

    emit!(BorrowUpdate {
        event_id: ctx.accounts.clone.event_counter,
<<<<<<< HEAD
        user_address: ctx.accounts.user.key(),
        pool_index: borrows.positions[borrow_index as usize]
=======
        user_address: user,
        pool_index: borrow_positions.borrow_positions[borrow_index as usize]
>>>>>>> 885c9a84
            .pool_index
            .try_into()
            .unwrap(),
        is_liquidation: false,
        collateral_supplied: borrows.positions[borrow_index as usize]
            .collateral_amount
            .try_into()
            .unwrap(),
        collateral_delta: 0,
        collateral_index: borrows.positions[borrow_index as usize]
            .collateral_index
            .try_into()
            .unwrap(),
        borrowed_amount: borrows.positions[borrow_index as usize]
            .borrowed_onasset
            .try_into()
            .unwrap(),
        borrowed_delta: -amount_value.mantissa() as i64
    });
    ctx.accounts.clone.event_counter += 1;

    Ok(())
}<|MERGE_RESOLUTION|>--- conflicted
+++ resolved
@@ -1,31 +1,20 @@
 use crate::error::*;
 use crate::events::*;
 use crate::states::*;
-use crate::{to_clone_decimal, CLONE_PROGRAM_SEED, USER_SEED};
+use crate::{CLONE_PROGRAM_SEED, USER_SEED};
 use anchor_lang::prelude::*;
 use anchor_spl::token::{self, *};
-use rust_decimal::prelude::*;
 use std::convert::TryInto;
 
 #[derive(Accounts)]
-<<<<<<< HEAD
-#[instruction(borrow_index: u8, amount: u64)]
-pub struct PayBorrowDebt<'info> {
-    pub user: Signer<'info>,
-    #[account(
-        mut,
-        seeds = [USER_SEED.as_ref(), user.key.as_ref()],
-        bump,
-        constraint = (borrow_index as u64) < user_account.load()?.borrows.num_positions @ CloneError::InvalidInputPositionIndex,
-=======
 #[instruction(user: Pubkey, borrow_index: u8, amount: u64)]
 pub struct PayBorrowDebt<'info> {
     pub payer: Signer<'info>,
     #[account(
         mut,
-        seeds = [b"user".as_ref(), user.as_ref()],
-        bump = user_account.bump,
->>>>>>> 885c9a84
+        seeds = [USER_SEED.as_ref(), user.as_ref()],
+        bump,
+        constraint = (borrow_index as u64) < user_account.load()?.borrows.num_positions @ CloneError::InvalidInputPositionIndex,
     )]
     pub user_account: AccountLoader<'info, User>,
     #[account(
@@ -36,7 +25,6 @@
     )]
     pub clone: Box<Account<'info, Clone>>,
     #[account(
-        mut,
         has_one = clone,
         constraint = token_data.load()?.pools[user_account.load()?.borrows.positions[borrow_index as usize].pool_index as usize].status != Status::Frozen as u64 @ CloneError::StatusPreventsAction
     )]
@@ -55,23 +43,6 @@
     pub onasset_mint: Box<Account<'info, Mint>>,
     pub token_program: Program<'info, Token>,
 }
-<<<<<<< HEAD
-=======
-impl<'a, 'b, 'c, 'info> From<&PayBorrowDebt<'info>> for CpiContext<'a, 'b, 'c, 'info, Burn<'info>> {
-    fn from(accounts: &PayBorrowDebt<'info>) -> CpiContext<'a, 'b, 'c, 'info, Burn<'info>> {
-        let cpi_accounts = Burn {
-            mint: accounts.onasset_mint.to_account_info().clone(),
-            from: accounts
-                .user_onasset_token_account
-                .to_account_info()
-                .clone(),
-            authority: accounts.payer.to_account_info().clone(),
-        };
-        let cpi_program = accounts.token_program.to_account_info();
-        CpiContext::new(cpi_program, cpi_accounts)
-    }
-}
->>>>>>> 885c9a84
 
 pub fn execute(
     ctx: Context<PayBorrowDebt>,
@@ -79,14 +50,9 @@
     borrow_index: u8,
     amount: u64,
 ) -> Result<()> {
-    let mut amount_value = Decimal::new(amount.try_into().unwrap(), CLONE_TOKEN_SCALE);
-
-    let mut token_data = ctx.accounts.token_data.load_mut()?;
-
     let borrows = &mut ctx.accounts.user_account.load_mut()?.borrows;
     let borrow_position = borrows.positions[borrow_index as usize];
-
-    amount_value = amount_value.min(to_clone_decimal!(borrow_position.borrowed_onasset));
+    let amount_value = amount.min(borrow_position.borrowed_onasset);
 
     // burn user onasset to pay back mint position
     let cpi_accounts = Burn {
@@ -99,26 +65,15 @@
         authority: ctx.accounts.payer.to_account_info().clone(),
     };
     let cpi_program = ctx.accounts.token_program.to_account_info();
-    token::burn(
-        CpiContext::new(cpi_program, cpi_accounts),
-        amount_value.mantissa().try_into().unwrap(),
-    )?;
+    token::burn(CpiContext::new(cpi_program, cpi_accounts), amount_value)?;
 
     // update total amount of borrowed onasset
-    borrows.positions[borrow_index as usize].borrowed_onasset -= amount_value.mantissa() as u64;
-    token_data.pools[borrow_position.pool_index as usize]
-        .asset_info
-        .total_borrowed_amount -= amount_value.mantissa() as u64;
+    borrows.positions[borrow_index as usize].borrowed_onasset -= amount_value;
 
     emit!(BorrowUpdate {
         event_id: ctx.accounts.clone.event_counter,
-<<<<<<< HEAD
-        user_address: ctx.accounts.user.key(),
+        user_address: user,
         pool_index: borrows.positions[borrow_index as usize]
-=======
-        user_address: user,
-        pool_index: borrow_positions.borrow_positions[borrow_index as usize]
->>>>>>> 885c9a84
             .pool_index
             .try_into()
             .unwrap(),
@@ -136,7 +91,7 @@
             .borrowed_onasset
             .try_into()
             .unwrap(),
-        borrowed_delta: -amount_value.mantissa() as i64
+        borrowed_delta: -(amount_value as i64)
     });
     ctx.accounts.clone.event_counter += 1;
 
