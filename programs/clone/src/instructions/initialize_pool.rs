--- conflicted
+++ resolved
@@ -95,19 +95,13 @@
 
     // append pool to list
     token_data.append_pool(Pool {
-        underlying_asset_token_account: *ctx
+        underlying_asset_token_account: ctx
             .accounts
             .underlying_asset_token_account
             .to_account_info()
-            .key,
-<<<<<<< HEAD
+            .key(),
         treasury_trading_fee: treasury_trading_fee.into(),
         liquidity_trading_fee: liquidity_trading_fee.into(),
-=======
-        treasury_trading_fee: RawDecimal::from_bps(treasury_trading_fee.into()),
-        liquidity_trading_fee: RawDecimal::from_bps(liquidity_trading_fee.into()),
-        total_minted_amount: RawDecimal::default(),
->>>>>>> 885c9a84
         asset_info: AssetInfo {
             ..Default::default()
         },
@@ -117,31 +111,13 @@
         onasset_ild: 0,
     });
     let index = token_data.num_pools - 1;
-    token_data.pools[index as usize].asset_info.onasset_mint =
-        *ctx.accounts.onasset_mint.to_account_info().key;
-    token_data.pools[index as usize]
-        .asset_info
-<<<<<<< HEAD
-        .stable_collateral_ratio = stable_collateral_ratio.into();
-    token_data.pools[index as usize]
-        .asset_info
-        .crypto_collateral_ratio = crypto_collateral_ratio.into();
-=======
-        .min_overcollateral_ratio = RawDecimal::from_percent(min_overcollateral_ratio);
-    token_data.pools[index as usize]
-        .asset_info
-        .max_liquidation_overcollateral_ratio =
-        RawDecimal::from_percent(max_liquidation_overcollateral_ratio);
->>>>>>> 885c9a84
-    token_data.pools[index as usize]
-        .asset_info
-        .il_health_score_coefficient = il_health_score_coefficient;
-    token_data.pools[index as usize]
-        .asset_info
-        .position_health_score_coefficient = position_health_score_coefficient;
-    token_data.pools[index as usize]
-        .asset_info
-        .oracle_info_index = oracle_info_index.into();
+    let asset_info = &mut token_data.pools[index as usize].asset_info;
+    asset_info.onasset_mint = ctx.accounts.onasset_mint.to_account_info().key();
+    asset_info.oracle_info_index = oracle_info_index.into();
+    asset_info.il_health_score_coefficient = il_health_score_coefficient;
+    asset_info.position_health_score_coefficient = position_health_score_coefficient;
+    asset_info.min_overcollateral_ratio = min_overcollateral_ratio.into();
+    asset_info.max_liquidation_overcollateral_ratio = max_liquidation_overcollateral_ratio.into();
 
     Ok(())
 }