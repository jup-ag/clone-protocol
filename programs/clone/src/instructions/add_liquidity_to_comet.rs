--- conflicted
+++ resolved
@@ -62,25 +62,20 @@
     let proportion_value = if committed_collateral_value > Decimal::ZERO {
         collateral_liquidity_value
             .checked_div(committed_collateral_value)
-            .unwrap()
+            .ok_or(error!(CloneError::CheckedMathError))?
     } else {
         Decimal::ZERO
     };
 
     let collateral_ild = rescale_toward_zero(
-<<<<<<< HEAD
         collateral
             .to_collateral_decimal(pool.collateral_ild)?
             .checked_mul(proportion_value)
-            .unwrap(),
-        collateral.scale.try_into().unwrap(),
-=======
-        collateral.to_collateral_decimal(pool.collateral_ild)? * proportion_value,
+            .ok_or(error!(CloneError::CheckedMathError))?,
         collateral
             .scale
             .try_into()
             .map_err(|_| CloneError::IntTypeConversionError)?,
->>>>>>> ec94adf2
     );
     let collateral_ild_delta: i64 = collateral_ild
         .mantissa()
@@ -89,7 +84,7 @@
     let onasset_ild = rescale_toward_zero(
         to_clone_decimal!(pool.onasset_ild)
             .checked_mul(proportion_value)
-            .unwrap(),
+            .ok_or(error!(CloneError::CheckedMathError))?,
         CLONE_TOKEN_SCALE,
     );
     let onasset_ild_delta: i64 = onasset_ild
@@ -108,15 +103,15 @@
             [position_index]
             .committed_collateral_liquidity
             .checked_add(collateral_amount)
-            .unwrap();
+            .ok_or(error!(CloneError::CheckedMathError))?;
         comet.positions[position_index].collateral_ild_rebate = comet.positions[position_index]
             .collateral_ild_rebate
             .checked_add(collateral_ild_delta)
-            .unwrap();
+            .ok_or(error!(CloneError::CheckedMathError))?;
         comet.positions[position_index].onasset_ild_rebate = comet.positions[position_index]
             .onasset_ild_rebate
             .checked_add(onasset_ild_delta)
-            .unwrap();
+            .ok_or(error!(CloneError::CheckedMathError))?;
     } else {
         comet.positions.push(LiquidityPosition {
             pool_index,
@@ -131,15 +126,15 @@
         [pool_index as usize]
         .committed_collateral_liquidity
         .checked_add(collateral_amount)
-        .unwrap();
+        .ok_or(error!(CloneError::CheckedMathError))?;
     pools.pools[pool_index as usize].onasset_ild = pools.pools[pool_index as usize]
         .onasset_ild
         .checked_add(onasset_ild_delta)
-        .unwrap();
+        .ok_or(error!(CloneError::CheckedMathError))?;
     pools.pools[pool_index as usize].collateral_ild = pools.pools[pool_index as usize]
         .collateral_ild
         .checked_add(collateral_ild_delta)
-        .unwrap();
+        .ok_or(error!(CloneError::CheckedMathError))?;
 
     let health_score = calculate_health_score(comet, pools, oracles, collateral)?;
 
@@ -163,7 +158,7 @@
         oracle
             .get_price()
             .checked_div(collateral_oracle.get_price())
-            .unwrap(),
+            .ok_or(error!(CloneError::CheckedMathError))?,
         CLONE_TOKEN_SCALE,
     );
 
@@ -173,19 +168,19 @@
         onasset_ild: pool.onasset_ild,
         collateral_ild: pool.collateral_ild,
         committed_collateral_liquidity: pool.committed_collateral_liquidity,
-<<<<<<< HEAD
-        pool_price: pool_price.mantissa().try_into().unwrap(),
-        pool_scale: pool_price.scale(),
-=======
         pool_price: pool_price
             .mantissa()
             .try_into()
             .map_err(|_| CloneError::IntTypeConversionError)?,
         pool_scale: pool_price.scale()
->>>>>>> ec94adf2
     });
 
-    ctx.accounts.clone.event_counter = ctx.accounts.clone.event_counter.checked_add(1).unwrap();
+    ctx.accounts.clone.event_counter = ctx
+        .accounts
+        .clone
+        .event_counter
+        .checked_add(1)
+        .ok_or(error!(CloneError::CheckedMathError))?;
 
     Ok(())
 }