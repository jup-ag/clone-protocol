--- conflicted
+++ resolved
@@ -3,11 +3,10 @@
 use crate::math::*;
 use crate::return_error_if_false;
 use crate::states::*;
+use crate::{CLONE_PROGRAM_SEED, USER_SEED};
 use anchor_lang::prelude::*;
 use rust_decimal::prelude::*;
 use std::convert::TryInto;
-use crate::{USER_SEED, CLONE_PROGRAM_SEED};
-
 
 #[derive(Accounts)]
 #[instruction(pool_index: u8, onusd_amount: u64)]
@@ -28,12 +27,8 @@
     #[account(
         mut,
         has_one = clone,
-<<<<<<< HEAD
-        constraint = token_data.load()?.pools[pool_index as usize].deprecated == 0 @ CloneError::PoolDeprecated,
-        constraint = (pool_index as u64) < token_data.load()?.num_pools @ CloneError::InvalidInputPositionIndex
-=======
+        constraint = (pool_index as u64) < token_data.load()?.num_pools @ CloneError::InvalidInputPositionIndex,
         constraint = token_data.load()?.pools[pool_index as usize].status == Status::Active as u64 @ CloneError::StatusPreventsAction
->>>>>>> 538bd27f
     )]
     pub token_data: AccountLoader<'info, TokenData>,
 }
