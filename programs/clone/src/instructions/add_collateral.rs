--- conflicted
+++ resolved
@@ -66,11 +66,8 @@
         collateralization_ratio: RawDecimal::from_percent(
             collateralization_ratio.try_into().unwrap(),
         ),
-<<<<<<< HEAD
+        liquidation_discount: RawDecimal::from_percent(liquidation_discount.try_into().unwrap()),
         status: 0
-=======
-        liquidation_discount: RawDecimal::from_percent(liquidation_discount.try_into().unwrap()),
->>>>>>> 2cd66b45
     });
 
     Ok(())
