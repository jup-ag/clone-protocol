use anchor_lang::prelude::*;
use anchor_spl::token::{self, Burn, CloseAccount, MintTo, Transfer};
use chainlink_solana as chainlink;
use error::*;
use instructions::*;
use pyth::pc::Price;
use states::{
    AssetInfo, Collateral, CometCollateral, CometLiquidation, CometPosition, LiquidationStatus,
    LiquidityPosition, MintPosition, Pool, TokenData, Value
};

mod error;
mod instructions;
mod math;
mod states;
mod value;

use crate::value::Div;

declare_id!("4RCgZyehQFKVBEnXf1ZfKksAL3YFbwCKqUmbwpQx7eHf");

#[program]
pub mod incept {
    use std::convert::TryInto;

    use crate::math::*;
    use crate::value::{Add, Compare, Mul, Sub, DEVNET_TOKEN_SCALE};

    use super::*;

    pub fn initialize_manager(
        ctx: Context<InitializeManager>,
        _manager_nonce: u8,
        _il_health_score_coefficient: u64,
    ) -> ProgramResult {
        require!(
            _il_health_score_coefficient > 0,
            InceptError::InvalidHealthScoreCoefficient
        );
        let mut token_data = ctx.accounts.token_data.load_init()?;

        // set manager data
        ctx.accounts.manager.token_data = *ctx.accounts.token_data.to_account_info().key;
        ctx.accounts.manager.usdi_mint = *ctx.accounts.usdi_mint.to_account_info().key;
        ctx.accounts.manager.liquidated_comet_usdi = *ctx
            .accounts
            .liquidated_comet_usdi_token_account
            .to_account_info()
            .key;
        ctx.accounts.manager.admin = *ctx.accounts.admin.to_account_info().key;

        // set token data
        token_data.manager = *ctx.accounts.manager.to_account_info().key;
        token_data.chainlink_program = *ctx.accounts.chainlink_program.to_account_info().key;
        token_data.il_health_score_coefficient =
            Value::new(_il_health_score_coefficient.into(), DEVNET_TOKEN_SCALE);

        Ok(())
    }

    pub fn update_il_health_score_coefficient(
        ctx: Context<UpdateILHealthScoreCoefficient>,
        _manager_nonce: u8,
        _il_health_score_coefficient: u64,
    ) -> ProgramResult {
        // ensure that a valid coefficient was entered
        require!(
            _il_health_score_coefficient > 0,
            InceptError::InvalidHealthScoreCoefficient
        );
<<<<<<< HEAD
        // update coefficient
        let mut token_data = ctx.accounts.token_data.load_init()?;
=======
        let token_data = &mut ctx.accounts.token_data.load_mut()?;
>>>>>>> 7e9d81a1
        token_data.il_health_score_coefficient =
            Value::new(_il_health_score_coefficient.into(), DEVNET_TOKEN_SCALE);

        Ok(())
    }

    pub fn initialize_user(ctx: Context<InitializeUser>, _user_nonce: u8) -> ProgramResult {
        let mut single_pool_comets = ctx.accounts.single_pool_comets.load_init()?;
        let mut mint_positions = ctx.accounts.mint_positions.load_init()?;
        let mut liquidity_positions = ctx.accounts.liquidity_positions.load_init()?;
        let mut comet = ctx.accounts.comet.load_init()?;
        let mut comet_manager = ctx.accounts.comet_manager.load_init()?;

        // set user data
        ctx.accounts.user_account.authority = *ctx.accounts.user.to_account_info().key;
        ctx.accounts.user_account.single_pool_comets =
            *ctx.accounts.single_pool_comets.to_account_info().key;
        ctx.accounts.user_account.mint_positions =
            *ctx.accounts.mint_positions.to_account_info().key;
        ctx.accounts.user_account.liquidity_positions =
            *ctx.accounts.liquidity_positions.to_account_info().key;
        ctx.accounts.user_account.comet = *ctx.accounts.comet.to_account_info().key;
        ctx.accounts.user_account.comet_manager = *ctx.accounts.comet_manager.to_account_info().key;

        // set user as comets, mint, and liquidity positions owner
        single_pool_comets.owner = *ctx.accounts.user.to_account_info().key;
        mint_positions.owner = *ctx.accounts.user.to_account_info().key;
        liquidity_positions.owner = *ctx.accounts.user.to_account_info().key;
        comet.owner = *ctx.accounts.user.to_account_info().key;
        comet_manager.owner = *ctx.accounts.user.to_account_info().key;

        Ok(())
    }

    pub fn add_collateral(
        ctx: Context<AddCollateral>,
        _manager_nonce: u8,
        scale: u8,
        stable: u8,
    ) -> ProgramResult {
        let token_data = &mut ctx.accounts.token_data.load_mut()?;
        let mut pool_index: u8 = u8::MAX;

        // check whether new collateral is stable (pegged to the US dollar)
        let is_stable: Result<bool, InceptError> = match stable {
            0 => Ok(false),
            1 => Ok(true),
            _ => Err(InceptError::InvalidBool),
        };

        // if the collateral is not stable, store its pool index, which shall store its oracle data
        if !(is_stable.unwrap()) {
            pool_index = TokenData::get_pool_tuple_from_oracle(
                token_data,
                [
                    &ctx.remaining_accounts[0].to_account_info().key,
                    &ctx.remaining_accounts[1].to_account_info().key,
                ],
            )
            .unwrap()
            .1
            .try_into()
            .unwrap();
        }

        // append collateral to list
        token_data.append_collateral(Collateral {
            pool_index: pool_index.try_into().unwrap(),
            mint: *ctx.accounts.collateral_mint.to_account_info().key,
            vault: *ctx.accounts.vault.to_account_info().key,
            vault_usdi_supply: Value::new(0, scale),
            vault_mint_supply: Value::new(0, scale),
            vault_comet_supply: Value::new(0, scale),
            stable: stable as u64,
        });

        Ok(())
    }

    pub fn initialize_pool(
        ctx: Context<InitializePool>,
        _manager_nonce: u8,
        stable_collateral_ratio: u16,
        crypto_collateral_ratio: u16,
        liquidity_trading_fee: u16,
        health_score_coefficient: u64,
    ) -> ProgramResult {
        // ensure valid health score coefficient
        require!(
            health_score_coefficient > 0,
            InceptError::InvalidHealthScoreCoefficient
        );
        let token_data = &mut ctx.accounts.token_data.load_mut()?;

        // append pool to list
        token_data.append_pool(Pool {
            iasset_token_account: *ctx.accounts.iasset_token_account.to_account_info().key,
            usdi_token_account: *ctx.accounts.usdi_token_account.to_account_info().key,
            liquidity_token_mint: *ctx.accounts.liquidity_token_mint.to_account_info().key,
            liquidation_iasset_token_account: *ctx
                .accounts
                .liquidation_iasset_token_account
                .to_account_info()
                .key,
            comet_liquidity_token_account: *ctx
                .accounts
                .comet_liquidity_token_account
                .to_account_info()
                .key,
            iasset_amount: Value::new(0, DEVNET_TOKEN_SCALE),
            usdi_amount: Value::new(0, DEVNET_TOKEN_SCALE),
            liquidity_token_supply: Value::new(0, DEVNET_TOKEN_SCALE),
            treasury_trading_fee: Value::from_percent(0),
            liquidity_trading_fee: Value::from_percent(liquidity_trading_fee),
            asset_info: AssetInfo {
                ..Default::default()
            },
        });
        let index = token_data.num_pools - 1;
        token_data.pools[index as usize].asset_info.iasset_mint =
            *ctx.accounts.iasset_mint.to_account_info().key;
        token_data.pools[index as usize]
            .asset_info
            .price_feed_addresses = [
            *ctx.accounts.pyth_oracle.to_account_info().key,
            *ctx.accounts.chainlink_oracle.to_account_info().key,
        ];
        token_data.pools[index as usize]
            .asset_info
            .stable_collateral_ratio = Value::from_percent(stable_collateral_ratio);
        token_data.pools[index as usize]
            .asset_info
            .crypto_collateral_ratio = Value::from_percent(crypto_collateral_ratio);
        token_data.pools[index as usize]
            .asset_info
            .health_score_coefficient =
            Value::new(health_score_coefficient.into(), DEVNET_TOKEN_SCALE);

        Ok(())
    }

    pub fn update_pool_health_score_coefficient(
        ctx: Context<UpdatePoolHealthScore>,
        _manager_nonce: u8,
        pool_index: u8,
        health_score_coefficient: u64,
    ) -> ProgramResult {
        // ensure that a valid coefficient was entered
        require!(
            health_score_coefficient > 0,
            InceptError::InvalidHealthScoreCoefficient
        );
        // update coefficient
        let token_data = &mut ctx.accounts.token_data.load_mut()?;
        token_data.pools[pool_index as usize]
            .asset_info
            .health_score_coefficient =
            Value::new(health_score_coefficient.into(), DEVNET_TOKEN_SCALE);

        Ok(())
    }

    pub fn update_prices<'info>(
        ctx: Context<'_, '_, '_, 'info, UpdatePrices<'info>>,
        _manager_nonce: u8,
    ) -> ProgramResult {
        let token_data = &mut ctx.accounts.token_data.load_mut()?;
        let chainlink_program = &ctx.accounts.chainlink_program;
        let n_accounts = ctx.remaining_accounts.iter().len();
        // loop through each oracle entered into the instruction
        for i in 0..n_accounts {
            if i % 2 != 0 {
                continue;
            }
            let pyth_oracle = &ctx.remaining_accounts[i];
            let chainlink_oracle = &ctx.remaining_accounts[i + 1];
            // generate data from pyth oracle
            let price_feed = Price::load(pyth_oracle)?;
            let expo_u8: u8 = price_feed.expo.abs().try_into().unwrap();
            let (_, pool_index) = TokenData::get_pool_tuple_from_oracle(
                token_data,
                [
                    pyth_oracle.to_account_info().key,
                    chainlink_oracle.to_account_info().key,
                ],
            )
            .unwrap();
            let pyth_price = Value::new(price_feed.agg.price.try_into().unwrap(), expo_u8);
            let confidence = Value::new(price_feed.agg.conf.try_into().unwrap(), expo_u8);
            // ensure prices have proper confidence
            check_price_confidence(pyth_price, confidence).unwrap();

            // Generate data from Chainlink oracle
            let round = chainlink::latest_round_data(
                chainlink_program.to_account_info(),
                chainlink_oracle.to_account_info(),
            )?;

            let decimals = chainlink::decimals(
                chainlink_program.to_account_info(),
                chainlink_oracle.to_account_info(),
            )?;

            let chainlink_price =
                Value::new(round.answer.try_into().unwrap(), decimals).scale_to(DEVNET_TOKEN_SCALE);

            // take an average to use as the oracle price.
            let average_price = chainlink_price
                .add(pyth_price.scale_to(DEVNET_TOKEN_SCALE))
                .unwrap()
                .div(Value::new(2, 0).scale_to(DEVNET_TOKEN_SCALE));

            // update price data
            token_data.pools[pool_index].asset_info.price = average_price;
            token_data.pools[pool_index].asset_info.twap =
                Value::new(price_feed.twap.try_into().unwrap(), expo_u8);
            token_data.pools[pool_index].asset_info.confidence =
                Value::new(price_feed.agg.conf.try_into().unwrap(), expo_u8);
            token_data.pools[pool_index].asset_info.status = price_feed.agg.status as u64;
            token_data.pools[pool_index].asset_info.last_update = Clock::get()?.slot;
        }

        Ok(())
    }

    pub fn mint_usdi(ctx: Context<MintUSDI>, manager_nonce: u8, amount: u64) -> ProgramResult {
        let seeds = &[&[b"manager", bytemuck::bytes_of(&manager_nonce)][..]];
        let token_data = &mut ctx.accounts.token_data.load_mut()?;

        let (collateral, collateral_index) =
            TokenData::get_collateral_tuple(token_data, *ctx.accounts.vault.to_account_info().key)
                .unwrap();
        let collateral_scale = collateral.vault_mint_supply.scale;

        let usdi_value = Value::new(amount.into(), DEVNET_TOKEN_SCALE);
        let collateral_value = Value::new(
            ctx.accounts.user_collateral_token_account.amount.into(),
            collateral_scale.try_into().unwrap(),
        );

        // check to see if the collateral used to mint usdi is stable
        let is_stable: Result<bool, InceptError> = match collateral.stable {
            0 => Ok(false),
            1 => Ok(true),
            _ => Err(InceptError::InvalidBool),
        };

        // if collateral is not stable, we throw an error
        if !(is_stable.unwrap()) {
            return Err(InceptError::InvalidCollateralType.into());
        }

        // check if their is sufficient collateral to mint
        if usdi_value
            .scale_to(collateral_scale.try_into().unwrap())
            .gt(collateral_value)
            .unwrap()
        {
            return Err(InceptError::InsufficientCollateral.into());
        }

        // add collateral amount to vault supply
        token_data.collaterals[collateral_index].vault_usdi_supply =
            collateral.vault_usdi_supply.add(collateral_value).unwrap();

        // transfer user collateral to vault
        let cpi_ctx_transfer: CpiContext<Transfer> = CpiContext::from(&*ctx.accounts);
        token::transfer(
            cpi_ctx_transfer,
            usdi_value
                .scale_to(collateral_scale.try_into().unwrap())
                .to_u64(),
        )?;

        // mint usdi to user
        let cpi_ctx_mint: CpiContext<MintTo> = CpiContext::from(&*ctx.accounts).with_signer(seeds);
        token::mint_to(cpi_ctx_mint, amount)?;

        Ok(())
    }

    pub fn initialize_mint_position(
        ctx: Context<InitializeMintPosition>,
        manager_nonce: u8,
        iasset_amount: u64,
        collateral_amount: u64,
    ) -> ProgramResult {
        let seeds = &[&[b"manager", bytemuck::bytes_of(&manager_nonce)][..]];
        let token_data = &mut ctx.accounts.token_data.load_mut()?;

        let (collateral, collateral_index) = TokenData::get_collateral_tuple(
            &*token_data,
            *ctx.accounts.vault.to_account_info().key,
        )
        .unwrap();

        let (pool, pool_index) = TokenData::get_pool_tuple_from_iasset_mint(
            &*token_data,
            *ctx.accounts.iasset_mint.to_account_info().key,
        )
        .unwrap();

        let collateral_amount_value = Value::new(
            collateral_amount.into(),
            collateral.vault_mint_supply.scale.try_into().unwrap(),
        );
        let iasset_amount_value = Value::new(iasset_amount.into(), DEVNET_TOKEN_SCALE);

        // check to see if collateral is stable
        let is_stable: Result<bool, InceptError> = match collateral.stable {
            0 => Ok(false),
            1 => Ok(true),
            _ => Err(InceptError::InvalidBool),
        };

        // if collateral is not stable, throw an error
        if !(is_stable.unwrap()) {
            return Err(InceptError::InvalidCollateralType.into());
        }
        let collateral_ratio = pool.asset_info.stable_collateral_ratio;

        // ensure position sufficiently over collateralized and oracle prices are up to date
        let slot = Clock::get()?.slot;
        check_mint_collateral_sufficient(
            pool.asset_info,
            iasset_amount_value,
            collateral_ratio,
            collateral_amount_value,
            slot,
        )?;

        // lock user collateral in vault
        let cpi_ctx_transfer: CpiContext<Transfer> = CpiContext::from(&*ctx.accounts);
        token::transfer(cpi_ctx_transfer, collateral_amount)?;

        // mint iasset to user
        let cpi_ctx_mint: CpiContext<MintTo> = CpiContext::from(&*ctx.accounts).with_signer(seeds);
        token::mint_to(cpi_ctx_mint, iasset_amount)?;

        // set mint position data
        let mut mint_positions = ctx.accounts.mint_positions.load_mut()?;
        let num_positions = mint_positions.num_positions;
        mint_positions.mint_positions[num_positions as usize] = MintPosition {
            authority: *ctx.accounts.user.to_account_info().key,
            collateral_amount: collateral_amount_value,
            collateral_index: collateral_index.try_into().unwrap(),
            pool_index: pool_index.try_into().unwrap(),
            borrowed_iasset: iasset_amount_value,
        };

        // add collateral amount to vault supply
        token_data.collaterals[collateral_index].vault_mint_supply = collateral
            .vault_mint_supply
            .add(collateral_amount_value)
            .unwrap();

        // increment number of mint positions
        mint_positions.num_positions += 1;

        Ok(())
    }

    pub fn add_collateral_to_mint(
        ctx: Context<AddCollateralToMint>,
        _manager_nonce: u8,
        mint_index: u8,
        amount: u64,
    ) -> ProgramResult {
        let token_data = &mut ctx.accounts.token_data.load_mut()?;
        let mint_positions = &mut ctx.accounts.mint_positions.load_mut()?;

        let collateral = token_data.collaterals
            [mint_positions.mint_positions[mint_index as usize].collateral_index as usize];
        let mint_position = mint_positions.mint_positions[mint_index as usize];

        let amount_value = Value::new(
            amount.into(),
            collateral.vault_mint_supply.scale.try_into().unwrap(),
        );

        // add collateral amount to vault supply
        token_data.collaterals
            [mint_positions.mint_positions[mint_index as usize].collateral_index as usize]
            .vault_mint_supply = collateral.vault_mint_supply.add(amount_value).unwrap();

        // add collateral amount to mint data
        mint_positions.mint_positions[mint_index as usize].collateral_amount =
            mint_position.collateral_amount.add(amount_value).unwrap();

        // send collateral to vault
        let cpi_ctx = CpiContext::from(&*ctx.accounts);
        token::transfer(cpi_ctx, amount)?;

        Ok(())
    }

    pub fn withdraw_collateral_from_mint(
        ctx: Context<WithdrawCollateralFromMint>,
        manager_nonce: u8,
        mint_index: u8,
        amount: u64,
    ) -> ProgramResult {
        let seeds = &[&[b"manager", bytemuck::bytes_of(&manager_nonce)][..]];
        let token_data = &mut ctx.accounts.token_data.load_mut()?;
        let mint_positions = &mut ctx.accounts.mint_positions.load_mut()?;

        let pool_index = mint_positions.mint_positions[mint_index as usize].pool_index;
        let pool = token_data.pools[pool_index as usize];
        let collateral_ratio = pool.asset_info.stable_collateral_ratio;
        let collateral = token_data.collaterals
            [mint_positions.mint_positions[mint_index as usize].collateral_index as usize];
        let mint_position = mint_positions.mint_positions[mint_index as usize];

        let amount_value = Value::new(
            amount.into(),
            collateral.vault_mint_supply.scale.try_into().unwrap(),
        );

        // subtract collateral amount from vault supply
        token_data.collaterals
            [mint_positions.mint_positions[mint_index as usize].collateral_index as usize]
            .vault_mint_supply = collateral.vault_mint_supply.sub(amount_value).unwrap();

        // subtract collateral amount from mint data
        mint_positions.mint_positions[mint_index as usize].collateral_amount =
            mint_position.collateral_amount.sub(amount_value).unwrap();

        let slot = Clock::get()?.slot;

        // ensure position sufficiently over collateralized and oracle prices are up to date
        check_mint_collateral_sufficient(
            pool.asset_info,
            mint_position.borrowed_iasset,
            collateral_ratio,
            mint_positions.mint_positions[mint_index as usize].collateral_amount,
            slot,
        )
        .unwrap();

        // send collateral back to user
        let cpi_ctx = CpiContext::from(&*ctx.accounts).with_signer(seeds);
        token::transfer(cpi_ctx, amount)?;

        Ok(())
    }

    pub fn pay_back_mint(
        ctx: Context<PayBackiAssetToMint>,
        _manager_nonce: u8,
        mint_index: u8,
        amount: u64,
    ) -> ProgramResult {
        let amount_value = Value::new(amount.into(), DEVNET_TOKEN_SCALE);

        let mint_positions = &mut ctx.accounts.mint_positions.load_mut()?;
        let mint_position = mint_positions.mint_positions[mint_index as usize];

        // burn user iasset to pay back mint position
        let cpi_ctx_burn: CpiContext<Burn> = CpiContext::from(&*ctx.accounts);
        token::burn(cpi_ctx_burn, amount)?;

        // update total amount of borrowed iasset
        mint_positions.mint_positions[mint_index as usize].borrowed_iasset =
            mint_position.borrowed_iasset.sub(amount_value).unwrap();

        // check to see if mint is empty, if so remove
        if mint_positions.mint_positions[mint_index as usize]
            .borrowed_iasset
            .to_u64()
            == 0
        {
            mint_positions.remove(mint_index as usize);
        }

        Ok(())
    }

    pub fn add_iasset_to_mint(
        ctx: Context<AddiAssetToMint>,
        manager_nonce: u8,
        mint_index: u8,
        amount: u64,
    ) -> ProgramResult {
        let seeds = &[&[b"manager", bytemuck::bytes_of(&manager_nonce)][..]];

        let token_data = ctx.accounts.token_data.load_mut()?;
        let mint_positions = &mut ctx.accounts.mint_positions.load_mut()?;

        let amount_value = Value::new(amount.into(), DEVNET_TOKEN_SCALE);

        let pool_index = mint_positions.mint_positions[mint_index as usize].pool_index;
        let pool = token_data.pools[pool_index as usize];
        let mint_position = mint_positions.mint_positions[mint_index as usize];
        let collateral_ratio = pool.asset_info.stable_collateral_ratio;

        // update total amount of borrowed iasset
        mint_positions.mint_positions[mint_index as usize].borrowed_iasset =
            mint_position.borrowed_iasset.add(amount_value).unwrap();

        let slot = Clock::get()?.slot;

        // ensure position sufficiently over collateralized and oracle prices are up to date
        check_mint_collateral_sufficient(
            pool.asset_info,
            mint_positions.mint_positions[mint_index as usize].borrowed_iasset,
            collateral_ratio,
            mint_position.collateral_amount,
            slot,
        )
        .unwrap();

        // mint iasset to the user
        let cpi_ctx = CpiContext::from(&*ctx.accounts).with_signer(seeds);
        token::mint_to(cpi_ctx, amount)?;

        Ok(())
    }

    pub fn initialize_liquidity_position(
        ctx: Context<InitializeLiquidityPosition>,
        manager_nonce: u8,
        pool_index: u8,
        iasset_amount: u64,
    ) -> ProgramResult {
        let seeds = &[&[b"manager", bytemuck::bytes_of(&manager_nonce)][..]];
        let token_data = &mut ctx.accounts.token_data.load_mut()?;

        let iasset_liquidity_value = Value::new(iasset_amount.into(), DEVNET_TOKEN_SCALE);
        let iasset_amm_value = Value::new(
            ctx.accounts.amm_iasset_token_account.amount.into(),
            DEVNET_TOKEN_SCALE,
        );
        let usdi_amm_value = Value::new(
            ctx.accounts.amm_usdi_token_account.amount.into(),
            DEVNET_TOKEN_SCALE,
        );

        let liquidity_token_supply = Value::new(
            ctx.accounts.liquidity_token_mint.supply.into(),
            DEVNET_TOKEN_SCALE,
        );

        // calculate amount of usdi required as well as amount of liquidity tokens to be received
        let (mut usdi_liquidity_value, mut liquidity_token_value) =
            calculate_liquidity_provider_values_from_iasset(
                iasset_liquidity_value,
                iasset_amm_value,
                usdi_amm_value,
                liquidity_token_supply,
            )?;

        // check to see if the pool is currently empty
        if iasset_amm_value.val == 0 && usdi_amm_value.val == 0 {
            usdi_liquidity_value =
                usdi_liquidity_value.mul(token_data.pools[pool_index as usize].asset_info.price);
            liquidity_token_value =
                liquidity_token_value.mul(token_data.pools[pool_index as usize].asset_info.price);
        }

        // transfer iasset from user to amm
        let cpi_accounts = Transfer {
            from: ctx
                .accounts
                .user_iasset_token_account
                .to_account_info()
                .clone(),
            to: ctx
                .accounts
                .amm_iasset_token_account
                .to_account_info()
                .clone(),
            authority: ctx.accounts.user.to_account_info().clone(),
        };
        let send_iasset_to_amm_context = CpiContext::new(
            ctx.accounts.token_program.to_account_info().clone(),
            cpi_accounts,
        );

        token::transfer(send_iasset_to_amm_context, iasset_amount)?;

        // transfer usdi from user to amm
        let cpi_accounts = Transfer {
            from: ctx
                .accounts
                .user_usdi_token_account
                .to_account_info()
                .clone(),
            to: ctx
                .accounts
                .amm_usdi_token_account
                .to_account_info()
                .clone(),
            authority: ctx.accounts.user.to_account_info().clone(),
        };
        let send_usdi_to_amm_context = CpiContext::new(
            ctx.accounts.token_program.to_account_info().clone(),
            cpi_accounts,
        );

        token::transfer(send_usdi_to_amm_context, usdi_liquidity_value.to_u64())?;

        // mint liquidity tokens to user
        let cpi_ctx = CpiContext::from(&*ctx.accounts).with_signer(seeds);
        token::mint_to(cpi_ctx, liquidity_token_value.to_u64())?;

        // set liquidity position data
        let mut liquidity_positions = ctx.accounts.liquidity_positions.load_mut()?;
        let num_positions = liquidity_positions.num_positions;
        liquidity_positions.liquidity_positions[num_positions as usize] = LiquidityPosition {
            authority: *ctx.accounts.user.to_account_info().key,
            liquidity_token_value: liquidity_token_value,
            pool_index: pool_index.try_into().unwrap(),
        };
        liquidity_positions.num_positions += 1;

        // update pool data
        token_data.pools[pool_index as usize].iasset_amount = Value::new(
            ctx.accounts.amm_iasset_token_account.amount.into(),
            DEVNET_TOKEN_SCALE,
        );
        token_data.pools[pool_index as usize].usdi_amount = Value::new(
            ctx.accounts.amm_usdi_token_account.amount.into(),
            DEVNET_TOKEN_SCALE,
        );
        token_data.pools[pool_index as usize].liquidity_token_supply = Value::new(
            ctx.accounts.liquidity_token_mint.supply.into(),
            DEVNET_TOKEN_SCALE,
        );

        Ok(())
    }

    pub fn provide_liquidity(
        ctx: Context<ProvideLiquidity>,
        manager_nonce: u8,
        liquidity_position_index: u8,
        iasset_amount: u64,
    ) -> ProgramResult {
        let seeds = &[&[b"manager", bytemuck::bytes_of(&manager_nonce)][..]];
        let token_data = &mut ctx.accounts.token_data.load_mut()?;

        let iasset_liquidity_value = Value::new(iasset_amount.into(), DEVNET_TOKEN_SCALE);
        let iasset_amm_value = Value::new(
            ctx.accounts.amm_iasset_token_account.amount.into(),
            DEVNET_TOKEN_SCALE,
        );
        let usdi_amm_value = Value::new(
            ctx.accounts.amm_usdi_token_account.amount.into(),
            DEVNET_TOKEN_SCALE,
        );

        let liquidity_token_supply = Value::new(
            ctx.accounts.liquidity_token_mint.supply.into(),
            DEVNET_TOKEN_SCALE,
        );

        // calculate amount of usdi required as well as amount of liquidity tokens to be received
        let (usdi_liquidity_value, liquidity_token_value) =
            calculate_liquidity_provider_values_from_iasset(
                iasset_liquidity_value,
                iasset_amm_value,
                usdi_amm_value,
                liquidity_token_supply,
            )?;

        // transfer iasset from user to amm
        let cpi_accounts = Transfer {
            from: ctx
                .accounts
                .user_iasset_token_account
                .to_account_info()
                .clone(),
            to: ctx
                .accounts
                .amm_iasset_token_account
                .to_account_info()
                .clone(),
            authority: ctx.accounts.user.to_account_info().clone(),
        };
        let send_iasset_to_amm_context = CpiContext::new(
            ctx.accounts.token_program.to_account_info().clone(),
            cpi_accounts,
        );

        token::transfer(send_iasset_to_amm_context, iasset_amount)?;

        // transfer usdi from user to amm
        let cpi_accounts = Transfer {
            from: ctx
                .accounts
                .user_usdi_token_account
                .to_account_info()
                .clone(),
            to: ctx
                .accounts
                .amm_usdi_token_account
                .to_account_info()
                .clone(),
            authority: ctx.accounts.user.to_account_info().clone(),
        };
        let send_usdi_to_amm_context = CpiContext::new(
            ctx.accounts.token_program.to_account_info().clone(),
            cpi_accounts,
        );

        token::transfer(send_usdi_to_amm_context, usdi_liquidity_value.to_u64())?;

        // mint liquidity tokens to user
        let cpi_ctx = CpiContext::from(&*ctx.accounts).with_signer(seeds);
        token::mint_to(cpi_ctx, liquidity_token_value.to_u64())?;

        // update liquidity position data
        let mut liquidity_positions = ctx.accounts.liquidity_positions.load_mut()?;
        let liquidity_position =
            liquidity_positions.liquidity_positions[liquidity_position_index as usize];
        liquidity_positions.liquidity_positions[liquidity_position_index as usize]
            .liquidity_token_value = liquidity_position
            .liquidity_token_value
            .add(liquidity_token_value)
            .unwrap();

        // update pool data
        token_data.pools[liquidity_position.pool_index as usize].iasset_amount = Value::new(
            ctx.accounts.amm_iasset_token_account.amount.into(),
            DEVNET_TOKEN_SCALE,
        );
        token_data.pools[liquidity_position.pool_index as usize].usdi_amount = Value::new(
            ctx.accounts.amm_usdi_token_account.amount.into(),
            DEVNET_TOKEN_SCALE,
        );
        token_data.pools[liquidity_position.pool_index as usize].liquidity_token_supply =
            Value::new(
                ctx.accounts.liquidity_token_mint.supply.into(),
                DEVNET_TOKEN_SCALE,
            );

        Ok(())
    }

    pub fn withdraw_liquidity(
        ctx: Context<WithdrawLiquidity>,
        manager_nonce: u8,
        liquidity_position_index: u8,
        liquidity_token_amount: u64,
    ) -> ProgramResult {
        let seeds = &[&[b"manager", bytemuck::bytes_of(&manager_nonce)][..]];
        let token_data = &mut ctx.accounts.token_data.load_mut()?;

        let liquidity_token_value = Value::new(liquidity_token_amount.into(), DEVNET_TOKEN_SCALE);
        let iasset_amm_value = Value::new(
            ctx.accounts.amm_iasset_token_account.amount.into(),
            DEVNET_TOKEN_SCALE,
        );
        let usdi_amm_value = Value::new(
            ctx.accounts.amm_usdi_token_account.amount.into(),
            DEVNET_TOKEN_SCALE,
        );

        let liquidity_token_supply = Value::new(
            ctx.accounts.liquidity_token_mint.supply.into(),
            DEVNET_TOKEN_SCALE,
        );

        // calculate the amount of iasset and usdi that the user can withdraw
        let (iasset_value, usdi_value) = calculate_liquidity_provider_values_from_liquidity_tokens(
            liquidity_token_value,
            iasset_amm_value,
            usdi_amm_value,
            liquidity_token_supply,
        )?;

        // burn user liquidity tokens
        let cpi_ctx = CpiContext::from(&*ctx.accounts);
        token::burn(cpi_ctx, liquidity_token_amount)?;

        // transfer usdi to user from amm
        let cpi_accounts = Transfer {
            from: ctx
                .accounts
                .amm_usdi_token_account
                .to_account_info()
                .clone(),
            to: ctx
                .accounts
                .user_usdi_token_account
                .to_account_info()
                .clone(),
            authority: ctx.accounts.manager.to_account_info().clone(),
        };
        let send_usdi_to_user_context = CpiContext::new_with_signer(
            ctx.accounts.token_program.to_account_info().clone(),
            cpi_accounts,
            seeds,
        );

        token::transfer(send_usdi_to_user_context, usdi_value.to_u64())?;

        // transfer iasset to user from amm
        let cpi_accounts = Transfer {
            from: ctx
                .accounts
                .amm_iasset_token_account
                .to_account_info()
                .clone(),
            to: ctx
                .accounts
                .user_iasset_token_account
                .to_account_info()
                .clone(),
            authority: ctx.accounts.manager.to_account_info().clone(),
        };
        let send_iasset_to_user_context = CpiContext::new_with_signer(
            ctx.accounts.token_program.to_account_info().clone(),
            cpi_accounts,
            seeds,
        );

        token::transfer(send_iasset_to_user_context, iasset_value.to_u64())?;

        // update liquidity position data
        let mut liquidity_positions = ctx.accounts.liquidity_positions.load_mut()?;
        let liquidity_position =
            liquidity_positions.liquidity_positions[liquidity_position_index as usize];
        liquidity_positions.liquidity_positions[liquidity_position_index as usize]
            .liquidity_token_value = liquidity_position
            .liquidity_token_value
            .sub(liquidity_token_value)
            .unwrap();

        if liquidity_positions.liquidity_positions[liquidity_position_index as usize]
            .liquidity_token_value
            .to_u64()
            == 0
        {
            // remove liquidity position from user list
            liquidity_positions.remove(liquidity_position_index as usize);
        }

        // update pool data
        token_data.pools[liquidity_position.pool_index as usize].iasset_amount = Value::new(
            ctx.accounts.amm_iasset_token_account.amount.into(),
            DEVNET_TOKEN_SCALE,
        );
        token_data.pools[liquidity_position.pool_index as usize].usdi_amount = Value::new(
            ctx.accounts.amm_usdi_token_account.amount.into(),
            DEVNET_TOKEN_SCALE,
        );
        token_data.pools[liquidity_position.pool_index as usize].liquidity_token_supply =
            Value::new(
                ctx.accounts.liquidity_token_mint.supply.into(),
                DEVNET_TOKEN_SCALE,
            );

        Ok(())
    }

    pub fn buy_synth(
        ctx: Context<BuySynth>,
        manager_nonce: u8,
        pool_index: u8,
        amount: u64,
    ) -> ProgramResult {
        let seeds = &[&[b"manager", bytemuck::bytes_of(&manager_nonce)][..]];
        let token_data = &mut ctx.accounts.token_data.load_mut()?;
        let pool = token_data.pools[pool_index as usize];

        let iasset_amount_value = Value::new(amount.into(), DEVNET_TOKEN_SCALE);
        let iasset_amm_value = Value::new(
            ctx.accounts.amm_iasset_token_account.amount.into(),
            DEVNET_TOKEN_SCALE,
        );
        let usdi_amm_value = Value::new(
            ctx.accounts.amm_usdi_token_account.amount.into(),
            DEVNET_TOKEN_SCALE,
        );

        // calculate how much usdi must be spent
        let usdi_amount_value = calculate_price_from_iasset(
            iasset_amount_value,
            iasset_amm_value,
            usdi_amm_value,
            true,
        )?;

        // ensure that the user has sufficient usdi
        if ctx.accounts.user_usdi_token_account.amount < usdi_amount_value.to_u64() {
            return Err(InceptError::InvalidTokenAmount.into());
        }

        // transfer usdi from user to amm
        let cpi_accounts = Transfer {
            from: ctx
                .accounts
                .user_usdi_token_account
                .to_account_info()
                .clone(),
            to: ctx
                .accounts
                .amm_usdi_token_account
                .to_account_info()
                .clone(),
            authority: ctx.accounts.user.to_account_info().clone(),
        };
        let send_usdi_to_amm_context = CpiContext::new(
            ctx.accounts.token_program.to_account_info().clone(),
            cpi_accounts,
        );

        token::transfer(send_usdi_to_amm_context, usdi_amount_value.to_u64())?;

        // transfer iasset to user from amm
        let cpi_accounts = Transfer {
            from: ctx
                .accounts
                .amm_iasset_token_account
                .to_account_info()
                .clone(),
            to: ctx
                .accounts
                .user_iasset_token_account
                .to_account_info()
                .clone(),
            authority: ctx.accounts.manager.to_account_info().clone(),
        };
        let send_iasset_to_user_context = CpiContext::new_with_signer(
            ctx.accounts.token_program.to_account_info().clone(),
            cpi_accounts,
            seeds,
        );

        token::transfer(
            send_iasset_to_user_context,
            iasset_amount_value
                .sub(iasset_amount_value.mul(pool.liquidity_trading_fee))
                .unwrap()
                .to_u64(),
        )?;

        // update pool data
        token_data.pools[pool_index as usize].iasset_amount = Value::new(
            ctx.accounts.amm_iasset_token_account.amount.into(),
            DEVNET_TOKEN_SCALE,
        );
        token_data.pools[pool_index as usize].usdi_amount = Value::new(
            ctx.accounts.amm_usdi_token_account.amount.into(),
            DEVNET_TOKEN_SCALE,
        );

        Ok(())
    }

    pub fn sell_synth(
        ctx: Context<SellSynth>,
        manager_nonce: u8,
        pool_index: u8,
        amount: u64,
    ) -> ProgramResult {
        let seeds = &[&[b"manager", bytemuck::bytes_of(&manager_nonce)][..]];
        let token_data = &mut ctx.accounts.token_data.load_mut()?;
        let pool = token_data.pools[pool_index as usize];

        let iasset_amount_value = Value::new(amount.into(), DEVNET_TOKEN_SCALE);
        let iasset_amm_value = Value::new(
            ctx.accounts.amm_iasset_token_account.amount.into(),
            DEVNET_TOKEN_SCALE,
        );
        let usdi_amm_value = Value::new(
            ctx.accounts.amm_usdi_token_account.amount.into(),
            DEVNET_TOKEN_SCALE,
        );

        // calculate how much usdi will be recieved
        let usdi_amount_value = calculate_price_from_iasset(
            iasset_amount_value,
            iasset_amm_value,
            usdi_amm_value,
            false,
        )?;

        // transfer iasset from user to amm
        let cpi_accounts = Transfer {
            from: ctx
                .accounts
                .user_iasset_token_account
                .to_account_info()
                .clone(),
            to: ctx
                .accounts
                .amm_iasset_token_account
                .to_account_info()
                .clone(),
            authority: ctx.accounts.user.to_account_info().clone(),
        };
        let send_iasset_to_amm_context = CpiContext::new(
            ctx.accounts.token_program.to_account_info().clone(),
            cpi_accounts,
        );

        token::transfer(send_iasset_to_amm_context, amount)?;

        // transfer usdi to user from amm
        let cpi_accounts = Transfer {
            from: ctx
                .accounts
                .amm_usdi_token_account
                .to_account_info()
                .clone(),
            to: ctx
                .accounts
                .user_usdi_token_account
                .to_account_info()
                .clone(),
            authority: ctx.accounts.manager.to_account_info().clone(),
        };
        let send_usdi_to_user_context = CpiContext::new_with_signer(
            ctx.accounts.token_program.to_account_info().clone(),
            cpi_accounts,
            seeds,
        );

        token::transfer(
            send_usdi_to_user_context,
            usdi_amount_value
                .sub(usdi_amount_value.mul(pool.liquidity_trading_fee))
                .unwrap()
                .to_u64(),
        )?;

        // update pool data
        token_data.pools[pool_index as usize].iasset_amount = Value::new(
            ctx.accounts.amm_iasset_token_account.amount.into(),
            DEVNET_TOKEN_SCALE,
        );
        token_data.pools[pool_index as usize].usdi_amount = Value::new(
            ctx.accounts.amm_usdi_token_account.amount.into(),
            DEVNET_TOKEN_SCALE,
        );

        Ok(())
    }

    pub fn initialize_single_pool_comet(
        ctx: Context<InitializeSinglePoolComet>,
        _manager_nonce: u8,
        pool_index: u8,
    ) -> ProgramResult {
        let token_data = &mut &mut ctx.accounts.token_data.load_mut()?;

<<<<<<< HEAD
        let (collateral, collateral_index) = token_data
            .get_collateral_tuple(*ctx.accounts.vault.to_account_info().key)
            .unwrap();
=======
        let (collateral, collateral_index) =
            TokenData::get_collateral_tuple(token_data, *ctx.accounts.vault.to_account_info().key)
                .unwrap();

        let collateral_value = Value::new(
            collateral_amount.into(),
            collateral.vault_comet_supply.scale.try_into().unwrap(),
        );

        // add collateral amount to vault supply
        token_data.collaterals[collateral_index].vault_comet_supply =
            collateral.vault_comet_supply.add(collateral_value).unwrap();

        let usdi_liquidity_value = Value::new(usdi_amount.into(), DEVNET_TOKEN_SCALE);
        let iasset_amm_value = Value::new(
            ctx.accounts.amm_iasset_token_account.amount.into(),
            DEVNET_TOKEN_SCALE,
        );

        let usdi_amm_value = Value::new(
            ctx.accounts.amm_usdi_token_account.amount.into(),
            DEVNET_TOKEN_SCALE,
        );

        let liquidity_token_supply = Value::new(
            ctx.accounts.liquidity_token_mint.supply.into(),
            DEVNET_TOKEN_SCALE,
        );

        // calculate iasset liquidity value as well as liquidity token value for comet
        let (iasset_liquidity_value, liquidity_token_value) =
            calculate_liquidity_provider_values_from_usdi(
                usdi_liquidity_value,
                iasset_amm_value,
                usdi_amm_value,
                liquidity_token_supply,
            )?;

        // generate current pool price
        let current_price = calculate_amm_price(iasset_amm_value, usdi_amm_value);

        // calculate comet range
        let (lower_price_range, upper_price_range) = calculate_comet_price_barrier(
            usdi_liquidity_value,
            iasset_liquidity_value,
            collateral_value.scale_to(DEVNET_TOKEN_SCALE),
            iasset_amm_value,
            usdi_amm_value,
        )?;

        // throw error if the comet is out of range
        if lower_price_range.gte(current_price).unwrap()
            || upper_price_range.lte(current_price).unwrap()
        {
            return Err(InceptError::InvalidCometCollateralRatio.into());
        }

        // lock collateral in vault
        let cpi_ctx: CpiContext<Transfer> = CpiContext::from(&*ctx.accounts);
        token::transfer(cpi_ctx, collateral_amount)?;

        // mint usdi to amm
        let cpi_accounts = MintTo {
            mint: ctx.accounts.usdi_mint.to_account_info().clone(),
            to: ctx
                .accounts
                .amm_usdi_token_account
                .to_account_info()
                .clone(),
            authority: ctx.accounts.manager.to_account_info().clone(),
        };
        let mint_usdi_to_amm_context = CpiContext::new_with_signer(
            ctx.accounts.token_program.to_account_info().clone(),
            cpi_accounts,
            seeds,
        );

        token::mint_to(mint_usdi_to_amm_context, usdi_amount)?;

        // mint iasset to amm
        let cpi_accounts = MintTo {
            mint: ctx.accounts.iasset_mint.to_account_info().clone(),
            to: ctx
                .accounts
                .amm_iasset_token_account
                .to_account_info()
                .clone(),
            authority: ctx.accounts.manager.to_account_info().clone(),
        };
        let mint_iasset_to_amm_context = CpiContext::new_with_signer(
            ctx.accounts.token_program.to_account_info().clone(),
            cpi_accounts,
            seeds,
        );

        token::mint_to(mint_iasset_to_amm_context, iasset_liquidity_value.to_u64())?;

        // mint liquidity tokens to comet
        let cpi_accounts = MintTo {
            mint: ctx.accounts.liquidity_token_mint.to_account_info().clone(),
            to: ctx
                .accounts
                .comet_liquidity_token_account
                .to_account_info()
                .clone(),
            authority: ctx.accounts.manager.to_account_info().clone(),
        };
        let mint_liquidity_tokens_to_comet_context = CpiContext::new_with_signer(
            ctx.accounts.token_program.to_account_info().clone(),
            cpi_accounts,
            seeds,
        );

        token::mint_to(
            mint_liquidity_tokens_to_comet_context,
            liquidity_token_value.to_u64(),
        )?;
>>>>>>> 7e9d81a1

        // set comet data
        let mut single_pool_comets = ctx.accounts.single_pool_comets.load_mut()?;
        let num_comets = single_pool_comets.num_comets;

        // add comet key to user's single pool comets
        single_pool_comets.comets[num_comets as usize] =
            *ctx.accounts.single_pool_comet.to_account_info().key;
        single_pool_comets.num_comets += 1;

        // set single pool comet data
        let mut single_pool_comet = ctx.accounts.single_pool_comet.load_init()?;
        single_pool_comet.is_single_pool = 1;
        single_pool_comet.owner = *ctx.accounts.user.to_account_info().key;
        single_pool_comet.add_collateral(CometCollateral {
            authority: *ctx.accounts.user.to_account_info().key,
            collateral_amount: Value::new(
                0,
                collateral.vault_comet_supply.scale.try_into().unwrap(),
            ),
            collateral_index: collateral_index as u64,
        });
        single_pool_comet.add_position(CometPosition {
            authority: *ctx.accounts.user.to_account_info().key,
            pool_index: pool_index as u64,
            borrowed_usdi: Value::new(0, DEVNET_TOKEN_SCALE),
            borrowed_iasset: Value::new(0, DEVNET_TOKEN_SCALE),
            liquidity_token_value: Value::new(0, DEVNET_TOKEN_SCALE),
            comet_liquidation: CometLiquidation {
                ..Default::default()
            },
        });

        Ok(())
    }

    pub fn close_single_pool_comet(
        ctx: Context<CloseSinglePoolComet>,
        manager_nonce: u8,
        comet_index: u8,
    ) -> ProgramResult {
        let seeds = &[&[b"manager", bytemuck::bytes_of(&manager_nonce)][..]];
        let token_data = &mut ctx.accounts.token_data.load_mut()?;

        let mut single_pool_comets = ctx.accounts.single_pool_comets.load_mut()?;
        let single_pool_comet = ctx.accounts.single_pool_comet.load_mut()?;
        let single_pool_comet_position = single_pool_comet.positions[0];

        let iasset_amm_value = Value::new(
            ctx.accounts.amm_iasset_token_account.amount.into(),
            DEVNET_TOKEN_SCALE,
        );
        let usdi_amm_value = Value::new(
            ctx.accounts.amm_usdi_token_account.amount.into(),
            DEVNET_TOKEN_SCALE,
        );

<<<<<<< HEAD
        let liquidity_token_supply = Value::new(
            ctx.accounts.liquidity_token_mint.supply.into(),
            DEVNET_TOKEN_SCALE,
=======
        // calculate comet range
        let (lower_price_range, upper_price_range) = calculate_comet_price_barrier(
            comet_position.borrowed_usdi,
            comet_position.borrowed_iasset,
            comet_positions.comet_positions[comet_index as usize]
                .collateral_amount
                .scale_to(DEVNET_TOKEN_SCALE),
            iasset_amm_value,
            usdi_amm_value,
        )?;

        // reset price range
        comet_positions.comet_positions[comet_index as usize].lower_price_range = lower_price_range;
        comet_positions.comet_positions[comet_index as usize].upper_price_range = upper_price_range;

        // send collateral from user to vault
        let cpi_ctx = CpiContext::from(&*ctx.accounts);
        token::transfer(cpi_ctx, collateral_amount)?;

        Ok(())
    }

    pub fn withdraw_collateral_from_comet(
        ctx: Context<WithdrawCollateralFromComet>,
        manager_nonce: u8,
        comet_index: u8,
        collateral_amount: u64,
    ) -> ProgramResult {
        let seeds = &[&[b"manager", bytemuck::bytes_of(&manager_nonce)][..]];
        let token_data = &mut ctx.accounts.token_data.load_mut()?;

        let mut comet_positions = ctx.accounts.comet_positions.load_mut()?;
        let comet_position = comet_positions.comet_positions[comet_index as usize];

        let collateral = token_data.collaterals[comet_position.collateral_index as usize];

        let withdrawn_collateral_value = Value::new(
            collateral_amount.into(),
            collateral.vault_comet_supply.scale.try_into().unwrap(),
>>>>>>> 7e9d81a1
        );

        // throw error if the comet is already liquidated
        if single_pool_comet_position.comet_liquidation.status == LiquidationStatus::Fully {
            return Err(InceptError::CometAlreadyLiquidated.into());
        }

        // calculate initial comet pool price
        let initial_comet_price = calculate_amm_price(
            single_pool_comet_position.borrowed_iasset,
            single_pool_comet_position.borrowed_usdi,
        );
        // calculate current pool price
        let current_market_price = calculate_amm_price(iasset_amm_value, usdi_amm_value);

        // calculate usdi and iasset comet can claim right now
        let (iasset_value, usdi_value) = calculate_liquidity_provider_values_from_liquidity_tokens(
            single_pool_comet_position.liquidity_token_value,
            iasset_amm_value,
            usdi_amm_value,
<<<<<<< HEAD
            liquidity_token_supply,
        );
=======
        )?;
>>>>>>> 7e9d81a1

        // check if the price has moved significantly
        if (iasset_value
            .lt(single_pool_comet_position.borrowed_iasset)
            .unwrap()
            && usdi_value
                .lt(single_pool_comet_position.borrowed_usdi)
                .unwrap())
            || (iasset_value
                .gt(single_pool_comet_position.borrowed_iasset)
                .unwrap()
                && usdi_value
                    .gt(single_pool_comet_position.borrowed_usdi)
                    .unwrap())
        {
            // price has NOT moved significantly
            // burn liquidity tokens from comet to recover liquidity
            let cpi_accounts = Burn {
                mint: ctx.accounts.liquidity_token_mint.to_account_info().clone(),
                to: ctx
                    .accounts
                    .comet_liquidity_token_account
                    .to_account_info()
                    .clone(),
                authority: ctx.accounts.manager.to_account_info().clone(),
            };
            let burn_liquidity_tokens_from_comet_context = CpiContext::new_with_signer(
                ctx.accounts.token_program.to_account_info().clone(),
                cpi_accounts,
                seeds,
            );

            token::burn(
                burn_liquidity_tokens_from_comet_context,
                single_pool_comet_position.liquidity_token_value.to_u64(),
            )?;

<<<<<<< HEAD
=======
        // send collateral from user to comet
        let cpi_ctx = CpiContext::from(&*ctx.accounts).with_signer(seeds);
        token::transfer(cpi_ctx, collateral_amount)?;

        Ok(())
    }

    pub fn add_liquidity_to_comet(
        ctx: Context<AddLiquidityToComet>,
        manager_nonce: u8,
        comet_index: u8,
        usdi_amount: u64,
    ) -> ProgramResult {
        let seeds = &[&[b"manager", bytemuck::bytes_of(&manager_nonce)][..]];
        let token_data = &mut ctx.accounts.token_data.load_mut()?;

        let mut comet_positions = ctx.accounts.comet_positions.load_mut()?;
        let comet_position = comet_positions.comet_positions[comet_index as usize];

        let collateral_value = comet_position.collateral_amount;

        let usdi_liquidity_value = Value::new(usdi_amount.into(), DEVNET_TOKEN_SCALE);
        let iasset_amm_value = Value::new(
            ctx.accounts.amm_iasset_token_account.amount.into(),
            DEVNET_TOKEN_SCALE,
        );

        let usdi_amm_value = Value::new(
            ctx.accounts.amm_usdi_token_account.amount.into(),
            DEVNET_TOKEN_SCALE,
        );

        let liquidity_token_supply = Value::new(
            ctx.accounts.liquidity_token_mint.supply.into(),
            DEVNET_TOKEN_SCALE,
        );

        // calculate iasset liquidity value as well as liquidity token value for comet
        let (iasset_liquidity_value, liquidity_token_value) =
            calculate_liquidity_provider_values_from_usdi(
                usdi_liquidity_value,
                iasset_amm_value,
                usdi_amm_value,
                liquidity_token_supply,
            )?;

        // generate current pool price
        let current_price = calculate_amm_price(iasset_amm_value, usdi_amm_value);

        // calculate comet range
        let (lower_price_range, upper_price_range) = calculate_comet_price_barrier(
            comet_position
                .borrowed_usdi
                .add(usdi_liquidity_value)
                .unwrap(),
            comet_position
                .borrowed_iasset
                .add(iasset_liquidity_value)
                .unwrap(),
            collateral_value.scale_to(DEVNET_TOKEN_SCALE),
            iasset_amm_value,
            usdi_amm_value,
        )?;

        // throw error if the comet is out of range
        if lower_price_range.gte(current_price).unwrap()
            || upper_price_range.lte(current_price).unwrap()
        {
            return Err(InceptError::InvalidCometCollateralRatio.into());
        }

        // throw error if the comet is already liquidated
        if comet_position.comet_liquidation.status == LiquidationStatus::Fully {
            return Err(InceptError::CometAlreadyLiquidated.into());
        }

        // update comet position data
        comet_positions.comet_positions[comet_index as usize].borrowed_usdi = comet_position
            .borrowed_usdi
            .add(usdi_liquidity_value)
            .unwrap();
        comet_positions.comet_positions[comet_index as usize].borrowed_iasset = comet_position
            .borrowed_iasset
            .add(iasset_liquidity_value)
            .unwrap();
        comet_positions.comet_positions[comet_index as usize].liquidity_token_value =
            comet_position
                .liquidity_token_value
                .add(liquidity_token_value)
                .unwrap();
        comet_positions.comet_positions[comet_index as usize].lower_price_range = lower_price_range;
        comet_positions.comet_positions[comet_index as usize].upper_price_range = upper_price_range;

        // mint liquidity into amm
        let cpi_accounts = MintTo {
            mint: ctx.accounts.usdi_mint.to_account_info().clone(),
            to: ctx
                .accounts
                .amm_usdi_token_account
                .to_account_info()
                .clone(),
            authority: ctx.accounts.manager.to_account_info().clone(),
        };
        let mint_usdi_context = CpiContext::new_with_signer(
            ctx.accounts.token_program.to_account_info().clone(),
            cpi_accounts,
            seeds,
        );
        token::mint_to(mint_usdi_context, usdi_amount)?;
        let cpi_accounts = MintTo {
            mint: ctx.accounts.iasset_mint.to_account_info().clone(),
            to: ctx
                .accounts
                .amm_iasset_token_account
                .to_account_info()
                .clone(),
            authority: ctx.accounts.manager.to_account_info().clone(),
        };
        let mint_iasset_context = CpiContext::new_with_signer(
            ctx.accounts.token_program.to_account_info().clone(),
            cpi_accounts,
            seeds,
        );
        token::mint_to(mint_iasset_context, iasset_liquidity_value.to_u64())?;

        // mint liquidity tokens to comet
        let cpi_accounts = MintTo {
            mint: ctx.accounts.liquidity_token_mint.to_account_info().clone(),
            to: ctx
                .accounts
                .comet_liquidity_token_account
                .to_account_info()
                .clone(),
            authority: ctx.accounts.manager.to_account_info().clone(),
        };
        let mint_liquidity_tokens_to_comet_context = CpiContext::new_with_signer(
            ctx.accounts.token_program.to_account_info().clone(),
            cpi_accounts,
            seeds,
        );

        token::mint_to(
            mint_liquidity_tokens_to_comet_context,
            liquidity_token_value.to_u64(),
        )?;

        // update pool data
        token_data.pools[comet_position.pool_index as usize].iasset_amount = Value::new(
            ctx.accounts.amm_iasset_token_account.amount.into(),
            DEVNET_TOKEN_SCALE,
        );
        token_data.pools[comet_position.pool_index as usize].usdi_amount = Value::new(
            ctx.accounts.amm_usdi_token_account.amount.into(),
            DEVNET_TOKEN_SCALE,
        );
        token_data.pools[comet_position.pool_index as usize].liquidity_token_supply = Value::new(
            ctx.accounts.liquidity_token_mint.supply.into(),
            DEVNET_TOKEN_SCALE,
        );

        Ok(())
    }

    pub fn withdraw_liquidity_from_comet(
        ctx: Context<WithdrawLiquidityFromComet>,
        manager_nonce: u8,
        comet_index: u8,
        usdi_amount: u64,
    ) -> ProgramResult {
        let seeds = &[&[b"manager", bytemuck::bytes_of(&manager_nonce)][..]];
        let token_data = &mut ctx.accounts.token_data.load_mut()?;

        let mut comet_positions = ctx.accounts.comet_positions.load_mut()?;
        let comet_position = comet_positions.comet_positions[comet_index as usize];

        let collateral_value = comet_position.collateral_amount;

        let usdi_liquidity_value = Value::new(usdi_amount.into(), DEVNET_TOKEN_SCALE);
        let iasset_amm_value = Value::new(
            ctx.accounts.amm_iasset_token_account.amount.into(),
            DEVNET_TOKEN_SCALE,
        );

        let usdi_amm_value = Value::new(
            ctx.accounts.amm_usdi_token_account.amount.into(),
            DEVNET_TOKEN_SCALE,
        );

        let liquidity_token_supply = Value::new(
            ctx.accounts.liquidity_token_mint.supply.into(),
            DEVNET_TOKEN_SCALE,
        );

        // calculate iasset liquidity value as well as liquidity token value for comet
        let (iasset_liquidity_value, liquidity_token_value) =
            calculate_liquidity_provider_values_from_usdi(
                usdi_liquidity_value,
                iasset_amm_value,
                usdi_amm_value,
                liquidity_token_supply,
            )?;

        // calculate comet range
        let (lower_price_range, upper_price_range) = calculate_comet_price_barrier(
            comet_position
                .borrowed_usdi
                .sub(usdi_liquidity_value)
                .unwrap(),
            comet_position
                .borrowed_iasset
                .sub(iasset_liquidity_value)
                .unwrap(),
            collateral_value.scale_to(DEVNET_TOKEN_SCALE),
            iasset_amm_value,
            usdi_amm_value,
        )?;

        // throw error if the comet is already liquidated
        if comet_position.comet_liquidation.status == LiquidationStatus::Fully {
            return Err(InceptError::CometAlreadyLiquidated.into());
        }

        // update comet position data
        comet_positions.comet_positions[comet_index as usize].borrowed_usdi = comet_position
            .borrowed_usdi
            .sub(usdi_liquidity_value)
            .unwrap();
        comet_positions.comet_positions[comet_index as usize].borrowed_iasset = comet_position
            .borrowed_iasset
            .sub(iasset_liquidity_value)
            .unwrap();
        comet_positions.comet_positions[comet_index as usize].liquidity_token_value =
            comet_position
                .liquidity_token_value
                .sub(liquidity_token_value)
                .unwrap();
        comet_positions.comet_positions[comet_index as usize].lower_price_range = lower_price_range;
        comet_positions.comet_positions[comet_index as usize].upper_price_range = upper_price_range;

        // burn liquidity from amm
        let cpi_accounts = Burn {
            mint: ctx.accounts.usdi_mint.to_account_info().clone(),
            to: ctx
                .accounts
                .amm_usdi_token_account
                .to_account_info()
                .clone(),
            authority: ctx.accounts.manager.to_account_info().clone(),
        };
        let burn_usdi_context = CpiContext::new_with_signer(
            ctx.accounts.token_program.to_account_info().clone(),
            cpi_accounts,
            seeds,
        );
        token::burn(burn_usdi_context, usdi_amount)?;
        let cpi_accounts = Burn {
            mint: ctx.accounts.iasset_mint.to_account_info().clone(),
            to: ctx
                .accounts
                .amm_iasset_token_account
                .to_account_info()
                .clone(),
            authority: ctx.accounts.manager.to_account_info().clone(),
        };
        let burn_iasset_context = CpiContext::new_with_signer(
            ctx.accounts.token_program.to_account_info().clone(),
            cpi_accounts,
            seeds,
        );
        token::burn(burn_iasset_context, iasset_liquidity_value.to_u64())?;

        // burn liquidity tokens from comet
        let cpi_accounts = Burn {
            mint: ctx.accounts.liquidity_token_mint.to_account_info().clone(),
            to: ctx
                .accounts
                .comet_liquidity_token_account
                .to_account_info()
                .clone(),
            authority: ctx.accounts.manager.to_account_info().clone(),
        };
        let burn_liquidity_tokens_to_comet_context = CpiContext::new_with_signer(
            ctx.accounts.token_program.to_account_info().clone(),
            cpi_accounts,
            seeds,
        );

        token::burn(
            burn_liquidity_tokens_to_comet_context,
            liquidity_token_value.to_u64(),
        )?;

        // update pool data
        token_data.pools[comet_position.pool_index as usize].iasset_amount = Value::new(
            ctx.accounts.amm_iasset_token_account.amount.into(),
            DEVNET_TOKEN_SCALE,
        );
        token_data.pools[comet_position.pool_index as usize].usdi_amount = Value::new(
            ctx.accounts.amm_usdi_token_account.amount.into(),
            DEVNET_TOKEN_SCALE,
        );
        token_data.pools[comet_position.pool_index as usize].liquidity_token_supply = Value::new(
            ctx.accounts.liquidity_token_mint.supply.into(),
            DEVNET_TOKEN_SCALE,
        );

        Ok(())
    }

    pub fn close_comet(
        ctx: Context<CloseComet>,
        manager_nonce: u8,
        comet_index: u8,
    ) -> ProgramResult {
        let seeds = &[&[b"manager", bytemuck::bytes_of(&manager_nonce)][..]];
        let token_data = &mut ctx.accounts.token_data.load_mut()?;

        let mut comet_positions = ctx.accounts.comet_positions.load_mut()?;
        let comet_position = comet_positions.comet_positions[comet_index as usize];

        let iasset_amm_value = Value::new(
            ctx.accounts.amm_iasset_token_account.amount.into(),
            DEVNET_TOKEN_SCALE,
        );
        let usdi_amm_value = Value::new(
            ctx.accounts.amm_usdi_token_account.amount.into(),
            DEVNET_TOKEN_SCALE,
        );

        let liquidity_token_supply = Value::new(
            ctx.accounts.liquidity_token_mint.supply.into(),
            DEVNET_TOKEN_SCALE,
        );

        // throw error if the comet is already liquidated
        // if comet_position.comet_liquidation.status != LiquidationStatus::Fully {
        //     return Err(InceptError::CometAlreadyLiquidated.into());
        // }

        // calculate initial comet pool price
        let initial_comet_price =
            calculate_amm_price(comet_position.borrowed_iasset, comet_position.borrowed_usdi);
        // calculate current pool price
        let current_market_price = calculate_amm_price(iasset_amm_value, usdi_amm_value);

        // calculate usdi and iasset comet can claim right now
        let (iasset_value, usdi_value) = calculate_liquidity_provider_values_from_liquidity_tokens(
            comet_position.liquidity_token_value,
            iasset_amm_value,
            usdi_amm_value,
            liquidity_token_supply,
        )?;

        // check if the price has moved significantly
        if (iasset_value.lt(comet_position.borrowed_iasset).unwrap()
            && usdi_value.lt(comet_position.borrowed_usdi).unwrap())
            || (iasset_value.gt(comet_position.borrowed_iasset).unwrap()
                && usdi_value.gt(comet_position.borrowed_usdi).unwrap())
        {
            // price has NOT moved significantly
            // burn liquidity tokens from comet to recover liquidity
            let cpi_accounts = Burn {
                mint: ctx.accounts.liquidity_token_mint.to_account_info().clone(),
                to: ctx
                    .accounts
                    .comet_liquidity_token_account
                    .to_account_info()
                    .clone(),
                authority: ctx.accounts.manager.to_account_info().clone(),
            };
            let burn_liquidity_tokens_from_comet_context = CpiContext::new_with_signer(
                ctx.accounts.token_program.to_account_info().clone(),
                cpi_accounts,
                seeds,
            );

            token::burn(
                burn_liquidity_tokens_from_comet_context,
                comet_position.liquidity_token_value.to_u64(),
            )?;

>>>>>>> 7e9d81a1
            // burn iasset from amm
            let cpi_accounts = Burn {
                mint: ctx.accounts.iasset_mint.to_account_info().clone(),
                to: ctx
                    .accounts
                    .amm_iasset_token_account
                    .to_account_info()
                    .clone(),
                authority: ctx.accounts.manager.to_account_info().clone(),
            };
            let burn_iasset_from_amm_context = CpiContext::new_with_signer(
                ctx.accounts.token_program.to_account_info().clone(),
                cpi_accounts,
                seeds,
            );

            token::burn(
                burn_iasset_from_amm_context,
                single_pool_comet_position.borrowed_iasset.to_u64(),
            )?;

            // burn usdi from amm
            let cpi_accounts = Burn {
                mint: ctx.accounts.usdi_mint.to_account_info().clone(),
                to: ctx
                    .accounts
                    .amm_usdi_token_account
                    .to_account_info()
                    .clone(),
                authority: ctx.accounts.manager.to_account_info().clone(),
            };
            let burn_usdi_from_amm_context = CpiContext::new_with_signer(
                ctx.accounts.token_program.to_account_info().clone(),
                cpi_accounts,
                seeds,
            );

            token::burn(
                burn_usdi_from_amm_context,
                single_pool_comet_position.borrowed_usdi.to_u64(),
            )?;
        }
        // check if price has increased since comet was initialized
        else if initial_comet_price.lt(current_market_price).unwrap() {
            //calculate impermanent loss
            let iasset_impermanent_loss = single_pool_comet_position
                .borrowed_iasset
                .sub(iasset_value)
                .unwrap();

            // burn iasset from user to pay back impermanent loss
            let cpi_accounts = Burn {
                mint: ctx.accounts.iasset_mint.to_account_info().clone(),
                to: ctx
                    .accounts
                    .user_iasset_token_account
                    .to_account_info()
                    .clone(),
                authority: ctx.accounts.user.to_account_info().clone(),
            };
            let burn_iasset_from_user_context = CpiContext::new(
                ctx.accounts.token_program.to_account_info().clone(),
                cpi_accounts,
            );

            token::burn(
                burn_iasset_from_user_context,
                iasset_impermanent_loss.to_u64(),
            )?;

            // burn liquidity tokens from comet to recover liquidity
            let cpi_accounts = Burn {
                mint: ctx.accounts.liquidity_token_mint.to_account_info().clone(),
                to: ctx
                    .accounts
                    .comet_liquidity_token_account
                    .to_account_info()
                    .clone(),
                authority: ctx.accounts.manager.to_account_info().clone(),
            };
            let burn_liquidity_tokens_from_comet_context = CpiContext::new_with_signer(
                ctx.accounts.token_program.to_account_info().clone(),
                cpi_accounts,
                seeds,
            );

            token::burn(
                burn_liquidity_tokens_from_comet_context,
                single_pool_comet_position.liquidity_token_value.to_u64(),
            )?;

            // burn iasset from amm
            let cpi_accounts = Burn {
                mint: ctx.accounts.iasset_mint.to_account_info().clone(),
                to: ctx
                    .accounts
                    .amm_iasset_token_account
                    .to_account_info()
                    .clone(),
                authority: ctx.accounts.manager.to_account_info().clone(),
            };
            let burn_iasset_from_amm_context = CpiContext::new_with_signer(
                ctx.accounts.token_program.to_account_info().clone(),
                cpi_accounts,
                seeds,
            );

            token::burn(burn_iasset_from_amm_context, iasset_value.to_u64())?;

            // burn usdi from amm
            let cpi_accounts = Burn {
                mint: ctx.accounts.usdi_mint.to_account_info().clone(),
                to: ctx
                    .accounts
                    .amm_usdi_token_account
                    .to_account_info()
                    .clone(),
                authority: ctx.accounts.manager.to_account_info().clone(),
            };
            let burn_usdi_from_amm_context = CpiContext::new_with_signer(
                ctx.accounts.token_program.to_account_info().clone(),
                cpi_accounts,
                seeds,
            );

            token::burn(
                burn_usdi_from_amm_context,
                single_pool_comet_position.borrowed_usdi.to_u64(),
            )?;

            // transfer surplus usdi from the amm to the user
            let cpi_accounts = Transfer {
                from: ctx
                    .accounts
                    .amm_usdi_token_account
                    .to_account_info()
                    .clone(),
                to: ctx
                    .accounts
                    .user_usdi_token_account
                    .to_account_info()
                    .clone(),
                authority: ctx.accounts.manager.to_account_info().clone(),
            };
            let send_usdi_to_user_context = CpiContext::new_with_signer(
                ctx.accounts.token_program.to_account_info().clone(),
                cpi_accounts,
                seeds,
            );
<<<<<<< HEAD
=======

            token::transfer(
                send_usdi_to_user_context,
                usdi_value
                    .sub(comet_position.borrowed_usdi)
                    .unwrap()
                    .to_u64(),
            )?;
        } else {
            // price has decreased since comet was initialized
            // calculate impermanent loss
            let usdi_impermanent_loss = comet_position.borrowed_usdi.sub(usdi_value).unwrap();

            // burn usdi from the user to pay back impermanent loss
            let cpi_accounts = Burn {
                mint: ctx.accounts.usdi_mint.to_account_info().clone(),
                to: ctx
                    .accounts
                    .user_usdi_token_account
                    .to_account_info()
                    .clone(),
                authority: ctx.accounts.user.to_account_info().clone(),
            };
            let burn_usdi_from_user_context = CpiContext::new(
                ctx.accounts.token_program.to_account_info().clone(),
                cpi_accounts,
            );

            token::burn(burn_usdi_from_user_context, usdi_impermanent_loss.to_u64())?;

            // burn liquidity tokens from comet to recover liquidity
            let cpi_accounts = Burn {
                mint: ctx.accounts.liquidity_token_mint.to_account_info().clone(),
                to: ctx
                    .accounts
                    .comet_liquidity_token_account
                    .to_account_info()
                    .clone(),
                authority: ctx.accounts.manager.to_account_info().clone(),
            };
            let burn_liquidity_tokens_from_comet_context = CpiContext::new_with_signer(
                ctx.accounts.token_program.to_account_info().clone(),
                cpi_accounts,
                seeds,
            );

            token::burn(
                burn_liquidity_tokens_from_comet_context,
                comet_position.liquidity_token_value.to_u64(),
            )?;

            // burn usdi from amm
            let cpi_accounts = Burn {
                mint: ctx.accounts.usdi_mint.to_account_info().clone(),
                to: ctx
                    .accounts
                    .amm_usdi_token_account
                    .to_account_info()
                    .clone(),
                authority: ctx.accounts.manager.to_account_info().clone(),
            };
            let burn_usdi_from_amm_context = CpiContext::new_with_signer(
                ctx.accounts.token_program.to_account_info().clone(),
                cpi_accounts,
                seeds,
            );

            token::burn(burn_usdi_from_amm_context, usdi_value.to_u64())?;

            // burn iasset from amm
            let cpi_accounts = Burn {
                mint: ctx.accounts.iasset_mint.to_account_info().clone(),
                to: ctx
                    .accounts
                    .amm_iasset_token_account
                    .to_account_info()
                    .clone(),
                authority: ctx.accounts.manager.to_account_info().clone(),
            };
            let burn_iasset_from_amm_context = CpiContext::new_with_signer(
                ctx.accounts.token_program.to_account_info().clone(),
                cpi_accounts,
                seeds,
            );

            token::burn(
                burn_iasset_from_amm_context,
                comet_position.borrowed_iasset.to_u64(),
            )?;

            // transfer surplus iasset from the amm to the user
            let cpi_accounts = Transfer {
                from: ctx
                    .accounts
                    .amm_iasset_token_account
                    .to_account_info()
                    .clone(),
                to: ctx
                    .accounts
                    .user_iasset_token_account
                    .to_account_info()
                    .clone(),
                authority: ctx.accounts.manager.to_account_info().clone(),
            };
            let send_iasset_to_user_context = CpiContext::new_with_signer(
                ctx.accounts.token_program.to_account_info().clone(),
                cpi_accounts,
                seeds,
            );

            token::transfer(
                send_iasset_to_user_context,
                iasset_value
                    .sub(comet_position.borrowed_iasset)
                    .unwrap()
                    .to_u64(),
            )?;
        }

        // unlock comet collateral from vault and send to user
        let cpi_accounts = Transfer {
            from: ctx.accounts.vault.to_account_info().clone(),
            to: ctx
                .accounts
                .user_collateral_token_account
                .to_account_info()
                .clone(),
            authority: ctx.accounts.manager.to_account_info().clone(),
        };
        let send_usdc_to_user_context = CpiContext::new_with_signer(
            ctx.accounts.token_program.to_account_info().clone(),
            cpi_accounts,
            seeds,
        );

        token::transfer(
            send_usdc_to_user_context,
            comet_position.collateral_amount.to_u64(),
        )?;

        // update collateral vault supply
        token_data.collaterals
            [comet_positions.comet_positions[comet_index as usize].collateral_index as usize]
            .vault_comet_supply = token_data.collaterals
            [comet_positions.comet_positions[comet_index as usize].collateral_index as usize]
            .vault_comet_supply
            .sub(comet_position.collateral_amount)
            .unwrap();

        // remove comet from user list
        comet_positions.remove(comet_index as usize);

        // update pool data
        token_data.pools[comet_position.pool_index as usize].iasset_amount = Value::new(
            ctx.accounts.amm_iasset_token_account.amount.into(),
            DEVNET_TOKEN_SCALE,
        );
        token_data.pools[comet_position.pool_index as usize].usdi_amount = Value::new(
            ctx.accounts.amm_usdi_token_account.amount.into(),
            DEVNET_TOKEN_SCALE,
        );
        token_data.pools[comet_position.pool_index as usize].liquidity_token_supply = Value::new(
            ctx.accounts.liquidity_token_mint.supply.into(),
            DEVNET_TOKEN_SCALE,
        );

        Ok(())
    }

    pub fn recenter_comet(
        ctx: Context<RecenterComet>,
        manager_nonce: u8,
        comet_index: u8,
    ) -> ProgramResult {
        let seeds = &[&[b"manager", bytemuck::bytes_of(&manager_nonce)][..]];
        let token_data = &mut ctx.accounts.token_data.load_mut()?;

        let mut comet_positions = ctx.accounts.comet_positions.load_mut()?;
        let comet_position = comet_positions.comet_positions[comet_index as usize];

        let iasset_amm_value = Value::new(
            ctx.accounts.amm_iasset_token_account.amount.into(),
            DEVNET_TOKEN_SCALE,
        );
        let usdi_amm_value = Value::new(
            ctx.accounts.amm_usdi_token_account.amount.into(),
            DEVNET_TOKEN_SCALE,
        );

        let liquidity_token_supply = Value::new(
            ctx.accounts.liquidity_token_mint.supply.into(),
            DEVNET_TOKEN_SCALE,
        );

        // throw error if the comet is already liquidated
        if comet_position.comet_liquidation.status == LiquidationStatus::Fully {
            return Err(InceptError::CometAlreadyLiquidated.into());
        }

        // calculate usdi and iasset comet can claim right now
        let (iasset_value, usdi_value) = calculate_liquidity_provider_values_from_liquidity_tokens(
            comet_position.liquidity_token_value,
            iasset_amm_value,
            usdi_amm_value,
            liquidity_token_supply,
        )?;

        // check if the price has moved significantly
        if (iasset_value.lt(comet_position.borrowed_iasset).unwrap()
            && usdi_value.lt(comet_position.borrowed_usdi).unwrap())
            || (iasset_value.gt(comet_position.borrowed_iasset).unwrap()
                && usdi_value.gt(comet_position.borrowed_usdi).unwrap())
        {
            // price has NOT moved significantly throw error
            return Err(InceptError::NoPriceDeviationDetected.into());
        }

        // calculate initial comet pool price
        let initial_comet_price =
            calculate_amm_price(comet_position.borrowed_iasset, comet_position.borrowed_usdi);
        // calculate current pool price
        let current_price = calculate_amm_price(iasset_amm_value, usdi_amm_value);

        // check if price has increased since comet was initialized
        if initial_comet_price.lt(current_price).unwrap() {
            // calculate extra usdi comet can claim, iasset debt that comet cannot claim, and usdi amount needed to buy iasset and cover debt
            let (usdi_surplus, usdi_amount, iasset_debt) =
                calculate_recentering_values_with_usdi_surplus(
                    comet_position.borrowed_iasset,
                    comet_position.borrowed_usdi,
                    iasset_amm_value,
                    usdi_amm_value,
                    comet_position.liquidity_token_value,
                    liquidity_token_supply,
                );
            // calculate the amount of additional usdi, otherwise known as the recentering fee, in order to recenter the position
            let collateral_recentering_fee = usdi_amount
                .sub(usdi_surplus)
                .unwrap()
                .scale_to(comet_position.collateral_amount.scale.try_into().unwrap());

            // recalculate the amount of collateral claimable by the comet
            let new_collateral_amount = comet_position
                .collateral_amount
                .sub(collateral_recentering_fee)
                .unwrap();

            // recalculate amount of iasset the comet has borrowed
            let new_borrowed_iasset = comet_position.borrowed_iasset.sub(iasset_debt).unwrap();

            // recalculate amount of usdi the comet has borrowed
            let new_borrowed_usdi = comet_position.borrowed_usdi.add(usdi_surplus).unwrap();

            // calculate recentered comet range
            let (lower_price_range, upper_price_range) = calculate_comet_price_barrier(
                new_borrowed_usdi,
                new_borrowed_iasset,
                new_collateral_amount.scale_to(DEVNET_TOKEN_SCALE),
                iasset_amm_value,
                usdi_amm_value,
            )?;
>>>>>>> 7e9d81a1

            token::transfer(
                send_usdi_to_user_context,
                usdi_value
                    .sub(single_pool_comet_position.borrowed_usdi)
                    .unwrap()
                    .to_u64(),
            )?;
        } else {
            // price has decreased since comet was initialized
            // calculate impermanent loss
            let usdi_impermanent_loss = single_pool_comet_position
                .borrowed_usdi
                .sub(usdi_value)
                .unwrap();

            // burn usdi from the user to pay back impermanent loss
            let cpi_accounts = Burn {
                mint: ctx.accounts.usdi_mint.to_account_info().clone(),
                to: ctx
                    .accounts
                    .user_usdi_token_account
                    .to_account_info()
                    .clone(),
                authority: ctx.accounts.user.to_account_info().clone(),
            };
            let burn_usdi_from_user_context = CpiContext::new(
                ctx.accounts.token_program.to_account_info().clone(),
                cpi_accounts,
            );

            token::burn(burn_usdi_from_user_context, usdi_impermanent_loss.to_u64())?;

            // burn liquidity tokens from comet to recover liquidity
            let cpi_accounts = Burn {
                mint: ctx.accounts.liquidity_token_mint.to_account_info().clone(),
                to: ctx
                    .accounts
                    .comet_liquidity_token_account
                    .to_account_info()
                    .clone(),
                authority: ctx.accounts.manager.to_account_info().clone(),
            };
            let burn_liquidity_tokens_from_comet_context = CpiContext::new_with_signer(
                ctx.accounts.token_program.to_account_info().clone(),
                cpi_accounts,
                seeds,
            );

<<<<<<< HEAD
            token::burn(
                burn_liquidity_tokens_from_comet_context,
                single_pool_comet_position.liquidity_token_value.to_u64(),
            )?;
=======
            token::burn(burn_iasset_context, iasset_debt.to_u64())?;
        } else {
            // calculate extra iasset comet can claim, usdi debt that comet cannot claim, and iasset amount needed to buy usdi and cover debt
            let (iasset_surplus, iasset_amount, usdi_debt) =
                calculate_recentering_values_with_iasset_surplus(
                    comet_position.borrowed_iasset,
                    comet_position.borrowed_usdi,
                    iasset_amm_value,
                    usdi_amm_value,
                    comet_position.liquidity_token_value,
                    liquidity_token_supply,
                );

            // calculate the amount of additional iassset, otherwise known as the recentering fee, in order to recenter the position
            let collateral_recentering_fee = iasset_amount
                .sub(iasset_surplus)
                .unwrap()
                .scale_to(comet_position.collateral_amount.scale.try_into().unwrap());

            // recalculate amount of iasset the comet has borrowed
            let new_borrowed_iasset = comet_position.borrowed_iasset.add(iasset_surplus).unwrap();

            // recalculate amount of usdi the comet has borrowed
            let new_borrowed_usdi = comet_position.borrowed_usdi.sub(usdi_debt).unwrap();

            // calculate recentered comet range
            let (lower_price_range, upper_price_range) = calculate_comet_price_barrier(
                new_borrowed_usdi,
                new_borrowed_iasset,
                comet_position
                    .collateral_amount
                    .scale_to(DEVNET_TOKEN_SCALE),
                iasset_amm_value,
                usdi_amm_value,
            )?;
            // throw error if the price is out of range
            if lower_price_range.gte(current_price).unwrap()
                || upper_price_range.lte(current_price).unwrap()
            {
                return Err(InceptError::InvalidCometCollateralRatio.into());
            }

            // update comet data
            comet_positions.comet_positions[comet_index as usize].lower_price_range =
                lower_price_range;
            comet_positions.comet_positions[comet_index as usize].upper_price_range =
                upper_price_range;
            comet_positions.comet_positions[comet_index as usize].borrowed_iasset =
                new_borrowed_iasset;
            comet_positions.comet_positions[comet_index as usize].borrowed_usdi = new_borrowed_usdi;
>>>>>>> 7e9d81a1

            // burn usdi from amm
            let cpi_accounts = Burn {
                mint: ctx.accounts.usdi_mint.to_account_info().clone(),
                to: ctx
                    .accounts
                    .amm_usdi_token_account
                    .to_account_info()
                    .clone(),
                authority: ctx.accounts.manager.to_account_info().clone(),
            };
            let burn_usdi_from_amm_context = CpiContext::new_with_signer(
                ctx.accounts.token_program.to_account_info().clone(),
                cpi_accounts,
                seeds,
            );

            token::burn(burn_usdi_from_amm_context, usdi_value.to_u64())?;

            // burn iasset from amm
            let cpi_accounts = Burn {
                mint: ctx.accounts.iasset_mint.to_account_info().clone(),
                to: ctx
                    .accounts
                    .amm_iasset_token_account
                    .to_account_info()
                    .clone(),
                authority: ctx.accounts.manager.to_account_info().clone(),
            };
            let burn_iasset_from_amm_context = CpiContext::new_with_signer(
                ctx.accounts.token_program.to_account_info().clone(),
                cpi_accounts,
                seeds,
            );

            token::burn(
                burn_iasset_from_amm_context,
                single_pool_comet_position.borrowed_iasset.to_u64(),
            )?;

            // transfer surplus iasset from the amm to the user
            let cpi_accounts = Transfer {
                from: ctx
                    .accounts
                    .amm_iasset_token_account
                    .to_account_info()
                    .clone(),
                to: ctx
                    .accounts
                    .user_iasset_token_account
                    .to_account_info()
                    .clone(),
                authority: ctx.accounts.manager.to_account_info().clone(),
            };
            let send_iasset_to_user_context = CpiContext::new_with_signer(
                ctx.accounts.token_program.to_account_info().clone(),
                cpi_accounts,
                seeds,
            );

            token::transfer(
                send_iasset_to_user_context,
                iasset_value
                    .sub(single_pool_comet_position.borrowed_iasset)
                    .unwrap()
                    .to_u64(),
            )?;
        }
        let comet_collateral = single_pool_comet.collaterals[0];
        let collateral = token_data.collaterals[comet_collateral.collateral_index as usize];

<<<<<<< HEAD
        // subtract collateral amount from vault supply
        token_data.collaterals[comet_collateral.collateral_index as usize].vault_comet_supply =
            collateral
                .vault_comet_supply
                .sub(comet_collateral.collateral_amount)
                .unwrap();
=======
        // update pool data
        token_data.pools[comet_position.pool_index as usize].iasset_amount = Value::new(
            ctx.accounts.amm_iasset_token_account.amount.into(),
            DEVNET_TOKEN_SCALE,
        );
        token_data.pools[comet_position.pool_index as usize].usdi_amount = Value::new(
            ctx.accounts.amm_usdi_token_account.amount.into(),
            DEVNET_TOKEN_SCALE,
        );
        token_data.pools[comet_position.pool_index as usize].liquidity_token_supply = Value::new(
            ctx.accounts.liquidity_token_mint.supply.into(),
            DEVNET_TOKEN_SCALE,
        );

        Ok(())
    }

    pub fn initialize_user_comet_manager_position(
        ctx: Context<InitializeUserCometManagerPosition>,
        _manager_nonce: u8,
    ) -> ProgramResult {
        let mut comet_manager = ctx.accounts.comet_manager.load_mut()?;

        // set user data
        ctx.accounts.user_account.is_manager = 1;
        ctx.accounts.user_account.comet_manager = *ctx.accounts.comet_manager.to_account_info().key;

        // set comet manager data
        comet_manager.owner = *ctx.accounts.user.to_account_info().key;

        Ok(())
    }

    pub fn initialize_multi_pool_comet_position(
        ctx: Context<InitializeMultiPoolCometPosition>,
        manager_nonce: u8,
        pool_index: u8,
        usdi_amount: u64,
    ) -> ProgramResult {
        let seeds = &[&[b"manager", bytemuck::bytes_of(&manager_nonce)][..]];
        let token_data = &mut &mut ctx.accounts.token_data.load_mut()?;

        let usdi_liquidity_value = Value::new(usdi_amount.into(), DEVNET_TOKEN_SCALE);
        let iasset_amm_value = Value::new(
            ctx.accounts.amm_iasset_token_account.amount.into(),
            DEVNET_TOKEN_SCALE,
        );

        let usdi_amm_value = Value::new(
            ctx.accounts.amm_usdi_token_account.amount.into(),
            DEVNET_TOKEN_SCALE,
        );

        let liquidity_token_supply = Value::new(
            ctx.accounts.liquidity_token_mint.supply.into(),
            DEVNET_TOKEN_SCALE,
        );

        // calculate iasset liquidity value as well as liquidity token value for comet
        let (iasset_liquidity_value, liquidity_token_value) =
            calculate_liquidity_provider_values_from_usdi(
                usdi_liquidity_value,
                iasset_amm_value,
                usdi_amm_value,
                liquidity_token_supply,
            )?;

        // mint usdi to amm
        let cpi_accounts = MintTo {
            mint: ctx.accounts.usdi_mint.to_account_info().clone(),
            to: ctx
                .accounts
                .amm_usdi_token_account
                .to_account_info()
                .clone(),
            authority: ctx.accounts.manager.to_account_info().clone(),
        };
        let mint_usdi_to_amm_context = CpiContext::new_with_signer(
            ctx.accounts.token_program.to_account_info().clone(),
            cpi_accounts,
            seeds,
        );

        token::mint_to(mint_usdi_to_amm_context, usdi_amount)?;
>>>>>>> 7e9d81a1

        // send collateral from vault to user
        let cpi_accounts = Transfer {
            from: ctx.accounts.vault.to_account_info().clone(),
            to: ctx
                .accounts
                .user_collateral_token_account
                .to_account_info()
                .clone(),
            authority: ctx.accounts.manager.to_account_info().clone(),
        };
        let send_collateral_to_user_context = CpiContext::new_with_signer(
            ctx.accounts.token_program.to_account_info().clone(),
            cpi_accounts,
            seeds,
        );

        token::transfer(
            send_collateral_to_user_context,
            comet_collateral.collateral_amount.to_u64(),
        )?;

        // close single pool comet account
        let cpi_accounts = CloseAccount {
            account: ctx.accounts.single_pool_comet.to_account_info().clone(),
            destination: ctx.accounts.user.to_account_info().clone(),
            authority: ctx.accounts.user.to_account_info().clone(),
        };
        let close_single_pool_comet_account = CpiContext::new_with_signer(
            ctx.accounts.token_program.to_account_info().clone(),
            cpi_accounts,
            seeds,
        );
        token::close_account(close_single_pool_comet_account)?;

        // remove the single pool comet
        single_pool_comets.remove(comet_index as usize);

        // update pool data
        token_data.pools[single_pool_comet_position.pool_index as usize].iasset_amount = Value::new(
            ctx.accounts.amm_iasset_token_account.amount.into(),
            DEVNET_TOKEN_SCALE,
        );
        token_data.pools[single_pool_comet_position.pool_index as usize].usdi_amount = Value::new(
            ctx.accounts.amm_usdi_token_account.amount.into(),
            DEVNET_TOKEN_SCALE,
        );
        token_data.pools[single_pool_comet_position.pool_index as usize].liquidity_token_supply =
            Value::new(
                ctx.accounts.liquidity_token_mint.supply.into(),
                DEVNET_TOKEN_SCALE,
            );

        Ok(())
    }

    pub fn initialize_user_comet_manager_position(
        ctx: Context<InitializeUserCometManagerPosition>,
        _manager_nonce: u8,
    ) -> ProgramResult {
        let mut comet_manager = ctx.accounts.comet_manager.load_mut()?;

        // set user data
        ctx.accounts.user_account.is_manager = 1;
        ctx.accounts.user_account.comet_manager = *ctx.accounts.comet_manager.to_account_info().key;

        // set comet manager data
        comet_manager.owner = *ctx.accounts.user.to_account_info().key;

        Ok(())
    }

    pub fn add_collateral_to_comet(
        ctx: Context<AddCollateralToComet>,
        _manager_nonce: u8,
        collateral_index: u8,
        collateral_amount: u64,
    ) -> ProgramResult {
        let token_data = &mut ctx.accounts.token_data.load_mut()?;
        let mut comet = ctx.accounts.comet.load_mut()?;

        let collateral = token_data.collaterals[collateral_index as usize];

        let added_collateral_value = Value::new(
            collateral_amount.into(),
            collateral.vault_comet_supply.scale.try_into().unwrap(),
        );

        // add collateral amount to vault supply
        token_data.collaterals[collateral_index as usize].vault_comet_supply = collateral
            .vault_comet_supply
            .add(added_collateral_value)
            .unwrap();

        // add collateral amount to total comet collateral amount
        comet.total_collateral_amount = comet
            .total_collateral_amount
            .scale_to(DEVNET_TOKEN_SCALE)
            .add(added_collateral_value.scale_to(DEVNET_TOKEN_SCALE))
            .unwrap();

        // find the comet collateral index
        let comet_collateral_index = comet.get_collateral_index(collateral_index);

        // check to see if a new collateral must be added to the position
        if comet_collateral_index == usize::MAX {
            if comet.is_single_pool == 1 {
                return Err(InceptError::AttemptedToAddNewCollateralToSingleComet.into());
            }
            comet.add_collateral(CometCollateral {
                authority: *ctx.accounts.user.to_account_info().key,
                collateral_amount: added_collateral_value,
                collateral_index: collateral_index.into(),
            });
        } else {
            comet.collaterals[comet_collateral_index].collateral_amount = comet.collaterals
                [comet_collateral_index]
                .collateral_amount
                .add(added_collateral_value)
                .unwrap();
        }

        // send collateral from user to vault
        let cpi_ctx = CpiContext::from(&*ctx.accounts);
        token::transfer(cpi_ctx, collateral_amount)?;

        Ok(())
    }

    pub fn withdraw_collateral_from_comet(
        ctx: Context<WithdrawCollateralFromComet>,
        manager_nonce: u8,
        comet_collateral_index: u8,
        collateral_amount: u64,
    ) -> ProgramResult {
        let seeds = &[&[b"manager", bytemuck::bytes_of(&manager_nonce)][..]];
        let token_data = &mut ctx.accounts.token_data.load_mut()?;
        let mut comet = ctx.accounts.comet.load_mut()?;
        let comet_collateral = comet.collaterals[comet_collateral_index as usize];
        let collateral = token_data.collaterals[comet_collateral.collateral_index as usize];

        let subtracted_collateral_value = Value::new(
            collateral_amount.into(),
            collateral.vault_comet_supply.scale.try_into().unwrap(),
        );

        // subtract collateral amount from vault supply
        token_data.collaterals[comet_collateral.collateral_index as usize].vault_comet_supply =
            collateral
                .vault_comet_supply
                .sub(subtracted_collateral_value)
                .unwrap();

        // subtract collateral amount from total collateral amount
        comet.total_collateral_amount = comet
            .total_collateral_amount
            .sub(subtracted_collateral_value.scale_to(DEVNET_TOKEN_SCALE))
            .unwrap();

        // ensure the position holds sufficient collateral
        if comet_collateral
            .collateral_amount
            .lt(subtracted_collateral_value)
            .unwrap()
        {
            return Err(InceptError::InsufficientCollateral.into());
        }

        // update the collateral amount
        comet.collaterals[comet_collateral_index as usize].collateral_amount = comet_collateral
            .collateral_amount
            .sub(subtracted_collateral_value)
            .unwrap();

        // remove collateral if empty
        if comet.collaterals[comet_collateral_index as usize]
            .collateral_amount
            .val
            == 0
        {
            comet.remove_collateral(comet_collateral_index as usize)
        }

        // send collateral from vault to user
        let cpi_ctx = CpiContext::from(&*ctx.accounts).with_signer(seeds);
        token::transfer(cpi_ctx, collateral_amount)?;

        // Require a healthy score after transactions
        let health_score = calculate_health_score(&comet, token_data)?;

        require!(
            match health_score {
                math::HealthScore::Healthy { score: _ } => true,
                math::HealthScore::SubjectToLiquidation => false,
            },
            error::InceptError::HealthScoreTooLow
        );

        Ok(())
    }

    pub fn add_liquidity_to_comet(
        ctx: Context<AddLiquidityToComet>,
        manager_nonce: u8,
        pool_index: u8,
        usdi_amount: u64,
    ) -> ProgramResult {
        let seeds = &[&[b"manager", bytemuck::bytes_of(&manager_nonce)][..]];
        let token_data = &mut ctx.accounts.token_data.load_mut()?;
        let mut comet = ctx.accounts.comet.load_mut()?;

        let usdi_liquidity_value = Value::new(usdi_amount.into(), DEVNET_TOKEN_SCALE);
        let iasset_amm_value = Value::new(
            ctx.accounts.amm_iasset_token_account.amount.into(),
            DEVNET_TOKEN_SCALE,
        );

        let usdi_amm_value = Value::new(
            ctx.accounts.amm_usdi_token_account.amount.into(),
            DEVNET_TOKEN_SCALE,
        );

        let liquidity_token_supply = Value::new(
            ctx.accounts.liquidity_token_mint.supply.into(),
            DEVNET_TOKEN_SCALE,
        );

        // calculate iasset liquidity value as well as liquidity token value for comet
        let (iasset_liquidity_value, liquidity_token_value) =
            calculate_liquidity_provider_values_from_usdi(
                usdi_liquidity_value,
                iasset_amm_value,
                usdi_amm_value,
                liquidity_token_supply,
            )?;

        // find the index of the position within the comet position
        let comet_position_index = comet.get_pool_index(pool_index);

        // check to see if a new position must be added to the position
        if comet_position_index == usize::MAX {
            if comet.is_single_pool == 1 {
                return Err(InceptError::AttemptedToAddNewPoolToSingleComet.into());
            }
            comet.add_position(CometPosition {
                authority: *ctx.accounts.user.to_account_info().key,
                pool_index: pool_index as u64,
                borrowed_usdi: usdi_liquidity_value,
                borrowed_iasset: iasset_liquidity_value,
                liquidity_token_value: liquidity_token_value,
                comet_liquidation: CometLiquidation {
                    ..Default::default()
                },
            });
        } else {
            // update comet position data
            let position = comet.positions[comet_position_index];
            comet.positions[comet_position_index].borrowed_usdi =
                position.borrowed_usdi.add(usdi_liquidity_value).unwrap();
            comet.positions[comet_position_index].borrowed_iasset = position
                .borrowed_iasset
                .add(iasset_liquidity_value)
                .unwrap();
            comet.positions[comet_position_index].liquidity_token_value = position
                .liquidity_token_value
                .add(liquidity_token_value)
                .unwrap();
        }

        // mint liquidity into amm
        let cpi_accounts = MintTo {
            mint: ctx.accounts.usdi_mint.to_account_info().clone(),
            to: ctx
                .accounts
                .amm_usdi_token_account
                .to_account_info()
                .clone(),
            authority: ctx.accounts.manager.to_account_info().clone(),
        };
        let mint_usdi_context = CpiContext::new_with_signer(
            ctx.accounts.token_program.to_account_info().clone(),
            cpi_accounts,
            seeds,
        );
        token::mint_to(mint_usdi_context, usdi_amount)?;
        let cpi_accounts = MintTo {
            mint: ctx.accounts.iasset_mint.to_account_info().clone(),
            to: ctx
                .accounts
                .amm_iasset_token_account
                .to_account_info()
                .clone(),
            authority: ctx.accounts.manager.to_account_info().clone(),
        };
        let mint_iasset_context = CpiContext::new_with_signer(
            ctx.accounts.token_program.to_account_info().clone(),
            cpi_accounts,
            seeds,
        );
        token::mint_to(mint_iasset_context, iasset_liquidity_value.to_u64())?;

        // mint liquidity tokens to comet
        let cpi_accounts = MintTo {
            mint: ctx.accounts.liquidity_token_mint.to_account_info().clone(),
            to: ctx
                .accounts
                .comet_liquidity_token_account
                .to_account_info()
                .clone(),
            authority: ctx.accounts.manager.to_account_info().clone(),
        };
        let mint_liquidity_tokens_to_comet_context = CpiContext::new_with_signer(
            ctx.accounts.token_program.to_account_info().clone(),
            cpi_accounts,
            seeds,
        );

        token::mint_to(
            mint_liquidity_tokens_to_comet_context,
            liquidity_token_value.to_u64(),
        )?;

        // update pool data
        token_data.pools[pool_index as usize].iasset_amount = Value::new(
            ctx.accounts.amm_iasset_token_account.amount.into(),
            DEVNET_TOKEN_SCALE,
        );
        token_data.pools[pool_index as usize].usdi_amount = Value::new(
            ctx.accounts.amm_usdi_token_account.amount.into(),
            DEVNET_TOKEN_SCALE,
        );
        token_data.pools[pool_index as usize].liquidity_token_supply = Value::new(
            ctx.accounts.liquidity_token_mint.supply.into(),
            DEVNET_TOKEN_SCALE,
        );

        // Require a healthy score after transactions
        let health_score = calculate_health_score(&comet, token_data)?;

        require!(
            match health_score {
                math::HealthScore::Healthy { score: _ } => true,
                math::HealthScore::SubjectToLiquidation => false,
            },
            error::InceptError::HealthScoreTooLow
        );

        Ok(())
    }

    pub fn withdraw_liquidity_from_comet(
        ctx: Context<WithdrawLiquidityFromComet>,
        manager_nonce: u8,
        comet_position_index: u8,
        usdi_amount: u64,
    ) -> ProgramResult {
        let seeds = &[&[b"manager", bytemuck::bytes_of(&manager_nonce)][..]];
        let token_data = &mut ctx.accounts.token_data.load_mut()?;
        let mut comet = ctx.accounts.comet.load_mut()?;
        let comet_position = comet.positions[comet_position_index as usize];

        let usdi_liquidity_value = Value::new(usdi_amount.into(), DEVNET_TOKEN_SCALE);
        let iasset_amm_value = Value::new(
            ctx.accounts.amm_iasset_token_account.amount.into(),
            DEVNET_TOKEN_SCALE,
        );

        let usdi_amm_value = Value::new(
            ctx.accounts.amm_usdi_token_account.amount.into(),
            DEVNET_TOKEN_SCALE,
        );

        let liquidity_token_supply = Value::new(
            ctx.accounts.liquidity_token_mint.supply.into(),
            DEVNET_TOKEN_SCALE,
        );

        // calculate iasset liquidity value as well as liquidity token value for comet
        let (iasset_liquidity_value, liquidity_token_value) =
            calculate_liquidity_provider_values_from_usdi(
                usdi_liquidity_value,
                iasset_amm_value,
                usdi_amm_value,
                liquidity_token_supply,
            )?;

        // update comet position data
<<<<<<< HEAD
        comet.positions[comet_position_index as usize].borrowed_usdi = comet_position
            .borrowed_usdi
            .sub(usdi_liquidity_value)
            .unwrap();
        comet.positions[comet_position_index as usize].borrowed_iasset = comet_position
            .borrowed_iasset
            .sub(iasset_liquidity_value)
            .unwrap();
        comet.positions[comet_position_index as usize].liquidity_token_value = comet_position
            .liquidity_token_value
            .sub(liquidity_token_value)
            .unwrap();
=======
        multi_pool_comet.comet_positions[multi_pool_comet_pool_index].borrowed_usdi =
            comet_position
                .borrowed_usdi
                .sub(usdi_liquidity_value)
                .unwrap();
        multi_pool_comet.comet_positions[multi_pool_comet_pool_index].borrowed_iasset =
            comet_position
                .borrowed_iasset
                .sub(iasset_liquidity_value)
                .unwrap();
        multi_pool_comet.comet_positions[multi_pool_comet_pool_index].liquidity_token_value =
            comet_position
                .liquidity_token_value
                .sub(liquidity_token_value)
                .unwrap();

        // burn liquidity from amm
        let cpi_accounts = Burn {
            mint: ctx.accounts.usdi_mint.to_account_info().clone(),
            to: ctx
                .accounts
                .amm_usdi_token_account
                .to_account_info()
                .clone(),
            authority: ctx.accounts.manager.to_account_info().clone(),
        };
        let burn_usdi_context = CpiContext::new_with_signer(
            ctx.accounts.token_program.to_account_info().clone(),
            cpi_accounts,
            seeds,
        );
        token::burn(burn_usdi_context, usdi_amount)?;
        let cpi_accounts = Burn {
            mint: ctx.accounts.iasset_mint.to_account_info().clone(),
            to: ctx
                .accounts
                .amm_iasset_token_account
                .to_account_info()
                .clone(),
            authority: ctx.accounts.manager.to_account_info().clone(),
        };
        let burn_iasset_context = CpiContext::new_with_signer(
            ctx.accounts.token_program.to_account_info().clone(),
            cpi_accounts,
            seeds,
        );
        token::burn(burn_iasset_context, iasset_liquidity_value.to_u64())?;

        // burn liquidity tokens from comet
        let cpi_accounts = Burn {
            mint: ctx.accounts.liquidity_token_mint.to_account_info().clone(),
            to: ctx
                .accounts
                .comet_liquidity_token_account
                .to_account_info()
                .clone(),
            authority: ctx.accounts.manager.to_account_info().clone(),
        };
        let burn_liquidity_tokens_to_comet_context = CpiContext::new_with_signer(
            ctx.accounts.token_program.to_account_info().clone(),
            cpi_accounts,
            seeds,
        );

        token::burn(
            burn_liquidity_tokens_to_comet_context,
            liquidity_token_value.to_u64(),
        )?;

        // update pool data
        token_data.pools[comet_position.pool_index as usize].iasset_amount = Value::new(
            ctx.accounts.amm_iasset_token_account.amount.into(),
            DEVNET_TOKEN_SCALE,
        );
        token_data.pools[comet_position.pool_index as usize].usdi_amount = Value::new(
            ctx.accounts.amm_usdi_token_account.amount.into(),
            DEVNET_TOKEN_SCALE,
        );
        token_data.pools[comet_position.pool_index as usize].liquidity_token_supply = Value::new(
            ctx.accounts.liquidity_token_mint.supply.into(),
            DEVNET_TOKEN_SCALE,
        );

        Ok(())
    }

    pub fn recenter_multi_pool_comet(
        ctx: Context<RecenterMultiPoolComet>,
        manager_nonce: u8,
        comet_position_index: u8,
        collateral_index: u8,
    ) -> ProgramResult {
        let seeds = &[&[b"manager", bytemuck::bytes_of(&manager_nonce)][..]];
        let token_data = &mut ctx.accounts.token_data.load_mut()?;
        let mut multi_pool_comet = ctx.accounts.multi_pool_comet.load_mut()?;
        let comet_position = multi_pool_comet.comet_positions[comet_position_index as usize];

        let multi_pool_collateral_index = multi_pool_comet.get_collateral_index(collateral_index);
        let collateral = multi_pool_comet.collaterals[multi_pool_collateral_index];

        let iasset_amm_value = Value::new(
            ctx.accounts.amm_iasset_token_account.amount.into(),
            DEVNET_TOKEN_SCALE,
        );
        let usdi_amm_value = Value::new(
            ctx.accounts.amm_usdi_token_account.amount.into(),
            DEVNET_TOKEN_SCALE,
        );

        let liquidity_token_supply = Value::new(
            ctx.accounts.liquidity_token_mint.supply.into(),
            DEVNET_TOKEN_SCALE,
        );

        // calculate usdi and iasset comet can claim right now
        let (iasset_value, usdi_value) = calculate_liquidity_provider_values_from_liquidity_tokens(
            comet_position.liquidity_token_value,
            iasset_amm_value,
            usdi_amm_value,
            liquidity_token_supply,
        )?;

        // check if the price has moved significantly
        if (iasset_value.lt(comet_position.borrowed_iasset).unwrap()
            && usdi_value.lt(comet_position.borrowed_usdi).unwrap())
            || (iasset_value.gt(comet_position.borrowed_iasset).unwrap()
                && usdi_value.gt(comet_position.borrowed_usdi).unwrap())
        {
            // price has NOT moved significantly throw error
            return Err(InceptError::NoPriceDeviationDetected.into());
        }
>>>>>>> 7e9d81a1

        // calculate initial comet pool price
        let initial_comet_price =
            calculate_amm_price(comet_position.borrowed_iasset, comet_position.borrowed_usdi);
        // calculate current pool price
        let current_price = calculate_amm_price(iasset_amm_value, usdi_amm_value);

        // check if price has increased since comet was initialized
        if initial_comet_price.lt(current_price).unwrap() {
            let iasset_burn_value = initial_comet_price.mul(iasset_liquidity_value);
            // burn liquidity from amm
            let cpi_accounts = Burn {
                mint: ctx.accounts.usdi_mint.to_account_info().clone(),
                to: ctx
                    .accounts
                    .amm_usdi_token_account
                    .to_account_info()
                    .clone(),
                authority: ctx.accounts.manager.to_account_info().clone(),
            };
            let burn_usdi_context = CpiContext::new_with_signer(
                ctx.accounts.token_program.to_account_info().clone(),
                cpi_accounts,
                seeds,
            );
            token::burn(burn_usdi_context, usdi_amount)?;
            let cpi_accounts = Burn {
                mint: ctx.accounts.iasset_mint.to_account_info().clone(),
                to: ctx
                    .accounts
                    .amm_iasset_token_account
                    .to_account_info()
                    .clone(),
                authority: ctx.accounts.manager.to_account_info().clone(),
            };
            let burn_iasset_context = CpiContext::new_with_signer(
                ctx.accounts.token_program.to_account_info().clone(),
                cpi_accounts,
                seeds,
            );
            token::burn(burn_iasset_context, iasset_burn_value.to_u64())?;

            // transfer surplus iasset to liquidity provider
            let cpi_accounts = Transfer {
                from: ctx
                    .accounts
                    .amm_iasset_token_account
                    .to_account_info()
                    .clone(),
                to: ctx
                    .accounts
                    .user_iasset_token_account
                    .to_account_info()
                    .clone(),
                authority: ctx.accounts.manager.to_account_info().clone(),
            };
            let transfer_iasset_context = CpiContext::new_with_signer(
                ctx.accounts.token_program.to_account_info().clone(),
                cpi_accounts,
                seeds,
            );
            token::transfer(
                transfer_iasset_context,
                iasset_liquidity_value
                    .sub(iasset_burn_value)
                    .unwrap()
                    .to_u64(),
            )?;
        } else if initial_comet_price.gt(current_price).unwrap() {
            let usdi_burn_value = usdi_liquidity_value.div(initial_comet_price);
            // burn liquidity from amm
            let cpi_accounts = Burn {
                mint: ctx.accounts.usdi_mint.to_account_info().clone(),
                to: ctx
                    .accounts
                    .amm_usdi_token_account
                    .to_account_info()
                    .clone(),
                authority: ctx.accounts.manager.to_account_info().clone(),
            };
            let burn_usdi_context = CpiContext::new_with_signer(
                ctx.accounts.token_program.to_account_info().clone(),
                cpi_accounts,
                seeds,
            );
            token::burn(burn_usdi_context, usdi_burn_value.to_u64())?;
            let cpi_accounts = Burn {
                mint: ctx.accounts.iasset_mint.to_account_info().clone(),
                to: ctx
                    .accounts
                    .amm_iasset_token_account
                    .to_account_info()
                    .clone(),
                authority: ctx.accounts.manager.to_account_info().clone(),
            };
            let burn_iasset_context = CpiContext::new_with_signer(
                ctx.accounts.token_program.to_account_info().clone(),
                cpi_accounts,
                seeds,
            );
            token::burn(burn_iasset_context, iasset_liquidity_value.to_u64())?;

            // transfer surplus iasset to liquidity provider
            let cpi_accounts = Transfer {
                from: ctx
                    .accounts
                    .amm_usdi_token_account
                    .to_account_info()
                    .clone(),
                to: ctx
                    .accounts
                    .user_usdi_token_account
                    .to_account_info()
                    .clone(),
                authority: ctx.accounts.manager.to_account_info().clone(),
            };
            let transfer_usdi_context = CpiContext::new_with_signer(
                ctx.accounts.token_program.to_account_info().clone(),
                cpi_accounts,
                seeds,
            );
            token::transfer(
                transfer_usdi_context,
                usdi_liquidity_value.sub(usdi_burn_value).unwrap().to_u64(),
            )?;
        } else {
            // burn liquidity from amm
            let cpi_accounts = Burn {
                mint: ctx.accounts.usdi_mint.to_account_info().clone(),
                to: ctx
                    .accounts
                    .amm_usdi_token_account
                    .to_account_info()
                    .clone(),
                authority: ctx.accounts.manager.to_account_info().clone(),
            };
            let burn_usdi_context = CpiContext::new_with_signer(
                ctx.accounts.token_program.to_account_info().clone(),
                cpi_accounts,
                seeds,
            );
            token::burn(burn_usdi_context, usdi_amount)?;
            let cpi_accounts = Burn {
                mint: ctx.accounts.iasset_mint.to_account_info().clone(),
                to: ctx
                    .accounts
                    .amm_iasset_token_account
                    .to_account_info()
                    .clone(),
                authority: ctx.accounts.manager.to_account_info().clone(),
            };
            let burn_iasset_context = CpiContext::new_with_signer(
                ctx.accounts.token_program.to_account_info().clone(),
                cpi_accounts,
                seeds,
            );
            token::burn(burn_iasset_context, iasset_liquidity_value.to_u64())?;
        }
        // burn liquidity tokens from comet
        let cpi_accounts = Burn {
            mint: ctx.accounts.liquidity_token_mint.to_account_info().clone(),
            to: ctx
                .accounts
                .comet_liquidity_token_account
                .to_account_info()
                .clone(),
            authority: ctx.accounts.manager.to_account_info().clone(),
        };
        let burn_liquidity_tokens_to_comet_context = CpiContext::new_with_signer(
            ctx.accounts.token_program.to_account_info().clone(),
            cpi_accounts,
            seeds,
        );

        token::burn(
            burn_liquidity_tokens_to_comet_context,
            liquidity_token_value.to_u64(),
        )?;

        // update pool data
        token_data.pools[comet_position.pool_index as usize].iasset_amount = Value::new(
            ctx.accounts.amm_iasset_token_account.amount.into(),
            DEVNET_TOKEN_SCALE,
        );
        token_data.pools[comet_position.pool_index as usize].usdi_amount = Value::new(
            ctx.accounts.amm_usdi_token_account.amount.into(),
            DEVNET_TOKEN_SCALE,
        );
        token_data.pools[comet_position.pool_index as usize].liquidity_token_supply = Value::new(
            ctx.accounts.liquidity_token_mint.supply.into(),
            DEVNET_TOKEN_SCALE,
        );

        Ok(())
    }

    pub fn withdraw_liquidity_from_comet_surplus_to_collateral(
        ctx: Context<WithdrawLiquidityFromCometSurplusToCollateral>,
        manager_nonce: u8,
        comet_position_index: u8,
        collateral_index: u8,
        usdi_amount: u64,
    ) -> ProgramResult {
        let seeds = &[&[b"manager", bytemuck::bytes_of(&manager_nonce)][..]];
        let token_data = &mut ctx.accounts.token_data.load_mut()?;
        let mut comet = ctx.accounts.comet.load_mut()?;
        let comet_position = comet.positions[comet_position_index as usize];
        let collateral = token_data.collaterals[collateral_index as usize];

        let usdi_liquidity_value = Value::new(usdi_amount.into(), DEVNET_TOKEN_SCALE);
        let iasset_amm_value = Value::new(
            ctx.accounts.amm_iasset_token_account.amount.into(),
            DEVNET_TOKEN_SCALE,
        );

        let usdi_amm_value = Value::new(
            ctx.accounts.amm_usdi_token_account.amount.into(),
            DEVNET_TOKEN_SCALE,
        );

        let liquidity_token_supply = Value::new(
            ctx.accounts.liquidity_token_mint.supply.into(),
            DEVNET_TOKEN_SCALE,
        );

        // calculate iasset liquidity value as well as liquidity token value for comet
        let (iasset_liquidity_value, liquidity_token_value) =
            calculate_liquidity_provider_values_from_usdi(
                usdi_liquidity_value,
                iasset_amm_value,
                usdi_amm_value,
                liquidity_token_supply,
            );

        // update comet position data
        comet.positions[comet_position_index as usize].borrowed_usdi = comet_position
            .borrowed_usdi
            .sub(usdi_liquidity_value)
            .unwrap();
        comet.positions[comet_position_index as usize].borrowed_iasset = comet_position
            .borrowed_iasset
            .sub(iasset_liquidity_value)
            .unwrap();
        comet.positions[comet_position_index as usize].liquidity_token_value = comet_position
            .liquidity_token_value
            .sub(liquidity_token_value)
            .unwrap();

        // calculate initial comet pool price
        let initial_comet_price =
            calculate_amm_price(comet_position.borrowed_iasset, comet_position.borrowed_usdi);
        // calculate current pool price
<<<<<<< HEAD
        let current_price = calculate_amm_price(iasset_amm_value, usdi_amm_value);
=======
        let current_market_price = calculate_amm_price(iasset_amm_value, usdi_amm_value);

        // calculate usdi and iasset comet can claim right now
        let (iasset_value, usdi_value) = calculate_liquidity_provider_values_from_liquidity_tokens(
            comet_position.liquidity_token_value,
            iasset_amm_value,
            usdi_amm_value,
            liquidity_token_supply,
        )?;

        // check if the price has moved significantly
        if (iasset_value.lt(comet_position.borrowed_iasset).unwrap()
            && usdi_value.lt(comet_position.borrowed_usdi).unwrap())
            || (iasset_value.gt(comet_position.borrowed_iasset).unwrap()
                && usdi_value.gt(comet_position.borrowed_usdi).unwrap())
        {
            // price has NOT moved significantly
            // burn liquidity tokens from comet to recover liquidity
            let cpi_accounts = Burn {
                mint: ctx.accounts.liquidity_token_mint.to_account_info().clone(),
                to: ctx
                    .accounts
                    .comet_liquidity_token_account
                    .to_account_info()
                    .clone(),
                authority: ctx.accounts.manager.to_account_info().clone(),
            };
            let burn_liquidity_tokens_from_comet_context = CpiContext::new_with_signer(
                ctx.accounts.token_program.to_account_info().clone(),
                cpi_accounts,
                seeds,
            );
>>>>>>> 7e9d81a1

        // check if price has increased since comet was initialized
        if initial_comet_price.lt(current_price).unwrap() {
            let iasset_burn_value = usdi_liquidity_value.div(initial_comet_price);

            // calculate how much usdi must be spent
            let usdi_trade_value = calculate_price_from_iasset(
                iasset_liquidity_value.sub(iasset_burn_value).unwrap(),
                iasset_amm_value,
                usdi_amm_value,
                true,
            );

            // burn liquidity from the amm and move surplus to collateral
            let cpi_accounts = Burn {
                mint: ctx.accounts.usdi_mint.to_account_info().clone(),
                to: ctx
                    .accounts
                    .amm_usdi_token_account
                    .to_account_info()
                    .clone(),
                authority: ctx.accounts.manager.to_account_info().clone(),
            };
            let burn_usdi_context = CpiContext::new_with_signer(
                ctx.accounts.token_program.to_account_info().clone(),
                cpi_accounts,
                seeds,
            );
            token::burn(
                burn_usdi_context,
                usdi_liquidity_value.add(usdi_trade_value).unwrap().to_u64(),
            )?;
            let cpi_accounts = Burn {
                mint: ctx.accounts.iasset_mint.to_account_info().clone(),
                to: ctx
                    .accounts
                    .amm_iasset_token_account
                    .to_account_info()
                    .clone(),
                authority: ctx.accounts.manager.to_account_info().clone(),
            };
            let burn_iasset_context = CpiContext::new_with_signer(
                ctx.accounts.token_program.to_account_info().clone(),
                cpi_accounts,
                seeds,
            );
            token::burn(burn_iasset_context, iasset_burn_value.to_u64())?;

            // check if sufficient collateral exists within the vault
            if collateral.vault_usdi_supply.lt(usdi_trade_value).unwrap() {
                return Err(InceptError::InsufficientUSDiCollateral.into());
            }
            // subtract amount from vault usdi supply and move to comet supply
            token_data.collaterals[collateral_index as usize].vault_usdi_supply = collateral
                .vault_usdi_supply
                .sub(
                    usdi_trade_value
                        .scale_to(collateral.vault_comet_supply.scale.try_into().unwrap()),
                )
                .unwrap();
            token_data.collaterals[collateral_index as usize].vault_comet_supply = collateral
                .vault_comet_supply
                .add(
                    usdi_trade_value
                        .scale_to(collateral.vault_comet_supply.scale.try_into().unwrap()),
                )
                .unwrap();

            // add collateral amount to total collateral amount
            comet.total_collateral_amount =
                comet.total_collateral_amount.add(usdi_trade_value).unwrap();

            // find the index of the collateral within the comet holder's position
            let comet_collateral_index = comet.get_collateral_index(collateral_index);

            // check to see if a new collateral must be added to the position
            if comet_collateral_index == usize::MAX {
                comet.add_collateral(CometCollateral {
                    authority: *ctx.accounts.user.to_account_info().key,
                    collateral_amount: usdi_trade_value
                        .scale_to(collateral.vault_comet_supply.scale.try_into().unwrap()),
                    collateral_index: collateral_index.into(),
                });
            } else {
                comet.collaterals[comet_collateral_index].collateral_amount = comet.collaterals
                    [comet_collateral_index]
                    .collateral_amount
                    .add(
                        usdi_trade_value
                            .scale_to(collateral.vault_comet_supply.scale.try_into().unwrap()),
                    )
                    .unwrap();
            }
        } else if initial_comet_price.gt(current_price).unwrap() {
            let usdi_burn_value = iasset_liquidity_value.mul(initial_comet_price);
            // burn liquidity from amm
            let cpi_accounts = Burn {
                mint: ctx.accounts.usdi_mint.to_account_info().clone(),
                to: ctx
                    .accounts
                    .amm_usdi_token_account
                    .to_account_info()
                    .clone(),
                authority: ctx.accounts.manager.to_account_info().clone(),
            };
            let burn_usdi_context = CpiContext::new_with_signer(
                ctx.accounts.token_program.to_account_info().clone(),
                cpi_accounts,
                seeds,
            );
            token::burn(burn_usdi_context, usdi_liquidity_value.to_u64())?;
            let cpi_accounts = Burn {
                mint: ctx.accounts.iasset_mint.to_account_info().clone(),
                to: ctx
                    .accounts
                    .amm_iasset_token_account
                    .to_account_info()
                    .clone(),
                authority: ctx.accounts.manager.to_account_info().clone(),
            };
            let burn_iasset_context = CpiContext::new_with_signer(
                ctx.accounts.token_program.to_account_info().clone(),
                cpi_accounts,
                seeds,
            );
            token::burn(burn_iasset_context, iasset_liquidity_value.to_u64())?;

            // find the amount of surplus usdi
            let usdi_surplus_value = usdi_liquidity_value.sub(usdi_burn_value).unwrap();

            // check if sufficient collateral exists within the vault
            if collateral.vault_usdi_supply.lt(usdi_surplus_value).unwrap() {
                return Err(InceptError::InsufficientUSDiCollateral.into());
            }
            // subtract amount from vault usdi supply and move to comet supply
            token_data.collaterals[collateral_index as usize].vault_usdi_supply = collateral
                .vault_usdi_supply
                .sub(
                    usdi_surplus_value
                        .scale_to(collateral.vault_comet_supply.scale.try_into().unwrap()),
                )
                .unwrap();
            token_data.collaterals[collateral_index as usize].vault_comet_supply = collateral
                .vault_comet_supply
                .add(
                    usdi_surplus_value
                        .scale_to(collateral.vault_comet_supply.scale.try_into().unwrap()),
                )
                .unwrap();

            // add collateral amount to total collateral amount
            comet.total_collateral_amount = comet
                .total_collateral_amount
                .add(usdi_surplus_value)
                .unwrap();

            // find the index of the collateral within the comet holder's position
            let comet_collateral_index = comet.get_collateral_index(collateral_index);

            // check to see if a new collateral must be added to the position
            if comet_collateral_index == usize::MAX {
                comet.add_collateral(CometCollateral {
                    authority: *ctx.accounts.user.to_account_info().key,
                    collateral_amount: usdi_surplus_value
                        .scale_to(collateral.vault_comet_supply.scale.try_into().unwrap()),
                    collateral_index: collateral_index.into(),
                });
            } else {
                comet.collaterals[comet_collateral_index].collateral_amount = comet.collaterals
                    [comet_collateral_index]
                    .collateral_amount
                    .add(
                        usdi_surplus_value
                            .scale_to(collateral.vault_comet_supply.scale.try_into().unwrap()),
                    )
                    .unwrap();
            }
        } else {
            // burn liquidity from amm
            let cpi_accounts = Burn {
                mint: ctx.accounts.usdi_mint.to_account_info().clone(),
                to: ctx
                    .accounts
                    .amm_usdi_token_account
                    .to_account_info()
                    .clone(),
                authority: ctx.accounts.manager.to_account_info().clone(),
            };
            let burn_usdi_context = CpiContext::new_with_signer(
                ctx.accounts.token_program.to_account_info().clone(),
                cpi_accounts,
                seeds,
            );
            token::burn(burn_usdi_context, usdi_amount)?;
            let cpi_accounts = Burn {
                mint: ctx.accounts.iasset_mint.to_account_info().clone(),
                to: ctx
                    .accounts
                    .amm_iasset_token_account
                    .to_account_info()
                    .clone(),
                authority: ctx.accounts.manager.to_account_info().clone(),
            };
            let burn_iasset_context = CpiContext::new_with_signer(
                ctx.accounts.token_program.to_account_info().clone(),
                cpi_accounts,
                seeds,
            );
            token::burn(burn_iasset_context, iasset_liquidity_value.to_u64())?;
        }

        // burn liquidity tokens from comet
        let cpi_accounts = Burn {
            mint: ctx.accounts.liquidity_token_mint.to_account_info().clone(),
            to: ctx
                .accounts
                .comet_liquidity_token_account
                .to_account_info()
                .clone(),
            authority: ctx.accounts.manager.to_account_info().clone(),
        };
        let burn_liquidity_tokens_to_comet_context = CpiContext::new_with_signer(
            ctx.accounts.token_program.to_account_info().clone(),
            cpi_accounts,
            seeds,
        );

        token::burn(
            burn_liquidity_tokens_to_comet_context,
            liquidity_token_value.to_u64(),
        )?;

        // update pool data
        token_data.pools[comet_position.pool_index as usize].iasset_amount = Value::new(
            ctx.accounts.amm_iasset_token_account.amount.into(),
            DEVNET_TOKEN_SCALE,
        );
        token_data.pools[comet_position.pool_index as usize].usdi_amount = Value::new(
            ctx.accounts.amm_usdi_token_account.amount.into(),
            DEVNET_TOKEN_SCALE,
        );
        token_data.pools[comet_position.pool_index as usize].liquidity_token_supply = Value::new(
            ctx.accounts.liquidity_token_mint.supply.into(),
            DEVNET_TOKEN_SCALE,
        );

        Ok(())
    }

    pub fn recenter_comet(
        ctx: Context<RecenterComet>,
        manager_nonce: u8,
        comet_position_index: u8,
        comet_collateral_index: u8,
    ) -> ProgramResult {
        let seeds = &[&[b"manager", bytemuck::bytes_of(&manager_nonce)][..]];
        let token_data = &mut ctx.accounts.token_data.load_mut()?;
        let mut comet = ctx.accounts.comet.load_mut()?;
        let comet_position = comet.positions[comet_position_index as usize];

        let collateral = comet.collaterals[comet_collateral_index as usize];

        let iasset_amm_value = Value::new(
            ctx.accounts.amm_iasset_token_account.amount.into(),
            DEVNET_TOKEN_SCALE,
        );
        let usdi_amm_value = Value::new(
            ctx.accounts.amm_usdi_token_account.amount.into(),
            DEVNET_TOKEN_SCALE,
        );

        let liquidity_token_supply = Value::new(
            ctx.accounts.liquidity_token_mint.supply.into(),
            DEVNET_TOKEN_SCALE,
        );

        // calculate usdi and iasset comet can claim right now
        let (iasset_value, usdi_value) = calculate_liquidity_provider_values_from_liquidity_tokens(
            comet_position.liquidity_token_value,
            iasset_amm_value,
            usdi_amm_value,
            liquidity_token_supply,
        );

        // check if the price has moved significantly
        if (iasset_value.lt(comet_position.borrowed_iasset).unwrap()
            && usdi_value.lt(comet_position.borrowed_usdi).unwrap())
            || (iasset_value.gt(comet_position.borrowed_iasset).unwrap()
                && usdi_value.gt(comet_position.borrowed_usdi).unwrap())
        {
            // price has NOT moved significantly throw error
            return Err(InceptError::NoPriceDeviationDetected.into());
        }

        // calculate initial comet pool price
        let initial_comet_price =
            calculate_amm_price(comet_position.borrowed_iasset, comet_position.borrowed_usdi);
        // calculate current pool price
        let current_price = calculate_amm_price(iasset_amm_value, usdi_amm_value);

        // check if price has increased since comet was initialized
        if initial_comet_price.lt(current_price).unwrap() {
            // calculate extra usdi comet can claim, iasset debt that comet cannot claim, and usdi amount needed to buy iasset and cover debt
            let (usdi_surplus, usdi_amount, iasset_debt) =
                calculate_recentering_values_with_usdi_surplus(
                    comet_position.borrowed_iasset,
                    comet_position.borrowed_usdi,
                    iasset_amm_value,
                    usdi_amm_value,
                    comet_position.liquidity_token_value,
                    liquidity_token_supply,
                );
            // calculate the amount of additional usdi, otherwise known as the recentering fee, in order to recenter the position
            let collateral_recentering_fee = usdi_amount
                .sub(usdi_surplus)
                .unwrap()
                .scale_to(collateral.collateral_amount.scale.try_into().unwrap());

            // recalculate the amount of collateral claimable by the comet
            let new_collateral_amount = collateral
                .collateral_amount
                .sub(collateral_recentering_fee)
                .unwrap();

            // recalculate amount of iasset the comet has borrowed
            let new_borrowed_iasset = comet_position.borrowed_iasset.sub(iasset_debt).unwrap();

            // recalculate amount of usdi the comet has borrowed
            let new_borrowed_usdi = comet_position.borrowed_usdi.add(usdi_surplus).unwrap();

            // update comet data
            comet.collaterals[comet_collateral_index as usize].collateral_amount =
                new_collateral_amount;
            comet.total_collateral_amount = comet
                .total_collateral_amount
                .sub(collateral_recentering_fee.scale_to(DEVNET_TOKEN_SCALE))
                .unwrap();
            comet.positions[comet_position_index as usize].borrowed_iasset = new_borrowed_iasset;
            comet.positions[comet_position_index as usize].borrowed_usdi = new_borrowed_usdi;

            // mint usdi into amm
            let cpi_accounts = MintTo {
                mint: ctx.accounts.usdi_mint.to_account_info().clone(),
                to: ctx
                    .accounts
                    .amm_usdi_token_account
                    .to_account_info()
                    .clone(),
                authority: ctx.accounts.manager.to_account_info().clone(),
            };
            let mint_usdi_context = CpiContext::new_with_signer(
                ctx.accounts.token_program.to_account_info().clone(),
                cpi_accounts,
                seeds,
            );
            token::mint_to(mint_usdi_context, usdi_amount.to_u64())?;

            // burn iasset from amm
            let cpi_accounts = Burn {
                mint: ctx.accounts.iasset_mint.to_account_info().clone(),
                to: ctx
                    .accounts
                    .amm_iasset_token_account
                    .to_account_info()
                    .clone(),
                authority: ctx.accounts.manager.to_account_info().clone(),
            };
            let burn_iasset_context = CpiContext::new_with_signer(
                ctx.accounts.token_program.to_account_info().clone(),
                cpi_accounts,
                seeds,
            );

            token::burn(burn_iasset_context, iasset_debt.to_u64())?;
        } else if initial_comet_price.gt(current_price).unwrap() {
            // calculate extra iasset comet can claim, usdi debt that comet cannot claim, and iasset amount needed to buy usdi and cover debt
            let (iasset_surplus, iasset_amount, usdi_debt) =
                calculate_recentering_values_with_iasset_surplus(
                    comet_position.borrowed_iasset,
                    comet_position.borrowed_usdi,
                    iasset_amm_value,
                    usdi_amm_value,
                    comet_position.liquidity_token_value,
                    liquidity_token_supply,
                );

            // calculate the amount of additional iassset, otherwise known as the recentering fee, in order to recenter the position
            let collateral_recentering_fee = iasset_amount
                .sub(iasset_surplus)
                .unwrap()
                .scale_to(collateral.collateral_amount.scale.try_into().unwrap());

            // recalculate amount of iasset the comet has borrowed
            let new_borrowed_iasset = comet_position.borrowed_iasset.add(iasset_surplus).unwrap();

            // recalculate amount of usdi the comet has borrowed
            let new_borrowed_usdi = comet_position.borrowed_usdi.sub(usdi_debt).unwrap();

            // update comet data
            comet.positions[comet_position_index as usize].borrowed_iasset = new_borrowed_iasset;
            comet.positions[comet_position_index as usize].borrowed_usdi = new_borrowed_usdi;

            // burn iasset from user
            let cpi_accounts = Burn {
                mint: ctx.accounts.iasset_mint.to_account_info().clone(),
                to: ctx
                    .accounts
                    .user_iasset_token_account
                    .to_account_info()
                    .clone(),
                authority: ctx.accounts.user.to_account_info().clone(),
            };
            let burn_iasset_context = CpiContext::new(
                ctx.accounts.token_program.to_account_info().clone(),
                cpi_accounts,
            );

            token::burn(burn_iasset_context, collateral_recentering_fee.to_u64())?;

            // mint iasset into amm
            let cpi_accounts = MintTo {
                mint: ctx.accounts.iasset_mint.to_account_info().clone(),
                to: ctx
                    .accounts
                    .amm_iasset_token_account
                    .to_account_info()
                    .clone(),
                authority: ctx.accounts.manager.to_account_info().clone(),
            };
            let mint_iasset_context = CpiContext::new_with_signer(
                ctx.accounts.token_program.to_account_info().clone(),
                cpi_accounts,
                seeds,
            );
            token::mint_to(mint_iasset_context, iasset_amount.to_u64())?;

            // burn usdi from amm
            let cpi_accounts = Burn {
                mint: ctx.accounts.usdi_mint.to_account_info().clone(),
                to: ctx
                    .accounts
                    .amm_usdi_token_account
                    .to_account_info()
                    .clone(),
                authority: ctx.accounts.manager.to_account_info().clone(),
            };
            let burn_usdi_context = CpiContext::new_with_signer(
                ctx.accounts.token_program.to_account_info().clone(),
                cpi_accounts,
                seeds,
            );

            token::burn(burn_usdi_context, usdi_debt.to_u64())?;
        } else {
            return Err(InceptError::NoPriceDeviationDetected.into());
        }

        // update pool data
        token_data.pools[comet_position.pool_index as usize].iasset_amount = Value::new(
            ctx.accounts.amm_iasset_token_account.amount.into(),
            DEVNET_TOKEN_SCALE,
        );
        token_data.pools[comet_position.pool_index as usize].usdi_amount = Value::new(
            ctx.accounts.amm_usdi_token_account.amount.into(),
            DEVNET_TOKEN_SCALE,
        );
        token_data.pools[comet_position.pool_index as usize].liquidity_token_supply = Value::new(
            ctx.accounts.liquidity_token_mint.supply.into(),
            DEVNET_TOKEN_SCALE,
        );

        Ok(())
    }

    pub fn close_comet_position(
        ctx: Context<CloseCometPosition>,
        manager_nonce: u8,
        comet_position_index: u8,
    ) -> ProgramResult {
        let seeds = &[&[b"manager", bytemuck::bytes_of(&manager_nonce)][..]];
        let token_data = &mut ctx.accounts.token_data.load_mut()?;

        let mut comet = ctx.accounts.comet.load_mut()?;
        let comet_position = comet.positions[comet_position_index as usize];

        let iasset_amm_value = Value::new(
            ctx.accounts.amm_iasset_token_account.amount.into(),
            DEVNET_TOKEN_SCALE,
        );
        let usdi_amm_value = Value::new(
            ctx.accounts.amm_usdi_token_account.amount.into(),
            DEVNET_TOKEN_SCALE,
        );

        let liquidity_token_supply = Value::new(
            ctx.accounts.liquidity_token_mint.supply.into(),
            DEVNET_TOKEN_SCALE,
        );

        // throw error if the comet is already liquidated
        if comet_position.comet_liquidation.status == LiquidationStatus::Fully {
            return Err(InceptError::CometAlreadyLiquidated.into());
        }

        // calculate initial comet pool price
        let initial_comet_price =
            calculate_amm_price(comet_position.borrowed_iasset, comet_position.borrowed_usdi);
        // calculate current pool price
        let current_market_price = calculate_amm_price(iasset_amm_value, usdi_amm_value);

        // calculate usdi and iasset comet can claim right now
        let (iasset_value, usdi_value) = calculate_liquidity_provider_values_from_liquidity_tokens(
            comet_position.liquidity_token_value,
            iasset_amm_value,
            usdi_amm_value,
            liquidity_token_supply,
        )?;

        // check if the price has moved significantly
        if (iasset_value.lt(comet_position.borrowed_iasset).unwrap()
            && usdi_value.lt(comet_position.borrowed_usdi).unwrap())
            || (iasset_value.gt(comet_position.borrowed_iasset).unwrap()
                && usdi_value.gt(comet_position.borrowed_usdi).unwrap())
        {
            // price has NOT moved significantly
            // burn liquidity tokens from comet to recover liquidity
            let cpi_accounts = Burn {
                mint: ctx.accounts.liquidity_token_mint.to_account_info().clone(),
                to: ctx
                    .accounts
                    .comet_liquidity_token_account
                    .to_account_info()
                    .clone(),
                authority: ctx.accounts.manager.to_account_info().clone(),
            };
            let burn_liquidity_tokens_from_comet_context = CpiContext::new_with_signer(
                ctx.accounts.token_program.to_account_info().clone(),
                cpi_accounts,
                seeds,
            );

            token::burn(
                burn_liquidity_tokens_from_comet_context,
                comet_position.liquidity_token_value.to_u64(),
            )?;

            // burn iasset from amm
            let cpi_accounts = Burn {
                mint: ctx.accounts.iasset_mint.to_account_info().clone(),
                to: ctx
                    .accounts
                    .amm_iasset_token_account
                    .to_account_info()
                    .clone(),
                authority: ctx.accounts.manager.to_account_info().clone(),
            };
            let burn_iasset_from_amm_context = CpiContext::new_with_signer(
                ctx.accounts.token_program.to_account_info().clone(),
                cpi_accounts,
                seeds,
            );

            token::burn(
                burn_iasset_from_amm_context,
                comet_position.borrowed_iasset.to_u64(),
            )?;

            // burn usdi from amm
            let cpi_accounts = Burn {
                mint: ctx.accounts.usdi_mint.to_account_info().clone(),
                to: ctx
                    .accounts
                    .amm_usdi_token_account
                    .to_account_info()
                    .clone(),
                authority: ctx.accounts.manager.to_account_info().clone(),
            };
            let burn_usdi_from_amm_context = CpiContext::new_with_signer(
                ctx.accounts.token_program.to_account_info().clone(),
                cpi_accounts,
                seeds,
            );

            token::burn(
                burn_usdi_from_amm_context,
                comet_position.borrowed_usdi.to_u64(),
            )?;
        }
        // check if price has increased since comet was initialized
        else if initial_comet_price.lt(current_market_price).unwrap() {
            //calculate impermanent loss
            let iasset_impermanent_loss = comet_position.borrowed_iasset.sub(iasset_value).unwrap();

            // burn iasset from user to pay back impermanent loss
            let cpi_accounts = Burn {
                mint: ctx.accounts.iasset_mint.to_account_info().clone(),
                to: ctx
                    .accounts
                    .user_iasset_token_account
                    .to_account_info()
                    .clone(),
                authority: ctx.accounts.user.to_account_info().clone(),
            };
            let burn_iasset_from_user_context = CpiContext::new(
                ctx.accounts.token_program.to_account_info().clone(),
                cpi_accounts,
            );

            token::burn(
                burn_iasset_from_user_context,
                iasset_impermanent_loss.to_u64(),
            )?;

            // burn liquidity tokens from comet to recover liquidity
            let cpi_accounts = Burn {
                mint: ctx.accounts.liquidity_token_mint.to_account_info().clone(),
                to: ctx
                    .accounts
                    .comet_liquidity_token_account
                    .to_account_info()
                    .clone(),
                authority: ctx.accounts.manager.to_account_info().clone(),
            };
            let burn_liquidity_tokens_from_comet_context = CpiContext::new_with_signer(
                ctx.accounts.token_program.to_account_info().clone(),
                cpi_accounts,
                seeds,
            );

            token::burn(
                burn_liquidity_tokens_from_comet_context,
                comet_position.liquidity_token_value.to_u64(),
            )?;

            // burn iasset from amm
            let cpi_accounts = Burn {
                mint: ctx.accounts.iasset_mint.to_account_info().clone(),
                to: ctx
                    .accounts
                    .amm_iasset_token_account
                    .to_account_info()
                    .clone(),
                authority: ctx.accounts.manager.to_account_info().clone(),
            };
            let burn_iasset_from_amm_context = CpiContext::new_with_signer(
                ctx.accounts.token_program.to_account_info().clone(),
                cpi_accounts,
                seeds,
            );

            token::burn(burn_iasset_from_amm_context, iasset_value.to_u64())?;

            // burn usdi from amm
            let cpi_accounts = Burn {
                mint: ctx.accounts.usdi_mint.to_account_info().clone(),
                to: ctx
                    .accounts
                    .amm_usdi_token_account
                    .to_account_info()
                    .clone(),
                authority: ctx.accounts.manager.to_account_info().clone(),
            };
            let burn_usdi_from_amm_context = CpiContext::new_with_signer(
                ctx.accounts.token_program.to_account_info().clone(),
                cpi_accounts,
                seeds,
            );

            token::burn(
                burn_usdi_from_amm_context,
                comet_position.borrowed_usdi.to_u64(),
            )?;

            // transfer surplus usdi from the amm to the user
            let cpi_accounts = Transfer {
                from: ctx
                    .accounts
                    .amm_usdi_token_account
                    .to_account_info()
                    .clone(),
                to: ctx
                    .accounts
                    .user_usdi_token_account
                    .to_account_info()
                    .clone(),
                authority: ctx.accounts.manager.to_account_info().clone(),
            };
            let send_usdi_to_user_context = CpiContext::new_with_signer(
                ctx.accounts.token_program.to_account_info().clone(),
                cpi_accounts,
                seeds,
            );

            token::transfer(
                send_usdi_to_user_context,
                usdi_value
                    .sub(comet_position.borrowed_usdi)
                    .unwrap()
                    .to_u64(),
            )?;
        } else {
            // price has decreased since comet was initialized
            // calculate impermanent loss
            let usdi_impermanent_loss = comet_position.borrowed_usdi.sub(usdi_value).unwrap();

            // burn usdi from the user to pay back impermanent loss
            let cpi_accounts = Burn {
                mint: ctx.accounts.usdi_mint.to_account_info().clone(),
                to: ctx
                    .accounts
                    .user_usdi_token_account
                    .to_account_info()
                    .clone(),
                authority: ctx.accounts.user.to_account_info().clone(),
            };
            let burn_usdi_from_user_context = CpiContext::new(
                ctx.accounts.token_program.to_account_info().clone(),
                cpi_accounts,
            );

            token::burn(burn_usdi_from_user_context, usdi_impermanent_loss.to_u64())?;

            // burn liquidity tokens from comet to recover liquidity
            let cpi_accounts = Burn {
                mint: ctx.accounts.liquidity_token_mint.to_account_info().clone(),
                to: ctx
                    .accounts
                    .comet_liquidity_token_account
                    .to_account_info()
                    .clone(),
                authority: ctx.accounts.manager.to_account_info().clone(),
            };
            let burn_liquidity_tokens_from_comet_context = CpiContext::new_with_signer(
                ctx.accounts.token_program.to_account_info().clone(),
                cpi_accounts,
                seeds,
            );

            token::burn(
                burn_liquidity_tokens_from_comet_context,
                comet_position.liquidity_token_value.to_u64(),
            )?;

            // burn usdi from amm
            let cpi_accounts = Burn {
                mint: ctx.accounts.usdi_mint.to_account_info().clone(),
                to: ctx
                    .accounts
                    .amm_usdi_token_account
                    .to_account_info()
                    .clone(),
                authority: ctx.accounts.manager.to_account_info().clone(),
            };
            let burn_usdi_from_amm_context = CpiContext::new_with_signer(
                ctx.accounts.token_program.to_account_info().clone(),
                cpi_accounts,
                seeds,
            );

            token::burn(burn_usdi_from_amm_context, usdi_value.to_u64())?;

            // burn iasset from amm
            let cpi_accounts = Burn {
                mint: ctx.accounts.iasset_mint.to_account_info().clone(),
                to: ctx
                    .accounts
                    .amm_iasset_token_account
                    .to_account_info()
                    .clone(),
                authority: ctx.accounts.manager.to_account_info().clone(),
            };
            let burn_iasset_from_amm_context = CpiContext::new_with_signer(
                ctx.accounts.token_program.to_account_info().clone(),
                cpi_accounts,
                seeds,
            );

            token::burn(
                burn_iasset_from_amm_context,
                comet_position.borrowed_iasset.to_u64(),
            )?;

            // transfer surplus iasset from the amm to the user
            let cpi_accounts = Transfer {
                from: ctx
                    .accounts
                    .amm_iasset_token_account
                    .to_account_info()
                    .clone(),
                to: ctx
                    .accounts
                    .user_iasset_token_account
                    .to_account_info()
                    .clone(),
                authority: ctx.accounts.manager.to_account_info().clone(),
            };
            let send_iasset_to_user_context = CpiContext::new_with_signer(
                ctx.accounts.token_program.to_account_info().clone(),
                cpi_accounts,
                seeds,
            );

            token::transfer(
                send_iasset_to_user_context,
                iasset_value
                    .sub(comet_position.borrowed_iasset)
                    .unwrap()
                    .to_u64(),
            )?;
        }

        // remove comet pool
        comet.remove_position(comet_position_index as usize);

        // update pool data
        token_data.pools[comet_position.pool_index as usize].iasset_amount = Value::new(
            ctx.accounts.amm_iasset_token_account.amount.into(),
            DEVNET_TOKEN_SCALE,
        );
        token_data.pools[comet_position.pool_index as usize].usdi_amount = Value::new(
            ctx.accounts.amm_usdi_token_account.amount.into(),
            DEVNET_TOKEN_SCALE,
        );
        token_data.pools[comet_position.pool_index as usize].liquidity_token_supply = Value::new(
            ctx.accounts.liquidity_token_mint.supply.into(),
            DEVNET_TOKEN_SCALE,
        );

        Ok(())
    }

    pub fn mint_usdi_hackathon(
        ctx: Context<MintUSDIHackathon>,
        manager_nonce: u8,
        amount: u64,
    ) -> ProgramResult {
        //This instruction is for hackathon use ONLY!!!!
        let seeds = &[&[b"manager", bytemuck::bytes_of(&manager_nonce)][..]];

        // mint usdi to user
        let cpi_ctx_mint: CpiContext<MintTo> = CpiContext::from(&*ctx.accounts).with_signer(seeds);
        token::mint_to(cpi_ctx_mint, amount)?;

        Ok(())
    }

    pub fn liquidate_mint_position(
        ctx: Context<LiquidateMintPosition>,
        manager_nonce: u8,
        mint_index: u8,
    ) -> ProgramResult {
        let seeds = &[&[b"manager", bytemuck::bytes_of(&manager_nonce)][..]];

        let token_data = &mut ctx.accounts.token_data.load()?;
        let mint_positions = ctx.accounts.mint_positions.load_mut()?;
        let mint_position = mint_positions.mint_positions[mint_index as usize];

        let collateral = token_data.collaterals[mint_position.collateral_index as usize];
        let pool = token_data.pools[mint_position.pool_index as usize];
        // Check if this position is valid for liquidation
        if collateral.stable == 0 {
            return Err(InceptError::NonStablesNotSupported.into());
        }

        // ensure price data is up to date
        let slot = Clock::get()?.slot;
        check_feed_update(pool.asset_info, slot).unwrap();

        let borrowed_iasset = mint_position.borrowed_iasset.scale_to(DEVNET_TOKEN_SCALE);
        let collateral_amount_value = mint_position.collateral_amount.scale_to(DEVNET_TOKEN_SCALE);

        // Should fail here.
        if check_mint_collateral_sufficient(
            pool.asset_info,
            borrowed_iasset,
            pool.asset_info.stable_collateral_ratio,
            collateral_amount_value,
            slot,
        )
        .is_ok()
        {
            return Err(InceptError::MintPositionUnableToLiquidate.into());
        }

        // Burn the iAsset from the liquidator
        let cpi_accounts = Burn {
            mint: ctx.accounts.iasset_mint.to_account_info().clone(),
            to: ctx
                .accounts
                .liquidator_iasset_token_account
                .to_account_info()
                .clone(),
            authority: ctx.accounts.liquidator.to_account_info().clone(),
        };
        let burn_liquidator_iasset_context = CpiContext::new(
            ctx.accounts.token_program.to_account_info().clone(),
            cpi_accounts,
        );

        token::burn(
            burn_liquidator_iasset_context,
            mint_position.borrowed_iasset.to_u64(),
        )?;

        // Send the user the remaining collateral.
        let cpi_accounts = Transfer {
            from: ctx.accounts.vault.to_account_info().clone(),
            to: ctx
                .accounts
                .liquidator_collateral_token_account
                .to_account_info()
                .clone(),
            authority: ctx.accounts.manager.to_account_info().clone(),
        };
        let send_usdc_context = CpiContext::new_with_signer(
            ctx.accounts.token_program.to_account_info().clone(),
            cpi_accounts,
            seeds,
        );

        token::transfer(send_usdc_context, mint_position.collateral_amount.to_u64())?;

        Ok(())
    }
<<<<<<< HEAD
=======

    pub fn partial_comet_liquidation(
        ctx: Context<PartialCometLiquidation>,
        manager_nonce: u8,
        comet_index: u8,
    ) -> ProgramResult {
        let seeds = &[&[b"manager", bytemuck::bytes_of(&manager_nonce)][..]];

        let mut comet_positions = ctx.accounts.comet_positions.load_mut()?;
        let comet_position = comet_positions.comet_positions[comet_index as usize];

        let iasset_amm_value = Value::new(
            ctx.accounts.amm_iasset_token_account.amount.into(),
            DEVNET_TOKEN_SCALE,
        );
        let usdi_amm_value = Value::new(
            ctx.accounts.amm_usdi_token_account.amount.into(),
            DEVNET_TOKEN_SCALE,
        );

        let liquidity_token_supply = Value::new(
            ctx.accounts.liquidity_token_mint.supply.into(),
            DEVNET_TOKEN_SCALE,
        );

        // TODO: Check if a partial liquidation or full liquidation is valid.

        // throw error if the comet is already liquidated
        if comet_position.comet_liquidation.status != LiquidationStatus::Healthy {
            return Err(InceptError::CometAlreadyLiquidated.into());
        }

        // calculate usdi and iasset comet can claim right now
        let (iasset_value, usdi_value) = calculate_liquidity_provider_values_from_liquidity_tokens(
            comet_position.liquidity_token_value,
            iasset_amm_value,
            usdi_amm_value,
            liquidity_token_supply,
        )?;

        // check if the price has moved significantly
        if (iasset_value.lt(comet_position.borrowed_iasset).unwrap()
            && usdi_value.lt(comet_position.borrowed_usdi).unwrap())
            || (iasset_value.gt(comet_position.borrowed_iasset).unwrap()
                && usdi_value.gt(comet_position.borrowed_usdi).unwrap())
        {
            // price has NOT moved significantly throw error
            return Err(InceptError::NoPriceDeviationDetected.into());
        }

        // calculate initial comet pool price
        let initial_comet_price =
            calculate_amm_price(comet_position.borrowed_iasset, comet_position.borrowed_usdi);
        // calculate current pool price
        let current_price = calculate_amm_price(iasset_amm_value, usdi_amm_value);

        // check if price has increased since comet was initialized
        if initial_comet_price.lt(current_price).unwrap() {
            // calculate extra usdi comet can claim, iasset debt that comet cannot claim, and usdi amount needed to buy iasset and cover debt
            let (usdi_surplus, usdi_amount, iasset_debt) =
                calculate_recentering_values_with_usdi_surplus(
                    comet_position.borrowed_iasset,
                    comet_position.borrowed_usdi,
                    iasset_amm_value,
                    usdi_amm_value,
                    comet_position.liquidity_token_value,
                    liquidity_token_supply,
                );

            // calculate the amount of additional usdi, otherwise known as the recentering fee, in order to recenter the position
            let collateral_recentering_fee = usdi_amount
                .sub(usdi_surplus)
                .unwrap()
                .scale_to(comet_position.collateral_amount.scale.try_into().unwrap());

            // recalculate the amount of collateral claimable by the comet
            let new_collateral_amount = comet_position
                .collateral_amount
                .sub(collateral_recentering_fee)
                .unwrap();

            // recalculate amount of iasset the comet has borrowed
            let new_borrowed_iasset = comet_position.borrowed_iasset.sub(iasset_debt).unwrap();

            // recalculate amount of usdi the comet has borrowed
            let new_borrowed_usdi = comet_position.borrowed_usdi.add(usdi_surplus).unwrap();

            // calculate recentered comet range
            let (lower_price_range, upper_price_range) = calculate_comet_price_barrier(
                new_borrowed_usdi,
                new_borrowed_iasset,
                new_collateral_amount.scale_to(DEVNET_TOKEN_SCALE),
                iasset_amm_value,
                usdi_amm_value,
            )?;
            // throw error if the price is out of range
            // if lower_price_range.gte(current_price).unwrap()
            //     || upper_price_range.lte(current_price).unwrap()
            // {
            //     return Err(InceptError::InvalidCometCollateralRatio.into());
            // }

            // update comet data
            comet_positions.comet_positions[comet_index as usize].lower_price_range =
                lower_price_range;
            comet_positions.comet_positions[comet_index as usize].upper_price_range =
                upper_price_range;
            comet_positions.comet_positions[comet_index as usize].collateral_amount =
                new_collateral_amount;
            comet_positions.comet_positions[comet_index as usize].borrowed_iasset =
                new_borrowed_iasset;
            comet_positions.comet_positions[comet_index as usize].borrowed_usdi = new_borrowed_usdi;

            // mint usdi into amm
            let cpi_accounts = MintTo {
                mint: ctx.accounts.usdi_mint.to_account_info().clone(),
                to: ctx
                    .accounts
                    .amm_usdi_token_account
                    .to_account_info()
                    .clone(),
                authority: ctx.accounts.manager.to_account_info().clone(),
            };
            let mint_usdi_context = CpiContext::new_with_signer(
                ctx.accounts.token_program.to_account_info().clone(),
                cpi_accounts,
                seeds,
            );
            token::mint_to(mint_usdi_context, usdi_amount.to_u64())?;

            // burn iasset from amm
            let cpi_accounts = Burn {
                mint: ctx.accounts.iasset_mint.to_account_info().clone(),
                to: ctx
                    .accounts
                    .amm_iasset_token_account
                    .to_account_info()
                    .clone(),
                authority: ctx.accounts.manager.to_account_info().clone(),
            };
            let burn_iasset_context = CpiContext::new_with_signer(
                ctx.accounts.token_program.to_account_info().clone(),
                cpi_accounts,
                seeds,
            );

            token::burn(burn_iasset_context, iasset_debt.to_u64())?;
        } else {
            // calculate extra iasset comet can claim, usdi debt that comet cannot claim, and iasset amount needed to buy usdi and cover debt
            let (iasset_surplus, iasset_amount, usdi_debt) =
                calculate_recentering_values_with_iasset_surplus(
                    comet_position.borrowed_iasset,
                    comet_position.borrowed_usdi,
                    iasset_amm_value,
                    usdi_amm_value,
                    comet_position.liquidity_token_value,
                    liquidity_token_supply,
                );

            // calculate the amount of additional iasset, otherwise known as the recentering fee, in order to recenter the position
            let collateral_recentering_fee = iasset_amount
                .sub(iasset_surplus)
                .unwrap()
                .scale_to(comet_position.collateral_amount.scale.try_into().unwrap());

            // recalculate amount of iasset the comet has borrowed
            let new_borrowed_iasset = comet_position.borrowed_iasset.add(iasset_surplus).unwrap();

            // recalculate amount of usdi the comet has borrowed
            let new_borrowed_usdi = comet_position.borrowed_usdi.sub(usdi_debt).unwrap();

            // calculate recentered comet range
            let (lower_price_range, upper_price_range) = calculate_comet_price_barrier(
                new_borrowed_usdi,
                new_borrowed_iasset,
                comet_position
                    .collateral_amount
                    .scale_to(DEVNET_TOKEN_SCALE),
                iasset_amm_value,
                usdi_amm_value,
            )?;
            // throw error if the price is out of range
            // if lower_price_range.gte(current_price).unwrap()
            //     || upper_price_range.lte(current_price).unwrap()
            // {
            //     return Err(InceptError::InvalidCometCollateralRatio.into());
            // }
            // update comet data
            comet_positions.comet_positions[comet_index as usize].lower_price_range =
                lower_price_range;
            comet_positions.comet_positions[comet_index as usize].upper_price_range =
                upper_price_range;
            comet_positions.comet_positions[comet_index as usize].borrowed_iasset =
                new_borrowed_iasset;
            comet_positions.comet_positions[comet_index as usize].borrowed_usdi = new_borrowed_usdi;

            // burn iasset from liquidator
            let cpi_accounts = Burn {
                mint: ctx.accounts.iasset_mint.to_account_info().clone(),
                to: ctx
                    .accounts
                    .user_iasset_token_account
                    .to_account_info()
                    .clone(),
                authority: ctx.accounts.liquidator.to_account_info().clone(),
            };
            let burn_iasset_context = CpiContext::new(
                ctx.accounts.token_program.to_account_info().clone(),
                cpi_accounts,
            );

            token::burn(burn_iasset_context, collateral_recentering_fee.to_u64())?;

            // mint iasset into amm
            let cpi_accounts = MintTo {
                mint: ctx.accounts.iasset_mint.to_account_info().clone(),
                to: ctx
                    .accounts
                    .amm_iasset_token_account
                    .to_account_info()
                    .clone(),
                authority: ctx.accounts.manager.to_account_info().clone(),
            };
            let mint_iasset_context = CpiContext::new_with_signer(
                ctx.accounts.token_program.to_account_info().clone(),
                cpi_accounts,
                seeds,
            );
            token::mint_to(mint_iasset_context, iasset_amount.to_u64())?;

            // burn usdi from amm
            let cpi_accounts = Burn {
                mint: ctx.accounts.usdi_mint.to_account_info().clone(),
                to: ctx
                    .accounts
                    .amm_usdi_token_account
                    .to_account_info()
                    .clone(),
                authority: ctx.accounts.manager.to_account_info().clone(),
            };
            let burn_usdi_context = CpiContext::new_with_signer(
                ctx.accounts.token_program.to_account_info().clone(),
                cpi_accounts,
                seeds,
            );

            token::burn(burn_usdi_context, usdi_debt.to_u64())?;
        }

        Ok(())
    }
>>>>>>> 7e9d81a1
}<|MERGE_RESOLUTION|>--- conflicted
+++ resolved
@@ -68,12 +68,9 @@
             _il_health_score_coefficient > 0,
             InceptError::InvalidHealthScoreCoefficient
         );
-<<<<<<< HEAD
+
         // update coefficient
-        let mut token_data = ctx.accounts.token_data.load_init()?;
-=======
         let token_data = &mut ctx.accounts.token_data.load_mut()?;
->>>>>>> 7e9d81a1
         token_data.il_health_score_coefficient =
             Value::new(_il_health_score_coefficient.into(), DEVNET_TOKEN_SCALE);
 
@@ -1122,129 +1119,9 @@
     ) -> ProgramResult {
         let token_data = &mut &mut ctx.accounts.token_data.load_mut()?;
 
-<<<<<<< HEAD
         let (collateral, collateral_index) = token_data
             .get_collateral_tuple(*ctx.accounts.vault.to_account_info().key)
             .unwrap();
-=======
-        let (collateral, collateral_index) =
-            TokenData::get_collateral_tuple(token_data, *ctx.accounts.vault.to_account_info().key)
-                .unwrap();
-
-        let collateral_value = Value::new(
-            collateral_amount.into(),
-            collateral.vault_comet_supply.scale.try_into().unwrap(),
-        );
-
-        // add collateral amount to vault supply
-        token_data.collaterals[collateral_index].vault_comet_supply =
-            collateral.vault_comet_supply.add(collateral_value).unwrap();
-
-        let usdi_liquidity_value = Value::new(usdi_amount.into(), DEVNET_TOKEN_SCALE);
-        let iasset_amm_value = Value::new(
-            ctx.accounts.amm_iasset_token_account.amount.into(),
-            DEVNET_TOKEN_SCALE,
-        );
-
-        let usdi_amm_value = Value::new(
-            ctx.accounts.amm_usdi_token_account.amount.into(),
-            DEVNET_TOKEN_SCALE,
-        );
-
-        let liquidity_token_supply = Value::new(
-            ctx.accounts.liquidity_token_mint.supply.into(),
-            DEVNET_TOKEN_SCALE,
-        );
-
-        // calculate iasset liquidity value as well as liquidity token value for comet
-        let (iasset_liquidity_value, liquidity_token_value) =
-            calculate_liquidity_provider_values_from_usdi(
-                usdi_liquidity_value,
-                iasset_amm_value,
-                usdi_amm_value,
-                liquidity_token_supply,
-            )?;
-
-        // generate current pool price
-        let current_price = calculate_amm_price(iasset_amm_value, usdi_amm_value);
-
-        // calculate comet range
-        let (lower_price_range, upper_price_range) = calculate_comet_price_barrier(
-            usdi_liquidity_value,
-            iasset_liquidity_value,
-            collateral_value.scale_to(DEVNET_TOKEN_SCALE),
-            iasset_amm_value,
-            usdi_amm_value,
-        )?;
-
-        // throw error if the comet is out of range
-        if lower_price_range.gte(current_price).unwrap()
-            || upper_price_range.lte(current_price).unwrap()
-        {
-            return Err(InceptError::InvalidCometCollateralRatio.into());
-        }
-
-        // lock collateral in vault
-        let cpi_ctx: CpiContext<Transfer> = CpiContext::from(&*ctx.accounts);
-        token::transfer(cpi_ctx, collateral_amount)?;
-
-        // mint usdi to amm
-        let cpi_accounts = MintTo {
-            mint: ctx.accounts.usdi_mint.to_account_info().clone(),
-            to: ctx
-                .accounts
-                .amm_usdi_token_account
-                .to_account_info()
-                .clone(),
-            authority: ctx.accounts.manager.to_account_info().clone(),
-        };
-        let mint_usdi_to_amm_context = CpiContext::new_with_signer(
-            ctx.accounts.token_program.to_account_info().clone(),
-            cpi_accounts,
-            seeds,
-        );
-
-        token::mint_to(mint_usdi_to_amm_context, usdi_amount)?;
-
-        // mint iasset to amm
-        let cpi_accounts = MintTo {
-            mint: ctx.accounts.iasset_mint.to_account_info().clone(),
-            to: ctx
-                .accounts
-                .amm_iasset_token_account
-                .to_account_info()
-                .clone(),
-            authority: ctx.accounts.manager.to_account_info().clone(),
-        };
-        let mint_iasset_to_amm_context = CpiContext::new_with_signer(
-            ctx.accounts.token_program.to_account_info().clone(),
-            cpi_accounts,
-            seeds,
-        );
-
-        token::mint_to(mint_iasset_to_amm_context, iasset_liquidity_value.to_u64())?;
-
-        // mint liquidity tokens to comet
-        let cpi_accounts = MintTo {
-            mint: ctx.accounts.liquidity_token_mint.to_account_info().clone(),
-            to: ctx
-                .accounts
-                .comet_liquidity_token_account
-                .to_account_info()
-                .clone(),
-            authority: ctx.accounts.manager.to_account_info().clone(),
-        };
-        let mint_liquidity_tokens_to_comet_context = CpiContext::new_with_signer(
-            ctx.accounts.token_program.to_account_info().clone(),
-            cpi_accounts,
-            seeds,
-        );
-
-        token::mint_to(
-            mint_liquidity_tokens_to_comet_context,
-            liquidity_token_value.to_u64(),
-        )?;
->>>>>>> 7e9d81a1
 
         // set comet data
         let mut single_pool_comets = ctx.accounts.single_pool_comets.load_mut()?;
@@ -1302,51 +1179,9 @@
             DEVNET_TOKEN_SCALE,
         );
 
-<<<<<<< HEAD
         let liquidity_token_supply = Value::new(
             ctx.accounts.liquidity_token_mint.supply.into(),
             DEVNET_TOKEN_SCALE,
-=======
-        // calculate comet range
-        let (lower_price_range, upper_price_range) = calculate_comet_price_barrier(
-            comet_position.borrowed_usdi,
-            comet_position.borrowed_iasset,
-            comet_positions.comet_positions[comet_index as usize]
-                .collateral_amount
-                .scale_to(DEVNET_TOKEN_SCALE),
-            iasset_amm_value,
-            usdi_amm_value,
-        )?;
-
-        // reset price range
-        comet_positions.comet_positions[comet_index as usize].lower_price_range = lower_price_range;
-        comet_positions.comet_positions[comet_index as usize].upper_price_range = upper_price_range;
-
-        // send collateral from user to vault
-        let cpi_ctx = CpiContext::from(&*ctx.accounts);
-        token::transfer(cpi_ctx, collateral_amount)?;
-
-        Ok(())
-    }
-
-    pub fn withdraw_collateral_from_comet(
-        ctx: Context<WithdrawCollateralFromComet>,
-        manager_nonce: u8,
-        comet_index: u8,
-        collateral_amount: u64,
-    ) -> ProgramResult {
-        let seeds = &[&[b"manager", bytemuck::bytes_of(&manager_nonce)][..]];
-        let token_data = &mut ctx.accounts.token_data.load_mut()?;
-
-        let mut comet_positions = ctx.accounts.comet_positions.load_mut()?;
-        let comet_position = comet_positions.comet_positions[comet_index as usize];
-
-        let collateral = token_data.collaterals[comet_position.collateral_index as usize];
-
-        let withdrawn_collateral_value = Value::new(
-            collateral_amount.into(),
-            collateral.vault_comet_supply.scale.try_into().unwrap(),
->>>>>>> 7e9d81a1
         );
 
         // throw error if the comet is already liquidated
@@ -1367,12 +1202,8 @@
             single_pool_comet_position.liquidity_token_value,
             iasset_amm_value,
             usdi_amm_value,
-<<<<<<< HEAD
             liquidity_token_supply,
-        );
-=======
         )?;
->>>>>>> 7e9d81a1
 
         // check if the price has moved significantly
         if (iasset_value
@@ -1410,390 +1241,6 @@
                 single_pool_comet_position.liquidity_token_value.to_u64(),
             )?;
 
-<<<<<<< HEAD
-=======
-        // send collateral from user to comet
-        let cpi_ctx = CpiContext::from(&*ctx.accounts).with_signer(seeds);
-        token::transfer(cpi_ctx, collateral_amount)?;
-
-        Ok(())
-    }
-
-    pub fn add_liquidity_to_comet(
-        ctx: Context<AddLiquidityToComet>,
-        manager_nonce: u8,
-        comet_index: u8,
-        usdi_amount: u64,
-    ) -> ProgramResult {
-        let seeds = &[&[b"manager", bytemuck::bytes_of(&manager_nonce)][..]];
-        let token_data = &mut ctx.accounts.token_data.load_mut()?;
-
-        let mut comet_positions = ctx.accounts.comet_positions.load_mut()?;
-        let comet_position = comet_positions.comet_positions[comet_index as usize];
-
-        let collateral_value = comet_position.collateral_amount;
-
-        let usdi_liquidity_value = Value::new(usdi_amount.into(), DEVNET_TOKEN_SCALE);
-        let iasset_amm_value = Value::new(
-            ctx.accounts.amm_iasset_token_account.amount.into(),
-            DEVNET_TOKEN_SCALE,
-        );
-
-        let usdi_amm_value = Value::new(
-            ctx.accounts.amm_usdi_token_account.amount.into(),
-            DEVNET_TOKEN_SCALE,
-        );
-
-        let liquidity_token_supply = Value::new(
-            ctx.accounts.liquidity_token_mint.supply.into(),
-            DEVNET_TOKEN_SCALE,
-        );
-
-        // calculate iasset liquidity value as well as liquidity token value for comet
-        let (iasset_liquidity_value, liquidity_token_value) =
-            calculate_liquidity_provider_values_from_usdi(
-                usdi_liquidity_value,
-                iasset_amm_value,
-                usdi_amm_value,
-                liquidity_token_supply,
-            )?;
-
-        // generate current pool price
-        let current_price = calculate_amm_price(iasset_amm_value, usdi_amm_value);
-
-        // calculate comet range
-        let (lower_price_range, upper_price_range) = calculate_comet_price_barrier(
-            comet_position
-                .borrowed_usdi
-                .add(usdi_liquidity_value)
-                .unwrap(),
-            comet_position
-                .borrowed_iasset
-                .add(iasset_liquidity_value)
-                .unwrap(),
-            collateral_value.scale_to(DEVNET_TOKEN_SCALE),
-            iasset_amm_value,
-            usdi_amm_value,
-        )?;
-
-        // throw error if the comet is out of range
-        if lower_price_range.gte(current_price).unwrap()
-            || upper_price_range.lte(current_price).unwrap()
-        {
-            return Err(InceptError::InvalidCometCollateralRatio.into());
-        }
-
-        // throw error if the comet is already liquidated
-        if comet_position.comet_liquidation.status == LiquidationStatus::Fully {
-            return Err(InceptError::CometAlreadyLiquidated.into());
-        }
-
-        // update comet position data
-        comet_positions.comet_positions[comet_index as usize].borrowed_usdi = comet_position
-            .borrowed_usdi
-            .add(usdi_liquidity_value)
-            .unwrap();
-        comet_positions.comet_positions[comet_index as usize].borrowed_iasset = comet_position
-            .borrowed_iasset
-            .add(iasset_liquidity_value)
-            .unwrap();
-        comet_positions.comet_positions[comet_index as usize].liquidity_token_value =
-            comet_position
-                .liquidity_token_value
-                .add(liquidity_token_value)
-                .unwrap();
-        comet_positions.comet_positions[comet_index as usize].lower_price_range = lower_price_range;
-        comet_positions.comet_positions[comet_index as usize].upper_price_range = upper_price_range;
-
-        // mint liquidity into amm
-        let cpi_accounts = MintTo {
-            mint: ctx.accounts.usdi_mint.to_account_info().clone(),
-            to: ctx
-                .accounts
-                .amm_usdi_token_account
-                .to_account_info()
-                .clone(),
-            authority: ctx.accounts.manager.to_account_info().clone(),
-        };
-        let mint_usdi_context = CpiContext::new_with_signer(
-            ctx.accounts.token_program.to_account_info().clone(),
-            cpi_accounts,
-            seeds,
-        );
-        token::mint_to(mint_usdi_context, usdi_amount)?;
-        let cpi_accounts = MintTo {
-            mint: ctx.accounts.iasset_mint.to_account_info().clone(),
-            to: ctx
-                .accounts
-                .amm_iasset_token_account
-                .to_account_info()
-                .clone(),
-            authority: ctx.accounts.manager.to_account_info().clone(),
-        };
-        let mint_iasset_context = CpiContext::new_with_signer(
-            ctx.accounts.token_program.to_account_info().clone(),
-            cpi_accounts,
-            seeds,
-        );
-        token::mint_to(mint_iasset_context, iasset_liquidity_value.to_u64())?;
-
-        // mint liquidity tokens to comet
-        let cpi_accounts = MintTo {
-            mint: ctx.accounts.liquidity_token_mint.to_account_info().clone(),
-            to: ctx
-                .accounts
-                .comet_liquidity_token_account
-                .to_account_info()
-                .clone(),
-            authority: ctx.accounts.manager.to_account_info().clone(),
-        };
-        let mint_liquidity_tokens_to_comet_context = CpiContext::new_with_signer(
-            ctx.accounts.token_program.to_account_info().clone(),
-            cpi_accounts,
-            seeds,
-        );
-
-        token::mint_to(
-            mint_liquidity_tokens_to_comet_context,
-            liquidity_token_value.to_u64(),
-        )?;
-
-        // update pool data
-        token_data.pools[comet_position.pool_index as usize].iasset_amount = Value::new(
-            ctx.accounts.amm_iasset_token_account.amount.into(),
-            DEVNET_TOKEN_SCALE,
-        );
-        token_data.pools[comet_position.pool_index as usize].usdi_amount = Value::new(
-            ctx.accounts.amm_usdi_token_account.amount.into(),
-            DEVNET_TOKEN_SCALE,
-        );
-        token_data.pools[comet_position.pool_index as usize].liquidity_token_supply = Value::new(
-            ctx.accounts.liquidity_token_mint.supply.into(),
-            DEVNET_TOKEN_SCALE,
-        );
-
-        Ok(())
-    }
-
-    pub fn withdraw_liquidity_from_comet(
-        ctx: Context<WithdrawLiquidityFromComet>,
-        manager_nonce: u8,
-        comet_index: u8,
-        usdi_amount: u64,
-    ) -> ProgramResult {
-        let seeds = &[&[b"manager", bytemuck::bytes_of(&manager_nonce)][..]];
-        let token_data = &mut ctx.accounts.token_data.load_mut()?;
-
-        let mut comet_positions = ctx.accounts.comet_positions.load_mut()?;
-        let comet_position = comet_positions.comet_positions[comet_index as usize];
-
-        let collateral_value = comet_position.collateral_amount;
-
-        let usdi_liquidity_value = Value::new(usdi_amount.into(), DEVNET_TOKEN_SCALE);
-        let iasset_amm_value = Value::new(
-            ctx.accounts.amm_iasset_token_account.amount.into(),
-            DEVNET_TOKEN_SCALE,
-        );
-
-        let usdi_amm_value = Value::new(
-            ctx.accounts.amm_usdi_token_account.amount.into(),
-            DEVNET_TOKEN_SCALE,
-        );
-
-        let liquidity_token_supply = Value::new(
-            ctx.accounts.liquidity_token_mint.supply.into(),
-            DEVNET_TOKEN_SCALE,
-        );
-
-        // calculate iasset liquidity value as well as liquidity token value for comet
-        let (iasset_liquidity_value, liquidity_token_value) =
-            calculate_liquidity_provider_values_from_usdi(
-                usdi_liquidity_value,
-                iasset_amm_value,
-                usdi_amm_value,
-                liquidity_token_supply,
-            )?;
-
-        // calculate comet range
-        let (lower_price_range, upper_price_range) = calculate_comet_price_barrier(
-            comet_position
-                .borrowed_usdi
-                .sub(usdi_liquidity_value)
-                .unwrap(),
-            comet_position
-                .borrowed_iasset
-                .sub(iasset_liquidity_value)
-                .unwrap(),
-            collateral_value.scale_to(DEVNET_TOKEN_SCALE),
-            iasset_amm_value,
-            usdi_amm_value,
-        )?;
-
-        // throw error if the comet is already liquidated
-        if comet_position.comet_liquidation.status == LiquidationStatus::Fully {
-            return Err(InceptError::CometAlreadyLiquidated.into());
-        }
-
-        // update comet position data
-        comet_positions.comet_positions[comet_index as usize].borrowed_usdi = comet_position
-            .borrowed_usdi
-            .sub(usdi_liquidity_value)
-            .unwrap();
-        comet_positions.comet_positions[comet_index as usize].borrowed_iasset = comet_position
-            .borrowed_iasset
-            .sub(iasset_liquidity_value)
-            .unwrap();
-        comet_positions.comet_positions[comet_index as usize].liquidity_token_value =
-            comet_position
-                .liquidity_token_value
-                .sub(liquidity_token_value)
-                .unwrap();
-        comet_positions.comet_positions[comet_index as usize].lower_price_range = lower_price_range;
-        comet_positions.comet_positions[comet_index as usize].upper_price_range = upper_price_range;
-
-        // burn liquidity from amm
-        let cpi_accounts = Burn {
-            mint: ctx.accounts.usdi_mint.to_account_info().clone(),
-            to: ctx
-                .accounts
-                .amm_usdi_token_account
-                .to_account_info()
-                .clone(),
-            authority: ctx.accounts.manager.to_account_info().clone(),
-        };
-        let burn_usdi_context = CpiContext::new_with_signer(
-            ctx.accounts.token_program.to_account_info().clone(),
-            cpi_accounts,
-            seeds,
-        );
-        token::burn(burn_usdi_context, usdi_amount)?;
-        let cpi_accounts = Burn {
-            mint: ctx.accounts.iasset_mint.to_account_info().clone(),
-            to: ctx
-                .accounts
-                .amm_iasset_token_account
-                .to_account_info()
-                .clone(),
-            authority: ctx.accounts.manager.to_account_info().clone(),
-        };
-        let burn_iasset_context = CpiContext::new_with_signer(
-            ctx.accounts.token_program.to_account_info().clone(),
-            cpi_accounts,
-            seeds,
-        );
-        token::burn(burn_iasset_context, iasset_liquidity_value.to_u64())?;
-
-        // burn liquidity tokens from comet
-        let cpi_accounts = Burn {
-            mint: ctx.accounts.liquidity_token_mint.to_account_info().clone(),
-            to: ctx
-                .accounts
-                .comet_liquidity_token_account
-                .to_account_info()
-                .clone(),
-            authority: ctx.accounts.manager.to_account_info().clone(),
-        };
-        let burn_liquidity_tokens_to_comet_context = CpiContext::new_with_signer(
-            ctx.accounts.token_program.to_account_info().clone(),
-            cpi_accounts,
-            seeds,
-        );
-
-        token::burn(
-            burn_liquidity_tokens_to_comet_context,
-            liquidity_token_value.to_u64(),
-        )?;
-
-        // update pool data
-        token_data.pools[comet_position.pool_index as usize].iasset_amount = Value::new(
-            ctx.accounts.amm_iasset_token_account.amount.into(),
-            DEVNET_TOKEN_SCALE,
-        );
-        token_data.pools[comet_position.pool_index as usize].usdi_amount = Value::new(
-            ctx.accounts.amm_usdi_token_account.amount.into(),
-            DEVNET_TOKEN_SCALE,
-        );
-        token_data.pools[comet_position.pool_index as usize].liquidity_token_supply = Value::new(
-            ctx.accounts.liquidity_token_mint.supply.into(),
-            DEVNET_TOKEN_SCALE,
-        );
-
-        Ok(())
-    }
-
-    pub fn close_comet(
-        ctx: Context<CloseComet>,
-        manager_nonce: u8,
-        comet_index: u8,
-    ) -> ProgramResult {
-        let seeds = &[&[b"manager", bytemuck::bytes_of(&manager_nonce)][..]];
-        let token_data = &mut ctx.accounts.token_data.load_mut()?;
-
-        let mut comet_positions = ctx.accounts.comet_positions.load_mut()?;
-        let comet_position = comet_positions.comet_positions[comet_index as usize];
-
-        let iasset_amm_value = Value::new(
-            ctx.accounts.amm_iasset_token_account.amount.into(),
-            DEVNET_TOKEN_SCALE,
-        );
-        let usdi_amm_value = Value::new(
-            ctx.accounts.amm_usdi_token_account.amount.into(),
-            DEVNET_TOKEN_SCALE,
-        );
-
-        let liquidity_token_supply = Value::new(
-            ctx.accounts.liquidity_token_mint.supply.into(),
-            DEVNET_TOKEN_SCALE,
-        );
-
-        // throw error if the comet is already liquidated
-        // if comet_position.comet_liquidation.status != LiquidationStatus::Fully {
-        //     return Err(InceptError::CometAlreadyLiquidated.into());
-        // }
-
-        // calculate initial comet pool price
-        let initial_comet_price =
-            calculate_amm_price(comet_position.borrowed_iasset, comet_position.borrowed_usdi);
-        // calculate current pool price
-        let current_market_price = calculate_amm_price(iasset_amm_value, usdi_amm_value);
-
-        // calculate usdi and iasset comet can claim right now
-        let (iasset_value, usdi_value) = calculate_liquidity_provider_values_from_liquidity_tokens(
-            comet_position.liquidity_token_value,
-            iasset_amm_value,
-            usdi_amm_value,
-            liquidity_token_supply,
-        )?;
-
-        // check if the price has moved significantly
-        if (iasset_value.lt(comet_position.borrowed_iasset).unwrap()
-            && usdi_value.lt(comet_position.borrowed_usdi).unwrap())
-            || (iasset_value.gt(comet_position.borrowed_iasset).unwrap()
-                && usdi_value.gt(comet_position.borrowed_usdi).unwrap())
-        {
-            // price has NOT moved significantly
-            // burn liquidity tokens from comet to recover liquidity
-            let cpi_accounts = Burn {
-                mint: ctx.accounts.liquidity_token_mint.to_account_info().clone(),
-                to: ctx
-                    .accounts
-                    .comet_liquidity_token_account
-                    .to_account_info()
-                    .clone(),
-                authority: ctx.accounts.manager.to_account_info().clone(),
-            };
-            let burn_liquidity_tokens_from_comet_context = CpiContext::new_with_signer(
-                ctx.accounts.token_program.to_account_info().clone(),
-                cpi_accounts,
-                seeds,
-            );
-
-            token::burn(
-                burn_liquidity_tokens_from_comet_context,
-                comet_position.liquidity_token_value.to_u64(),
-            )?;
-
->>>>>>> 7e9d81a1
             // burn iasset from amm
             let cpi_accounts = Burn {
                 mint: ctx.accounts.iasset_mint.to_account_info().clone(),
@@ -1943,270 +1390,6 @@
                 cpi_accounts,
                 seeds,
             );
-<<<<<<< HEAD
-=======
-
-            token::transfer(
-                send_usdi_to_user_context,
-                usdi_value
-                    .sub(comet_position.borrowed_usdi)
-                    .unwrap()
-                    .to_u64(),
-            )?;
-        } else {
-            // price has decreased since comet was initialized
-            // calculate impermanent loss
-            let usdi_impermanent_loss = comet_position.borrowed_usdi.sub(usdi_value).unwrap();
-
-            // burn usdi from the user to pay back impermanent loss
-            let cpi_accounts = Burn {
-                mint: ctx.accounts.usdi_mint.to_account_info().clone(),
-                to: ctx
-                    .accounts
-                    .user_usdi_token_account
-                    .to_account_info()
-                    .clone(),
-                authority: ctx.accounts.user.to_account_info().clone(),
-            };
-            let burn_usdi_from_user_context = CpiContext::new(
-                ctx.accounts.token_program.to_account_info().clone(),
-                cpi_accounts,
-            );
-
-            token::burn(burn_usdi_from_user_context, usdi_impermanent_loss.to_u64())?;
-
-            // burn liquidity tokens from comet to recover liquidity
-            let cpi_accounts = Burn {
-                mint: ctx.accounts.liquidity_token_mint.to_account_info().clone(),
-                to: ctx
-                    .accounts
-                    .comet_liquidity_token_account
-                    .to_account_info()
-                    .clone(),
-                authority: ctx.accounts.manager.to_account_info().clone(),
-            };
-            let burn_liquidity_tokens_from_comet_context = CpiContext::new_with_signer(
-                ctx.accounts.token_program.to_account_info().clone(),
-                cpi_accounts,
-                seeds,
-            );
-
-            token::burn(
-                burn_liquidity_tokens_from_comet_context,
-                comet_position.liquidity_token_value.to_u64(),
-            )?;
-
-            // burn usdi from amm
-            let cpi_accounts = Burn {
-                mint: ctx.accounts.usdi_mint.to_account_info().clone(),
-                to: ctx
-                    .accounts
-                    .amm_usdi_token_account
-                    .to_account_info()
-                    .clone(),
-                authority: ctx.accounts.manager.to_account_info().clone(),
-            };
-            let burn_usdi_from_amm_context = CpiContext::new_with_signer(
-                ctx.accounts.token_program.to_account_info().clone(),
-                cpi_accounts,
-                seeds,
-            );
-
-            token::burn(burn_usdi_from_amm_context, usdi_value.to_u64())?;
-
-            // burn iasset from amm
-            let cpi_accounts = Burn {
-                mint: ctx.accounts.iasset_mint.to_account_info().clone(),
-                to: ctx
-                    .accounts
-                    .amm_iasset_token_account
-                    .to_account_info()
-                    .clone(),
-                authority: ctx.accounts.manager.to_account_info().clone(),
-            };
-            let burn_iasset_from_amm_context = CpiContext::new_with_signer(
-                ctx.accounts.token_program.to_account_info().clone(),
-                cpi_accounts,
-                seeds,
-            );
-
-            token::burn(
-                burn_iasset_from_amm_context,
-                comet_position.borrowed_iasset.to_u64(),
-            )?;
-
-            // transfer surplus iasset from the amm to the user
-            let cpi_accounts = Transfer {
-                from: ctx
-                    .accounts
-                    .amm_iasset_token_account
-                    .to_account_info()
-                    .clone(),
-                to: ctx
-                    .accounts
-                    .user_iasset_token_account
-                    .to_account_info()
-                    .clone(),
-                authority: ctx.accounts.manager.to_account_info().clone(),
-            };
-            let send_iasset_to_user_context = CpiContext::new_with_signer(
-                ctx.accounts.token_program.to_account_info().clone(),
-                cpi_accounts,
-                seeds,
-            );
-
-            token::transfer(
-                send_iasset_to_user_context,
-                iasset_value
-                    .sub(comet_position.borrowed_iasset)
-                    .unwrap()
-                    .to_u64(),
-            )?;
-        }
-
-        // unlock comet collateral from vault and send to user
-        let cpi_accounts = Transfer {
-            from: ctx.accounts.vault.to_account_info().clone(),
-            to: ctx
-                .accounts
-                .user_collateral_token_account
-                .to_account_info()
-                .clone(),
-            authority: ctx.accounts.manager.to_account_info().clone(),
-        };
-        let send_usdc_to_user_context = CpiContext::new_with_signer(
-            ctx.accounts.token_program.to_account_info().clone(),
-            cpi_accounts,
-            seeds,
-        );
-
-        token::transfer(
-            send_usdc_to_user_context,
-            comet_position.collateral_amount.to_u64(),
-        )?;
-
-        // update collateral vault supply
-        token_data.collaterals
-            [comet_positions.comet_positions[comet_index as usize].collateral_index as usize]
-            .vault_comet_supply = token_data.collaterals
-            [comet_positions.comet_positions[comet_index as usize].collateral_index as usize]
-            .vault_comet_supply
-            .sub(comet_position.collateral_amount)
-            .unwrap();
-
-        // remove comet from user list
-        comet_positions.remove(comet_index as usize);
-
-        // update pool data
-        token_data.pools[comet_position.pool_index as usize].iasset_amount = Value::new(
-            ctx.accounts.amm_iasset_token_account.amount.into(),
-            DEVNET_TOKEN_SCALE,
-        );
-        token_data.pools[comet_position.pool_index as usize].usdi_amount = Value::new(
-            ctx.accounts.amm_usdi_token_account.amount.into(),
-            DEVNET_TOKEN_SCALE,
-        );
-        token_data.pools[comet_position.pool_index as usize].liquidity_token_supply = Value::new(
-            ctx.accounts.liquidity_token_mint.supply.into(),
-            DEVNET_TOKEN_SCALE,
-        );
-
-        Ok(())
-    }
-
-    pub fn recenter_comet(
-        ctx: Context<RecenterComet>,
-        manager_nonce: u8,
-        comet_index: u8,
-    ) -> ProgramResult {
-        let seeds = &[&[b"manager", bytemuck::bytes_of(&manager_nonce)][..]];
-        let token_data = &mut ctx.accounts.token_data.load_mut()?;
-
-        let mut comet_positions = ctx.accounts.comet_positions.load_mut()?;
-        let comet_position = comet_positions.comet_positions[comet_index as usize];
-
-        let iasset_amm_value = Value::new(
-            ctx.accounts.amm_iasset_token_account.amount.into(),
-            DEVNET_TOKEN_SCALE,
-        );
-        let usdi_amm_value = Value::new(
-            ctx.accounts.amm_usdi_token_account.amount.into(),
-            DEVNET_TOKEN_SCALE,
-        );
-
-        let liquidity_token_supply = Value::new(
-            ctx.accounts.liquidity_token_mint.supply.into(),
-            DEVNET_TOKEN_SCALE,
-        );
-
-        // throw error if the comet is already liquidated
-        if comet_position.comet_liquidation.status == LiquidationStatus::Fully {
-            return Err(InceptError::CometAlreadyLiquidated.into());
-        }
-
-        // calculate usdi and iasset comet can claim right now
-        let (iasset_value, usdi_value) = calculate_liquidity_provider_values_from_liquidity_tokens(
-            comet_position.liquidity_token_value,
-            iasset_amm_value,
-            usdi_amm_value,
-            liquidity_token_supply,
-        )?;
-
-        // check if the price has moved significantly
-        if (iasset_value.lt(comet_position.borrowed_iasset).unwrap()
-            && usdi_value.lt(comet_position.borrowed_usdi).unwrap())
-            || (iasset_value.gt(comet_position.borrowed_iasset).unwrap()
-                && usdi_value.gt(comet_position.borrowed_usdi).unwrap())
-        {
-            // price has NOT moved significantly throw error
-            return Err(InceptError::NoPriceDeviationDetected.into());
-        }
-
-        // calculate initial comet pool price
-        let initial_comet_price =
-            calculate_amm_price(comet_position.borrowed_iasset, comet_position.borrowed_usdi);
-        // calculate current pool price
-        let current_price = calculate_amm_price(iasset_amm_value, usdi_amm_value);
-
-        // check if price has increased since comet was initialized
-        if initial_comet_price.lt(current_price).unwrap() {
-            // calculate extra usdi comet can claim, iasset debt that comet cannot claim, and usdi amount needed to buy iasset and cover debt
-            let (usdi_surplus, usdi_amount, iasset_debt) =
-                calculate_recentering_values_with_usdi_surplus(
-                    comet_position.borrowed_iasset,
-                    comet_position.borrowed_usdi,
-                    iasset_amm_value,
-                    usdi_amm_value,
-                    comet_position.liquidity_token_value,
-                    liquidity_token_supply,
-                );
-            // calculate the amount of additional usdi, otherwise known as the recentering fee, in order to recenter the position
-            let collateral_recentering_fee = usdi_amount
-                .sub(usdi_surplus)
-                .unwrap()
-                .scale_to(comet_position.collateral_amount.scale.try_into().unwrap());
-
-            // recalculate the amount of collateral claimable by the comet
-            let new_collateral_amount = comet_position
-                .collateral_amount
-                .sub(collateral_recentering_fee)
-                .unwrap();
-
-            // recalculate amount of iasset the comet has borrowed
-            let new_borrowed_iasset = comet_position.borrowed_iasset.sub(iasset_debt).unwrap();
-
-            // recalculate amount of usdi the comet has borrowed
-            let new_borrowed_usdi = comet_position.borrowed_usdi.add(usdi_surplus).unwrap();
-
-            // calculate recentered comet range
-            let (lower_price_range, upper_price_range) = calculate_comet_price_barrier(
-                new_borrowed_usdi,
-                new_borrowed_iasset,
-                new_collateral_amount.scale_to(DEVNET_TOKEN_SCALE),
-                iasset_amm_value,
-                usdi_amm_value,
-            )?;
->>>>>>> 7e9d81a1
 
             token::transfer(
                 send_usdi_to_user_context,
@@ -2256,63 +1439,10 @@
                 seeds,
             );
 
-<<<<<<< HEAD
             token::burn(
                 burn_liquidity_tokens_from_comet_context,
                 single_pool_comet_position.liquidity_token_value.to_u64(),
             )?;
-=======
-            token::burn(burn_iasset_context, iasset_debt.to_u64())?;
-        } else {
-            // calculate extra iasset comet can claim, usdi debt that comet cannot claim, and iasset amount needed to buy usdi and cover debt
-            let (iasset_surplus, iasset_amount, usdi_debt) =
-                calculate_recentering_values_with_iasset_surplus(
-                    comet_position.borrowed_iasset,
-                    comet_position.borrowed_usdi,
-                    iasset_amm_value,
-                    usdi_amm_value,
-                    comet_position.liquidity_token_value,
-                    liquidity_token_supply,
-                );
-
-            // calculate the amount of additional iassset, otherwise known as the recentering fee, in order to recenter the position
-            let collateral_recentering_fee = iasset_amount
-                .sub(iasset_surplus)
-                .unwrap()
-                .scale_to(comet_position.collateral_amount.scale.try_into().unwrap());
-
-            // recalculate amount of iasset the comet has borrowed
-            let new_borrowed_iasset = comet_position.borrowed_iasset.add(iasset_surplus).unwrap();
-
-            // recalculate amount of usdi the comet has borrowed
-            let new_borrowed_usdi = comet_position.borrowed_usdi.sub(usdi_debt).unwrap();
-
-            // calculate recentered comet range
-            let (lower_price_range, upper_price_range) = calculate_comet_price_barrier(
-                new_borrowed_usdi,
-                new_borrowed_iasset,
-                comet_position
-                    .collateral_amount
-                    .scale_to(DEVNET_TOKEN_SCALE),
-                iasset_amm_value,
-                usdi_amm_value,
-            )?;
-            // throw error if the price is out of range
-            if lower_price_range.gte(current_price).unwrap()
-                || upper_price_range.lte(current_price).unwrap()
-            {
-                return Err(InceptError::InvalidCometCollateralRatio.into());
-            }
-
-            // update comet data
-            comet_positions.comet_positions[comet_index as usize].lower_price_range =
-                lower_price_range;
-            comet_positions.comet_positions[comet_index as usize].upper_price_range =
-                upper_price_range;
-            comet_positions.comet_positions[comet_index as usize].borrowed_iasset =
-                new_borrowed_iasset;
-            comet_positions.comet_positions[comet_index as usize].borrowed_usdi = new_borrowed_usdi;
->>>>>>> 7e9d81a1
 
             // burn usdi from amm
             let cpi_accounts = Burn {
@@ -2384,99 +1514,12 @@
         let comet_collateral = single_pool_comet.collaterals[0];
         let collateral = token_data.collaterals[comet_collateral.collateral_index as usize];
 
-<<<<<<< HEAD
         // subtract collateral amount from vault supply
         token_data.collaterals[comet_collateral.collateral_index as usize].vault_comet_supply =
             collateral
                 .vault_comet_supply
                 .sub(comet_collateral.collateral_amount)
                 .unwrap();
-=======
-        // update pool data
-        token_data.pools[comet_position.pool_index as usize].iasset_amount = Value::new(
-            ctx.accounts.amm_iasset_token_account.amount.into(),
-            DEVNET_TOKEN_SCALE,
-        );
-        token_data.pools[comet_position.pool_index as usize].usdi_amount = Value::new(
-            ctx.accounts.amm_usdi_token_account.amount.into(),
-            DEVNET_TOKEN_SCALE,
-        );
-        token_data.pools[comet_position.pool_index as usize].liquidity_token_supply = Value::new(
-            ctx.accounts.liquidity_token_mint.supply.into(),
-            DEVNET_TOKEN_SCALE,
-        );
-
-        Ok(())
-    }
-
-    pub fn initialize_user_comet_manager_position(
-        ctx: Context<InitializeUserCometManagerPosition>,
-        _manager_nonce: u8,
-    ) -> ProgramResult {
-        let mut comet_manager = ctx.accounts.comet_manager.load_mut()?;
-
-        // set user data
-        ctx.accounts.user_account.is_manager = 1;
-        ctx.accounts.user_account.comet_manager = *ctx.accounts.comet_manager.to_account_info().key;
-
-        // set comet manager data
-        comet_manager.owner = *ctx.accounts.user.to_account_info().key;
-
-        Ok(())
-    }
-
-    pub fn initialize_multi_pool_comet_position(
-        ctx: Context<InitializeMultiPoolCometPosition>,
-        manager_nonce: u8,
-        pool_index: u8,
-        usdi_amount: u64,
-    ) -> ProgramResult {
-        let seeds = &[&[b"manager", bytemuck::bytes_of(&manager_nonce)][..]];
-        let token_data = &mut &mut ctx.accounts.token_data.load_mut()?;
-
-        let usdi_liquidity_value = Value::new(usdi_amount.into(), DEVNET_TOKEN_SCALE);
-        let iasset_amm_value = Value::new(
-            ctx.accounts.amm_iasset_token_account.amount.into(),
-            DEVNET_TOKEN_SCALE,
-        );
-
-        let usdi_amm_value = Value::new(
-            ctx.accounts.amm_usdi_token_account.amount.into(),
-            DEVNET_TOKEN_SCALE,
-        );
-
-        let liquidity_token_supply = Value::new(
-            ctx.accounts.liquidity_token_mint.supply.into(),
-            DEVNET_TOKEN_SCALE,
-        );
-
-        // calculate iasset liquidity value as well as liquidity token value for comet
-        let (iasset_liquidity_value, liquidity_token_value) =
-            calculate_liquidity_provider_values_from_usdi(
-                usdi_liquidity_value,
-                iasset_amm_value,
-                usdi_amm_value,
-                liquidity_token_supply,
-            )?;
-
-        // mint usdi to amm
-        let cpi_accounts = MintTo {
-            mint: ctx.accounts.usdi_mint.to_account_info().clone(),
-            to: ctx
-                .accounts
-                .amm_usdi_token_account
-                .to_account_info()
-                .clone(),
-            authority: ctx.accounts.manager.to_account_info().clone(),
-        };
-        let mint_usdi_to_amm_context = CpiContext::new_with_signer(
-            ctx.accounts.token_program.to_account_info().clone(),
-            cpi_accounts,
-            seeds,
-        );
-
-        token::mint_to(mint_usdi_to_amm_context, usdi_amount)?;
->>>>>>> 7e9d81a1
 
         // send collateral from vault to user
         let cpi_accounts = Transfer {
@@ -2864,7 +1907,6 @@
             )?;
 
         // update comet position data
-<<<<<<< HEAD
         comet.positions[comet_position_index as usize].borrowed_usdi = comet_position
             .borrowed_usdi
             .sub(usdi_liquidity_value)
@@ -2877,139 +1919,6 @@
             .liquidity_token_value
             .sub(liquidity_token_value)
             .unwrap();
-=======
-        multi_pool_comet.comet_positions[multi_pool_comet_pool_index].borrowed_usdi =
-            comet_position
-                .borrowed_usdi
-                .sub(usdi_liquidity_value)
-                .unwrap();
-        multi_pool_comet.comet_positions[multi_pool_comet_pool_index].borrowed_iasset =
-            comet_position
-                .borrowed_iasset
-                .sub(iasset_liquidity_value)
-                .unwrap();
-        multi_pool_comet.comet_positions[multi_pool_comet_pool_index].liquidity_token_value =
-            comet_position
-                .liquidity_token_value
-                .sub(liquidity_token_value)
-                .unwrap();
-
-        // burn liquidity from amm
-        let cpi_accounts = Burn {
-            mint: ctx.accounts.usdi_mint.to_account_info().clone(),
-            to: ctx
-                .accounts
-                .amm_usdi_token_account
-                .to_account_info()
-                .clone(),
-            authority: ctx.accounts.manager.to_account_info().clone(),
-        };
-        let burn_usdi_context = CpiContext::new_with_signer(
-            ctx.accounts.token_program.to_account_info().clone(),
-            cpi_accounts,
-            seeds,
-        );
-        token::burn(burn_usdi_context, usdi_amount)?;
-        let cpi_accounts = Burn {
-            mint: ctx.accounts.iasset_mint.to_account_info().clone(),
-            to: ctx
-                .accounts
-                .amm_iasset_token_account
-                .to_account_info()
-                .clone(),
-            authority: ctx.accounts.manager.to_account_info().clone(),
-        };
-        let burn_iasset_context = CpiContext::new_with_signer(
-            ctx.accounts.token_program.to_account_info().clone(),
-            cpi_accounts,
-            seeds,
-        );
-        token::burn(burn_iasset_context, iasset_liquidity_value.to_u64())?;
-
-        // burn liquidity tokens from comet
-        let cpi_accounts = Burn {
-            mint: ctx.accounts.liquidity_token_mint.to_account_info().clone(),
-            to: ctx
-                .accounts
-                .comet_liquidity_token_account
-                .to_account_info()
-                .clone(),
-            authority: ctx.accounts.manager.to_account_info().clone(),
-        };
-        let burn_liquidity_tokens_to_comet_context = CpiContext::new_with_signer(
-            ctx.accounts.token_program.to_account_info().clone(),
-            cpi_accounts,
-            seeds,
-        );
-
-        token::burn(
-            burn_liquidity_tokens_to_comet_context,
-            liquidity_token_value.to_u64(),
-        )?;
-
-        // update pool data
-        token_data.pools[comet_position.pool_index as usize].iasset_amount = Value::new(
-            ctx.accounts.amm_iasset_token_account.amount.into(),
-            DEVNET_TOKEN_SCALE,
-        );
-        token_data.pools[comet_position.pool_index as usize].usdi_amount = Value::new(
-            ctx.accounts.amm_usdi_token_account.amount.into(),
-            DEVNET_TOKEN_SCALE,
-        );
-        token_data.pools[comet_position.pool_index as usize].liquidity_token_supply = Value::new(
-            ctx.accounts.liquidity_token_mint.supply.into(),
-            DEVNET_TOKEN_SCALE,
-        );
-
-        Ok(())
-    }
-
-    pub fn recenter_multi_pool_comet(
-        ctx: Context<RecenterMultiPoolComet>,
-        manager_nonce: u8,
-        comet_position_index: u8,
-        collateral_index: u8,
-    ) -> ProgramResult {
-        let seeds = &[&[b"manager", bytemuck::bytes_of(&manager_nonce)][..]];
-        let token_data = &mut ctx.accounts.token_data.load_mut()?;
-        let mut multi_pool_comet = ctx.accounts.multi_pool_comet.load_mut()?;
-        let comet_position = multi_pool_comet.comet_positions[comet_position_index as usize];
-
-        let multi_pool_collateral_index = multi_pool_comet.get_collateral_index(collateral_index);
-        let collateral = multi_pool_comet.collaterals[multi_pool_collateral_index];
-
-        let iasset_amm_value = Value::new(
-            ctx.accounts.amm_iasset_token_account.amount.into(),
-            DEVNET_TOKEN_SCALE,
-        );
-        let usdi_amm_value = Value::new(
-            ctx.accounts.amm_usdi_token_account.amount.into(),
-            DEVNET_TOKEN_SCALE,
-        );
-
-        let liquidity_token_supply = Value::new(
-            ctx.accounts.liquidity_token_mint.supply.into(),
-            DEVNET_TOKEN_SCALE,
-        );
-
-        // calculate usdi and iasset comet can claim right now
-        let (iasset_value, usdi_value) = calculate_liquidity_provider_values_from_liquidity_tokens(
-            comet_position.liquidity_token_value,
-            iasset_amm_value,
-            usdi_amm_value,
-            liquidity_token_supply,
-        )?;
-
-        // check if the price has moved significantly
-        if (iasset_value.lt(comet_position.borrowed_iasset).unwrap()
-            && usdi_value.lt(comet_position.borrowed_usdi).unwrap())
-            || (iasset_value.gt(comet_position.borrowed_iasset).unwrap()
-                && usdi_value.gt(comet_position.borrowed_usdi).unwrap())
-        {
-            // price has NOT moved significantly throw error
-            return Err(InceptError::NoPriceDeviationDetected.into());
-        }
->>>>>>> 7e9d81a1
 
         // calculate initial comet pool price
         let initial_comet_price =
@@ -3242,7 +2151,7 @@
                 iasset_amm_value,
                 usdi_amm_value,
                 liquidity_token_supply,
-            );
+            )?;
 
         // update comet position data
         comet.positions[comet_position_index as usize].borrowed_usdi = comet_position
@@ -3262,42 +2171,7 @@
         let initial_comet_price =
             calculate_amm_price(comet_position.borrowed_iasset, comet_position.borrowed_usdi);
         // calculate current pool price
-<<<<<<< HEAD
         let current_price = calculate_amm_price(iasset_amm_value, usdi_amm_value);
-=======
-        let current_market_price = calculate_amm_price(iasset_amm_value, usdi_amm_value);
-
-        // calculate usdi and iasset comet can claim right now
-        let (iasset_value, usdi_value) = calculate_liquidity_provider_values_from_liquidity_tokens(
-            comet_position.liquidity_token_value,
-            iasset_amm_value,
-            usdi_amm_value,
-            liquidity_token_supply,
-        )?;
-
-        // check if the price has moved significantly
-        if (iasset_value.lt(comet_position.borrowed_iasset).unwrap()
-            && usdi_value.lt(comet_position.borrowed_usdi).unwrap())
-            || (iasset_value.gt(comet_position.borrowed_iasset).unwrap()
-                && usdi_value.gt(comet_position.borrowed_usdi).unwrap())
-        {
-            // price has NOT moved significantly
-            // burn liquidity tokens from comet to recover liquidity
-            let cpi_accounts = Burn {
-                mint: ctx.accounts.liquidity_token_mint.to_account_info().clone(),
-                to: ctx
-                    .accounts
-                    .comet_liquidity_token_account
-                    .to_account_info()
-                    .clone(),
-                authority: ctx.accounts.manager.to_account_info().clone(),
-            };
-            let burn_liquidity_tokens_from_comet_context = CpiContext::new_with_signer(
-                ctx.accounts.token_program.to_account_info().clone(),
-                cpi_accounts,
-                seeds,
-            );
->>>>>>> 7e9d81a1
 
         // check if price has increased since comet was initialized
         if initial_comet_price.lt(current_price).unwrap() {
@@ -3309,7 +2183,7 @@
                 iasset_amm_value,
                 usdi_amm_value,
                 true,
-            );
+            )?;
 
             // burn liquidity from the amm and move surplus to collateral
             let cpi_accounts = Burn {
@@ -3580,7 +2454,7 @@
             iasset_amm_value,
             usdi_amm_value,
             liquidity_token_supply,
-        );
+        )?;
 
         // check if the price has moved significantly
         if (iasset_value.lt(comet_position.borrowed_iasset).unwrap()
@@ -4222,258 +3096,4 @@
 
         Ok(())
     }
-<<<<<<< HEAD
-=======
-
-    pub fn partial_comet_liquidation(
-        ctx: Context<PartialCometLiquidation>,
-        manager_nonce: u8,
-        comet_index: u8,
-    ) -> ProgramResult {
-        let seeds = &[&[b"manager", bytemuck::bytes_of(&manager_nonce)][..]];
-
-        let mut comet_positions = ctx.accounts.comet_positions.load_mut()?;
-        let comet_position = comet_positions.comet_positions[comet_index as usize];
-
-        let iasset_amm_value = Value::new(
-            ctx.accounts.amm_iasset_token_account.amount.into(),
-            DEVNET_TOKEN_SCALE,
-        );
-        let usdi_amm_value = Value::new(
-            ctx.accounts.amm_usdi_token_account.amount.into(),
-            DEVNET_TOKEN_SCALE,
-        );
-
-        let liquidity_token_supply = Value::new(
-            ctx.accounts.liquidity_token_mint.supply.into(),
-            DEVNET_TOKEN_SCALE,
-        );
-
-        // TODO: Check if a partial liquidation or full liquidation is valid.
-
-        // throw error if the comet is already liquidated
-        if comet_position.comet_liquidation.status != LiquidationStatus::Healthy {
-            return Err(InceptError::CometAlreadyLiquidated.into());
-        }
-
-        // calculate usdi and iasset comet can claim right now
-        let (iasset_value, usdi_value) = calculate_liquidity_provider_values_from_liquidity_tokens(
-            comet_position.liquidity_token_value,
-            iasset_amm_value,
-            usdi_amm_value,
-            liquidity_token_supply,
-        )?;
-
-        // check if the price has moved significantly
-        if (iasset_value.lt(comet_position.borrowed_iasset).unwrap()
-            && usdi_value.lt(comet_position.borrowed_usdi).unwrap())
-            || (iasset_value.gt(comet_position.borrowed_iasset).unwrap()
-                && usdi_value.gt(comet_position.borrowed_usdi).unwrap())
-        {
-            // price has NOT moved significantly throw error
-            return Err(InceptError::NoPriceDeviationDetected.into());
-        }
-
-        // calculate initial comet pool price
-        let initial_comet_price =
-            calculate_amm_price(comet_position.borrowed_iasset, comet_position.borrowed_usdi);
-        // calculate current pool price
-        let current_price = calculate_amm_price(iasset_amm_value, usdi_amm_value);
-
-        // check if price has increased since comet was initialized
-        if initial_comet_price.lt(current_price).unwrap() {
-            // calculate extra usdi comet can claim, iasset debt that comet cannot claim, and usdi amount needed to buy iasset and cover debt
-            let (usdi_surplus, usdi_amount, iasset_debt) =
-                calculate_recentering_values_with_usdi_surplus(
-                    comet_position.borrowed_iasset,
-                    comet_position.borrowed_usdi,
-                    iasset_amm_value,
-                    usdi_amm_value,
-                    comet_position.liquidity_token_value,
-                    liquidity_token_supply,
-                );
-
-            // calculate the amount of additional usdi, otherwise known as the recentering fee, in order to recenter the position
-            let collateral_recentering_fee = usdi_amount
-                .sub(usdi_surplus)
-                .unwrap()
-                .scale_to(comet_position.collateral_amount.scale.try_into().unwrap());
-
-            // recalculate the amount of collateral claimable by the comet
-            let new_collateral_amount = comet_position
-                .collateral_amount
-                .sub(collateral_recentering_fee)
-                .unwrap();
-
-            // recalculate amount of iasset the comet has borrowed
-            let new_borrowed_iasset = comet_position.borrowed_iasset.sub(iasset_debt).unwrap();
-
-            // recalculate amount of usdi the comet has borrowed
-            let new_borrowed_usdi = comet_position.borrowed_usdi.add(usdi_surplus).unwrap();
-
-            // calculate recentered comet range
-            let (lower_price_range, upper_price_range) = calculate_comet_price_barrier(
-                new_borrowed_usdi,
-                new_borrowed_iasset,
-                new_collateral_amount.scale_to(DEVNET_TOKEN_SCALE),
-                iasset_amm_value,
-                usdi_amm_value,
-            )?;
-            // throw error if the price is out of range
-            // if lower_price_range.gte(current_price).unwrap()
-            //     || upper_price_range.lte(current_price).unwrap()
-            // {
-            //     return Err(InceptError::InvalidCometCollateralRatio.into());
-            // }
-
-            // update comet data
-            comet_positions.comet_positions[comet_index as usize].lower_price_range =
-                lower_price_range;
-            comet_positions.comet_positions[comet_index as usize].upper_price_range =
-                upper_price_range;
-            comet_positions.comet_positions[comet_index as usize].collateral_amount =
-                new_collateral_amount;
-            comet_positions.comet_positions[comet_index as usize].borrowed_iasset =
-                new_borrowed_iasset;
-            comet_positions.comet_positions[comet_index as usize].borrowed_usdi = new_borrowed_usdi;
-
-            // mint usdi into amm
-            let cpi_accounts = MintTo {
-                mint: ctx.accounts.usdi_mint.to_account_info().clone(),
-                to: ctx
-                    .accounts
-                    .amm_usdi_token_account
-                    .to_account_info()
-                    .clone(),
-                authority: ctx.accounts.manager.to_account_info().clone(),
-            };
-            let mint_usdi_context = CpiContext::new_with_signer(
-                ctx.accounts.token_program.to_account_info().clone(),
-                cpi_accounts,
-                seeds,
-            );
-            token::mint_to(mint_usdi_context, usdi_amount.to_u64())?;
-
-            // burn iasset from amm
-            let cpi_accounts = Burn {
-                mint: ctx.accounts.iasset_mint.to_account_info().clone(),
-                to: ctx
-                    .accounts
-                    .amm_iasset_token_account
-                    .to_account_info()
-                    .clone(),
-                authority: ctx.accounts.manager.to_account_info().clone(),
-            };
-            let burn_iasset_context = CpiContext::new_with_signer(
-                ctx.accounts.token_program.to_account_info().clone(),
-                cpi_accounts,
-                seeds,
-            );
-
-            token::burn(burn_iasset_context, iasset_debt.to_u64())?;
-        } else {
-            // calculate extra iasset comet can claim, usdi debt that comet cannot claim, and iasset amount needed to buy usdi and cover debt
-            let (iasset_surplus, iasset_amount, usdi_debt) =
-                calculate_recentering_values_with_iasset_surplus(
-                    comet_position.borrowed_iasset,
-                    comet_position.borrowed_usdi,
-                    iasset_amm_value,
-                    usdi_amm_value,
-                    comet_position.liquidity_token_value,
-                    liquidity_token_supply,
-                );
-
-            // calculate the amount of additional iasset, otherwise known as the recentering fee, in order to recenter the position
-            let collateral_recentering_fee = iasset_amount
-                .sub(iasset_surplus)
-                .unwrap()
-                .scale_to(comet_position.collateral_amount.scale.try_into().unwrap());
-
-            // recalculate amount of iasset the comet has borrowed
-            let new_borrowed_iasset = comet_position.borrowed_iasset.add(iasset_surplus).unwrap();
-
-            // recalculate amount of usdi the comet has borrowed
-            let new_borrowed_usdi = comet_position.borrowed_usdi.sub(usdi_debt).unwrap();
-
-            // calculate recentered comet range
-            let (lower_price_range, upper_price_range) = calculate_comet_price_barrier(
-                new_borrowed_usdi,
-                new_borrowed_iasset,
-                comet_position
-                    .collateral_amount
-                    .scale_to(DEVNET_TOKEN_SCALE),
-                iasset_amm_value,
-                usdi_amm_value,
-            )?;
-            // throw error if the price is out of range
-            // if lower_price_range.gte(current_price).unwrap()
-            //     || upper_price_range.lte(current_price).unwrap()
-            // {
-            //     return Err(InceptError::InvalidCometCollateralRatio.into());
-            // }
-            // update comet data
-            comet_positions.comet_positions[comet_index as usize].lower_price_range =
-                lower_price_range;
-            comet_positions.comet_positions[comet_index as usize].upper_price_range =
-                upper_price_range;
-            comet_positions.comet_positions[comet_index as usize].borrowed_iasset =
-                new_borrowed_iasset;
-            comet_positions.comet_positions[comet_index as usize].borrowed_usdi = new_borrowed_usdi;
-
-            // burn iasset from liquidator
-            let cpi_accounts = Burn {
-                mint: ctx.accounts.iasset_mint.to_account_info().clone(),
-                to: ctx
-                    .accounts
-                    .user_iasset_token_account
-                    .to_account_info()
-                    .clone(),
-                authority: ctx.accounts.liquidator.to_account_info().clone(),
-            };
-            let burn_iasset_context = CpiContext::new(
-                ctx.accounts.token_program.to_account_info().clone(),
-                cpi_accounts,
-            );
-
-            token::burn(burn_iasset_context, collateral_recentering_fee.to_u64())?;
-
-            // mint iasset into amm
-            let cpi_accounts = MintTo {
-                mint: ctx.accounts.iasset_mint.to_account_info().clone(),
-                to: ctx
-                    .accounts
-                    .amm_iasset_token_account
-                    .to_account_info()
-                    .clone(),
-                authority: ctx.accounts.manager.to_account_info().clone(),
-            };
-            let mint_iasset_context = CpiContext::new_with_signer(
-                ctx.accounts.token_program.to_account_info().clone(),
-                cpi_accounts,
-                seeds,
-            );
-            token::mint_to(mint_iasset_context, iasset_amount.to_u64())?;
-
-            // burn usdi from amm
-            let cpi_accounts = Burn {
-                mint: ctx.accounts.usdi_mint.to_account_info().clone(),
-                to: ctx
-                    .accounts
-                    .amm_usdi_token_account
-                    .to_account_info()
-                    .clone(),
-                authority: ctx.accounts.manager.to_account_info().clone(),
-            };
-            let burn_usdi_context = CpiContext::new_with_signer(
-                ctx.accounts.token_program.to_account_info().clone(),
-                cpi_accounts,
-                seeds,
-            );
-
-            token::burn(burn_usdi_context, usdi_debt.to_u64())?;
-        }
-
-        Ok(())
-    }
->>>>>>> 7e9d81a1
 }