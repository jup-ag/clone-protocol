use anchor_lang::prelude::*;
use anchor_spl::token::{self, Burn, MintTo, Transfer};
use chainlink_solana as chainlink;
use error::*;
use instructions::*;
use pyth::pc::Price;
use states::{
<<<<<<< HEAD
    AssetInfo, Collateral, CometLiquidation, CometPosition, LiquidationStatus, LiquidityPosition,
    MintPosition, Pool, TokenData, Value,
=======
    AssetInfo, Collateral, CometLiquidation, CometPosition, LiquidityPosition, MintPosition,
    MultiPoolCometCollateral, MultiPoolCometPosition, Pool, TokenData, Value,
>>>>>>> b893736b
};

mod error;
mod instructions;
mod math;
mod states;
mod value;

use crate::value::Div;

declare_id!("4RCgZyehQFKVBEnXf1ZfKksAL3YFbwCKqUmbwpQx7eHf");

#[program]
pub mod incept {
    use std::convert::TryInto;

    use crate::math::*;
    use crate::value::{Add, Compare, Mul, Sub, DEVNET_TOKEN_SCALE};

    use super::*;

    pub fn initialize_manager(
        ctx: Context<InitializeManager>,
        _manager_nonce: u8,
    ) -> ProgramResult {
        let mut token_data = ctx.accounts.token_data.load_init()?;

        // set manager data
        ctx.accounts.manager.token_data = *ctx.accounts.token_data.to_account_info().key;
        ctx.accounts.manager.usdi_mint = *ctx.accounts.usdi_mint.to_account_info().key;
        ctx.accounts.manager.liquidated_comet_usdi = *ctx
            .accounts
            .liquidated_comet_usdi_token_account
            .to_account_info()
            .key;
        ctx.accounts.manager.admin = *ctx.accounts.admin.to_account_info().key;

        // set manager as token data owner
        token_data.manager = *ctx.accounts.manager.to_account_info().key;
        token_data.chainlink_program = *ctx.accounts.chainlink_program.to_account_info().key;

        Ok(())
    }

    pub fn initialize_user(ctx: Context<InitializeUser>, _user_nonce: u8) -> ProgramResult {
        let mut comet_positions = ctx.accounts.comet_positions.load_init()?;
        let mut mint_positions = ctx.accounts.mint_positions.load_init()?;
        let mut liquidity_positions = ctx.accounts.liquidity_positions.load_init()?;
        let mut multi_pool_comet = ctx.accounts.multi_pool_comet.load_init()?;

        // set user data
        ctx.accounts.user_account.authority = *ctx.accounts.user.to_account_info().key;
        ctx.accounts.user_account.comet_positions =
            *ctx.accounts.comet_positions.to_account_info().key;
        ctx.accounts.user_account.mint_positions =
            *ctx.accounts.mint_positions.to_account_info().key;
        ctx.accounts.user_account.liquidity_positions =
            *ctx.accounts.liquidity_positions.to_account_info().key;
        ctx.accounts.user_account.multi_pool_comet =
            *ctx.accounts.multi_pool_comet.to_account_info().key;

        // set user as comet, mint, and liquidity positions owner
        comet_positions.owner = *ctx.accounts.user.to_account_info().key;
        mint_positions.owner = *ctx.accounts.user.to_account_info().key;
        liquidity_positions.owner = *ctx.accounts.user.to_account_info().key;
        multi_pool_comet.owner = *ctx.accounts.user.to_account_info().key;

        Ok(())
    }

    pub fn add_collateral(
        ctx: Context<AddCollateral>,
        _manager_nonce: u8,
        scale: u8,
        stable: u8,
    ) -> ProgramResult {
        let token_data = &mut ctx.accounts.token_data.load_mut()?;
        let mut pool_index: u8 = 0;

        // check whether new collateral is stable (pegged to the US dollar)
        let is_stable: Result<bool, InceptError> = match stable {
            0 => Ok(false),
            1 => Ok(true),
            _ => Err(InceptError::InvalidBool),
        };

        // if the collateral is not stable, store its pool index, which shall store its oracle data
        if !(is_stable.unwrap()) {
            pool_index = TokenData::get_pool_tuple_from_oracle(
                token_data,
                [
                    &ctx.remaining_accounts[0].to_account_info().key,
                    &ctx.remaining_accounts[1].to_account_info().key,
                ],
            )
            .unwrap()
            .1
            .try_into()
            .unwrap();
        }

        // append collateral to list
        token_data.append_collateral(Collateral {
            pool_index: pool_index.try_into().unwrap(),
            mint: *ctx.accounts.collateral_mint.to_account_info().key,
            vault: *ctx.accounts.vault.to_account_info().key,
            vault_usdi_supply: Value::new(0, scale),
            vault_mint_supply: Value::new(0, scale),
            vault_comet_supply: Value::new(0, scale),
            stable: stable as u64,
        });

        Ok(())
    }

    pub fn initialize_pool(
        ctx: Context<InitializePool>,
        _manager_nonce: u8,
        stable_collateral_ratio: u16,
        crypto_collateral_ratio: u16,
    ) -> ProgramResult {
        let token_data = &mut ctx.accounts.token_data.load_mut()?;

        // append pool to list
        token_data.append_pool(Pool {
            iasset_token_account: *ctx.accounts.iasset_token_account.to_account_info().key,
            usdi_token_account: *ctx.accounts.usdi_token_account.to_account_info().key,
            liquidity_token_mint: *ctx.accounts.liquidity_token_mint.to_account_info().key,
            liquidation_iasset_token_account: *ctx
                .accounts
                .liquidation_iasset_token_account
                .to_account_info()
                .key,
            comet_liquidity_token_account: *ctx
                .accounts
                .comet_liquidity_token_account
                .to_account_info()
                .key,
            iasset_amount: Value::new(0, DEVNET_TOKEN_SCALE),
            usdi_amount: Value::new(0, DEVNET_TOKEN_SCALE),
            liquidity_token_supply: Value::new(0, DEVNET_TOKEN_SCALE),
            asset_info: AssetInfo {
                ..Default::default()
            },
        });
        let index = token_data.num_pools - 1;
        token_data.pools[index as usize].asset_info.iasset_mint =
            *ctx.accounts.iasset_mint.to_account_info().key;
        token_data.pools[index as usize]
            .asset_info
            .price_feed_addresses = [
            *ctx.accounts.pyth_oracle.to_account_info().key,
            *ctx.accounts.chainlink_oracle.to_account_info().key,
        ];
        token_data.pools[index as usize]
            .asset_info
            .stable_collateral_ratio = Value::from_percent(stable_collateral_ratio);
        token_data.pools[index as usize]
            .asset_info
            .crypto_collateral_ratio = Value::from_percent(crypto_collateral_ratio);

        Ok(())
    }

    pub fn update_prices<'info>(
        ctx: Context<'_, '_, '_, 'info, UpdatePrices<'info>>,
        _manager_nonce: u8,
    ) -> ProgramResult {
        let token_data = &mut ctx.accounts.token_data.load_mut()?;
        let chainlink_program = &ctx.accounts.chainlink_program;
        let n_accounts = ctx.remaining_accounts.iter().len();
        // loop through each oracle entered into the instruction
        for i in 0..n_accounts {
            if i % 2 != 0 {
                continue;
            }
            let pyth_oracle = &ctx.remaining_accounts[i];
            let chainlink_oracle = &ctx.remaining_accounts[i + 1];
            // generate data from pyth oracle
            let price_feed = Price::load(pyth_oracle)?;
            let expo_u8: u8 = price_feed.expo.abs().try_into().unwrap();
            let (_, pool_index) = TokenData::get_pool_tuple_from_oracle(
                token_data,
                [
                    pyth_oracle.to_account_info().key,
                    chainlink_oracle.to_account_info().key,
                ],
            )
            .unwrap();
            let pyth_price = Value::new(price_feed.agg.price.try_into().unwrap(), expo_u8);
            let confidence = Value::new(price_feed.agg.conf.try_into().unwrap(), expo_u8);
            // ensure prices have proper confidence
            check_price_confidence(pyth_price, confidence).unwrap();

            // Generate data from Chainlink oracle
            let round = chainlink::latest_round_data(
                chainlink_program.to_account_info(),
                chainlink_oracle.to_account_info(),
            )?;

            let decimals = chainlink::decimals(
                chainlink_program.to_account_info(),
                chainlink_oracle.to_account_info(),
            )?;

            let chainlink_price =
                Value::new(round.answer.try_into().unwrap(), decimals).scale_to(DEVNET_TOKEN_SCALE);

            // take an average to use as the oracle price.
            let average_price = chainlink_price
                .add(pyth_price.scale_to(DEVNET_TOKEN_SCALE))
                .unwrap()
                .div(Value::new(2, 0).scale_to(DEVNET_TOKEN_SCALE));

            // update price data
            token_data.pools[pool_index].asset_info.price = average_price;
            token_data.pools[pool_index].asset_info.twap =
                Value::new(price_feed.twap.try_into().unwrap(), expo_u8);
            token_data.pools[pool_index].asset_info.confidence =
                Value::new(price_feed.agg.conf.try_into().unwrap(), expo_u8);
            token_data.pools[pool_index].asset_info.status = price_feed.agg.status as u64;
            token_data.pools[pool_index].asset_info.last_update = Clock::get()?.slot;
        }

        Ok(())
    }

    pub fn mint_usdi(ctx: Context<MintUSDI>, manager_nonce: u8, amount: u64) -> ProgramResult {
        let seeds = &[&[b"manager", bytemuck::bytes_of(&manager_nonce)][..]];
        let token_data = &mut ctx.accounts.token_data.load_mut()?;

        let (collateral, collateral_index) =
            TokenData::get_collateral_tuple(token_data, *ctx.accounts.vault.to_account_info().key)
                .unwrap();
        let collateral_scale = collateral.vault_mint_supply.scale;

        let usdi_value = Value::new(amount.into(), DEVNET_TOKEN_SCALE);
        let collateral_value = Value::new(
            ctx.accounts.user_collateral_token_account.amount.into(),
            collateral_scale.try_into().unwrap(),
        );

        // check to see if the collateral used to mint usdi is stable
        let is_stable: Result<bool, InceptError> = match collateral.stable {
            0 => Ok(false),
            1 => Ok(true),
            _ => Err(InceptError::InvalidBool),
        };

        // if collateral is not stable, we throw an error
        if !(is_stable.unwrap()) {
            return Err(InceptError::InvalidCollateralType.into());
        }

        // check if their is sufficient collateral to mint
        if usdi_value
            .scale_to(collateral_scale.try_into().unwrap())
            .gt(collateral_value)
            .unwrap()
        {
            return Err(InceptError::InsufficientCollateral.into());
        }

        // add collateral amount to vault supply
        token_data.collaterals[collateral_index].vault_usdi_supply =
            collateral.vault_usdi_supply.add(collateral_value).unwrap();

        // transfer user collateral to vault
        let cpi_ctx_transfer: CpiContext<Transfer> = CpiContext::from(&*ctx.accounts);
        token::transfer(
            cpi_ctx_transfer,
            usdi_value
                .scale_to(collateral_scale.try_into().unwrap())
                .to_u64(),
        )?;

        // mint usdi to user
        let cpi_ctx_mint: CpiContext<MintTo> = CpiContext::from(&*ctx.accounts).with_signer(seeds);
        token::mint_to(cpi_ctx_mint, amount)?;

        Ok(())
    }

    pub fn initialize_mint_position(
        ctx: Context<InitializeMintPosition>,
        manager_nonce: u8,
        iasset_amount: u64,
        collateral_amount: u64,
    ) -> ProgramResult {
        let seeds = &[&[b"manager", bytemuck::bytes_of(&manager_nonce)][..]];
        let token_data = &mut ctx.accounts.token_data.load_mut()?;

        let (collateral, collateral_index) = TokenData::get_collateral_tuple(
            &*token_data,
            *ctx.accounts.vault.to_account_info().key,
        )
        .unwrap();

        let (pool, pool_index) = TokenData::get_pool_tuple_from_iasset_mint(
            &*token_data,
            *ctx.accounts.iasset_mint.to_account_info().key,
        )
        .unwrap();

        let collateral_amount_value = Value::new(
            collateral_amount.into(),
            collateral.vault_mint_supply.scale.try_into().unwrap(),
        );
        let iasset_amount_value = Value::new(iasset_amount.into(), DEVNET_TOKEN_SCALE);

        // check to see if collateral is stable
        let is_stable: Result<bool, InceptError> = match collateral.stable {
            0 => Ok(false),
            1 => Ok(true),
            _ => Err(InceptError::InvalidBool),
        };

        // if collateral is not stable, throw an error
        if !(is_stable.unwrap()) {
            return Err(InceptError::InvalidCollateralType.into());
        }
        let collateral_ratio = pool.asset_info.stable_collateral_ratio;

        // ensure position sufficiently over collateralized and oracle prices are up to date
        let slot = Clock::get()?.slot;
        check_mint_collateral_sufficient(
            pool.asset_info,
            iasset_amount_value,
            collateral_ratio,
            collateral_amount_value,
            slot,
        )
        .unwrap();

        // lock user collateral in vault
        let cpi_ctx_transfer: CpiContext<Transfer> = CpiContext::from(&*ctx.accounts);
        token::transfer(cpi_ctx_transfer, collateral_amount)?;

        // mint iasset to user
        let cpi_ctx_mint: CpiContext<MintTo> = CpiContext::from(&*ctx.accounts).with_signer(seeds);
        token::mint_to(cpi_ctx_mint, iasset_amount)?;

        // set mint position data
        let mut mint_positions = ctx.accounts.mint_positions.load_mut()?;
        let num_positions = mint_positions.num_positions;
        mint_positions.mint_positions[num_positions as usize] = MintPosition {
            authority: *ctx.accounts.user.to_account_info().key,
            collateral_amount: collateral_amount_value,
            collateral_index: collateral_index.try_into().unwrap(),
            pool_index: pool_index.try_into().unwrap(),
            borrowed_iasset: iasset_amount_value,
        };

        // add collateral amount to vault supply
        token_data.collaterals[collateral_index].vault_mint_supply = collateral
            .vault_mint_supply
            .add(collateral_amount_value)
            .unwrap();

        // increment number of mint positions
        mint_positions.num_positions += 1;

        Ok(())
    }

    pub fn add_collateral_to_mint(
        ctx: Context<AddCollateralToMint>,
        _manager_nonce: u8,
        mint_index: u8,
        amount: u64,
    ) -> ProgramResult {
        let token_data = &mut ctx.accounts.token_data.load_mut()?;
        let mint_positions = &mut ctx.accounts.mint_positions.load_mut()?;

        let collateral = token_data.collaterals
            [mint_positions.mint_positions[mint_index as usize].collateral_index as usize];
        let mint_position = mint_positions.mint_positions[mint_index as usize];

        let amount_value = Value::new(
            amount.into(),
            collateral.vault_mint_supply.scale.try_into().unwrap(),
        );

        // add collateral amount to vault supply
        token_data.collaterals
            [mint_positions.mint_positions[mint_index as usize].collateral_index as usize]
            .vault_mint_supply = collateral.vault_mint_supply.add(amount_value).unwrap();

        // add collateral amount to mint data
        mint_positions.mint_positions[mint_index as usize].collateral_amount =
            mint_position.collateral_amount.add(amount_value).unwrap();

        // send collateral to vault
        let cpi_ctx = CpiContext::from(&*ctx.accounts);
        token::transfer(cpi_ctx, amount)?;

        Ok(())
    }

    pub fn withdraw_collateral_from_mint(
        ctx: Context<WithdrawCollateralFromMint>,
        manager_nonce: u8,
        mint_index: u8,
        amount: u64,
    ) -> ProgramResult {
        let seeds = &[&[b"manager", bytemuck::bytes_of(&manager_nonce)][..]];
        let token_data = &mut ctx.accounts.token_data.load_mut()?;
        let mint_positions = &mut ctx.accounts.mint_positions.load_mut()?;

        let pool_index = mint_positions.mint_positions[mint_index as usize].pool_index;
        let pool = token_data.pools[pool_index as usize];
        let collateral_ratio = pool.asset_info.stable_collateral_ratio;
        let collateral = token_data.collaterals
            [mint_positions.mint_positions[mint_index as usize].collateral_index as usize];
        let mint_position = mint_positions.mint_positions[mint_index as usize];

        let amount_value = Value::new(
            amount.into(),
            collateral.vault_mint_supply.scale.try_into().unwrap(),
        );

        // subtract collateral amount from vault supply
        token_data.collaterals
            [mint_positions.mint_positions[mint_index as usize].collateral_index as usize]
            .vault_mint_supply = collateral.vault_mint_supply.sub(amount_value).unwrap();

        // subtract collateral amount from mint data
        mint_positions.mint_positions[mint_index as usize].collateral_amount =
            mint_position.collateral_amount.sub(amount_value).unwrap();

        let slot = Clock::get()?.slot;

        // ensure position sufficiently over collateralized and oracle prices are up to date
        check_mint_collateral_sufficient(
            pool.asset_info,
            mint_position.borrowed_iasset,
            collateral_ratio,
            mint_positions.mint_positions[mint_index as usize].collateral_amount,
            slot,
        )
        .unwrap();

        // send collateral back to user
        let cpi_ctx = CpiContext::from(&*ctx.accounts).with_signer(seeds);
        token::transfer(cpi_ctx, amount)?;

        Ok(())
    }

    pub fn pay_back_mint(
        ctx: Context<PayBackiAssetToMint>,
        _manager_nonce: u8,
        mint_index: u8,
        amount: u64,
    ) -> ProgramResult {
        let amount_value = Value::new(amount.into(), DEVNET_TOKEN_SCALE);

        let mint_positions = &mut ctx.accounts.mint_positions.load_mut()?;
        let mint_position = mint_positions.mint_positions[mint_index as usize];

        // burn user iasset to pay back mint position
        let cpi_ctx_burn: CpiContext<Burn> = CpiContext::from(&*ctx.accounts);
        token::burn(cpi_ctx_burn, amount)?;

        // update total amount of borrowed iasset
        mint_positions.mint_positions[mint_index as usize].borrowed_iasset =
            mint_position.borrowed_iasset.sub(amount_value).unwrap();

        // check to see if mint is empty, if so remove
        if mint_positions.mint_positions[mint_index as usize]
            .borrowed_iasset
            .to_u64()
            == 0
        {
            mint_positions.remove(mint_index as usize);
        }

        Ok(())
    }

    pub fn add_iasset_to_mint(
        ctx: Context<AddiAssetToMint>,
        manager_nonce: u8,
        mint_index: u8,
        amount: u64,
    ) -> ProgramResult {
        let seeds = &[&[b"manager", bytemuck::bytes_of(&manager_nonce)][..]];

        let token_data = ctx.accounts.token_data.load_mut()?;
        let mint_positions = &mut ctx.accounts.mint_positions.load_mut()?;

        let amount_value = Value::new(amount.into(), DEVNET_TOKEN_SCALE);

        let pool_index = mint_positions.mint_positions[mint_index as usize].pool_index;
        let pool = token_data.pools[pool_index as usize];
        let mint_position = mint_positions.mint_positions[mint_index as usize];
        let collateral_ratio = pool.asset_info.stable_collateral_ratio;

        // update total amount of borrowed iasset
        mint_positions.mint_positions[mint_index as usize].borrowed_iasset =
            mint_position.borrowed_iasset.add(amount_value).unwrap();

        let slot = Clock::get()?.slot;

        // ensure position sufficiently over collateralized and oracle prices are up to date
        check_mint_collateral_sufficient(
            pool.asset_info,
            mint_positions.mint_positions[mint_index as usize].borrowed_iasset,
            collateral_ratio,
            mint_position.collateral_amount,
            slot,
        )
        .unwrap();

        // mint iasset to the user
        let cpi_ctx = CpiContext::from(&*ctx.accounts).with_signer(seeds);
        token::mint_to(cpi_ctx, amount)?;

        Ok(())
    }

    pub fn initialize_liquidity_position(
        ctx: Context<InitializeLiquidityPosition>,
        manager_nonce: u8,
        pool_index: u8,
        iasset_amount: u64,
    ) -> ProgramResult {
        let seeds = &[&[b"manager", bytemuck::bytes_of(&manager_nonce)][..]];
        let token_data = &mut ctx.accounts.token_data.load_mut()?;

        let iasset_liquidity_value = Value::new(iasset_amount.into(), DEVNET_TOKEN_SCALE);
        let iasset_amm_value = Value::new(
            ctx.accounts.amm_iasset_token_account.amount.into(),
            DEVNET_TOKEN_SCALE,
        );
        let usdi_amm_value = Value::new(
            ctx.accounts.amm_usdi_token_account.amount.into(),
            DEVNET_TOKEN_SCALE,
        );

        let liquidity_token_supply = Value::new(
            ctx.accounts.liquidity_token_mint.supply.into(),
            DEVNET_TOKEN_SCALE,
        );

        // calculate amount of usdi required as well as amount of liquidity tokens to be received
        let (mut usdi_liquidity_value, mut liquidity_token_value) =
            calculate_liquidity_provider_values_from_iasset(
                iasset_liquidity_value,
                iasset_amm_value,
                usdi_amm_value,
                liquidity_token_supply,
            );

        // check to see if the pool is currently empty
        if iasset_amm_value.val == 0 && usdi_amm_value.val == 0 {
            usdi_liquidity_value =
                usdi_liquidity_value.mul(token_data.pools[pool_index as usize].asset_info.price);
            liquidity_token_value =
                liquidity_token_value.mul(token_data.pools[pool_index as usize].asset_info.price);
        }

        // transfer iasset from user to amm
        let cpi_accounts = Transfer {
            from: ctx
                .accounts
                .user_iasset_token_account
                .to_account_info()
                .clone(),
            to: ctx
                .accounts
                .amm_iasset_token_account
                .to_account_info()
                .clone(),
            authority: ctx.accounts.user.to_account_info().clone(),
        };
        let send_iasset_to_amm_context = CpiContext::new(
            ctx.accounts.token_program.to_account_info().clone(),
            cpi_accounts,
        );

        token::transfer(send_iasset_to_amm_context, iasset_amount)?;

        // transfer usdi from user to amm
        let cpi_accounts = Transfer {
            from: ctx
                .accounts
                .user_usdi_token_account
                .to_account_info()
                .clone(),
            to: ctx
                .accounts
                .amm_usdi_token_account
                .to_account_info()
                .clone(),
            authority: ctx.accounts.user.to_account_info().clone(),
        };
        let send_usdi_to_amm_context = CpiContext::new(
            ctx.accounts.token_program.to_account_info().clone(),
            cpi_accounts,
        );

        token::transfer(send_usdi_to_amm_context, usdi_liquidity_value.to_u64())?;

        // mint liquidity tokens to user
        let cpi_ctx = CpiContext::from(&*ctx.accounts).with_signer(seeds);
        token::mint_to(cpi_ctx, liquidity_token_value.to_u64())?;

        // set liquidity position data
        let mut liquidity_positions = ctx.accounts.liquidity_positions.load_mut()?;
        let num_positions = liquidity_positions.num_positions;
        liquidity_positions.liquidity_positions[num_positions as usize] = LiquidityPosition {
            authority: *ctx.accounts.user.to_account_info().key,
            liquidity_token_value: liquidity_token_value,
            pool_index: pool_index.try_into().unwrap(),
        };
        liquidity_positions.num_positions += 1;

        // update pool data
        token_data.pools[pool_index as usize].iasset_amount = Value::new(
            ctx.accounts.amm_iasset_token_account.amount.into(),
            DEVNET_TOKEN_SCALE,
        );
        token_data.pools[pool_index as usize].usdi_amount = Value::new(
            ctx.accounts.amm_usdi_token_account.amount.into(),
            DEVNET_TOKEN_SCALE,
        );
        token_data.pools[pool_index as usize].liquidity_token_supply = Value::new(
            ctx.accounts.liquidity_token_mint.supply.into(),
            DEVNET_TOKEN_SCALE,
        );

        Ok(())
    }

    pub fn provide_liquidity(
        ctx: Context<ProvideLiquidity>,
        manager_nonce: u8,
        liquidity_position_index: u8,
        iasset_amount: u64,
    ) -> ProgramResult {
        let seeds = &[&[b"manager", bytemuck::bytes_of(&manager_nonce)][..]];
        let token_data = &mut ctx.accounts.token_data.load_mut()?;

        let iasset_liquidity_value = Value::new(iasset_amount.into(), DEVNET_TOKEN_SCALE);
        let iasset_amm_value = Value::new(
            ctx.accounts.amm_iasset_token_account.amount.into(),
            DEVNET_TOKEN_SCALE,
        );
        let usdi_amm_value = Value::new(
            ctx.accounts.amm_usdi_token_account.amount.into(),
            DEVNET_TOKEN_SCALE,
        );

        let liquidity_token_supply = Value::new(
            ctx.accounts.liquidity_token_mint.supply.into(),
            DEVNET_TOKEN_SCALE,
        );

        // calculate amount of usdi required as well as amount of liquidity tokens to be received
        let (usdi_liquidity_value, liquidity_token_value) =
            calculate_liquidity_provider_values_from_iasset(
                iasset_liquidity_value,
                iasset_amm_value,
                usdi_amm_value,
                liquidity_token_supply,
            );

        // transfer iasset from user to amm
        let cpi_accounts = Transfer {
            from: ctx
                .accounts
                .user_iasset_token_account
                .to_account_info()
                .clone(),
            to: ctx
                .accounts
                .amm_iasset_token_account
                .to_account_info()
                .clone(),
            authority: ctx.accounts.user.to_account_info().clone(),
        };
        let send_iasset_to_amm_context = CpiContext::new(
            ctx.accounts.token_program.to_account_info().clone(),
            cpi_accounts,
        );

        token::transfer(send_iasset_to_amm_context, iasset_amount)?;

        // transfer usdi from user to amm
        let cpi_accounts = Transfer {
            from: ctx
                .accounts
                .user_usdi_token_account
                .to_account_info()
                .clone(),
            to: ctx
                .accounts
                .amm_usdi_token_account
                .to_account_info()
                .clone(),
            authority: ctx.accounts.user.to_account_info().clone(),
        };
        let send_usdi_to_amm_context = CpiContext::new(
            ctx.accounts.token_program.to_account_info().clone(),
            cpi_accounts,
        );

        token::transfer(send_usdi_to_amm_context, usdi_liquidity_value.to_u64())?;

        // mint liquidity tokens to user
        let cpi_ctx = CpiContext::from(&*ctx.accounts).with_signer(seeds);
        token::mint_to(cpi_ctx, liquidity_token_value.to_u64())?;

        // update liquidity position data
        let mut liquidity_positions = ctx.accounts.liquidity_positions.load_mut()?;
        let liquidity_position =
            liquidity_positions.liquidity_positions[liquidity_position_index as usize];
        liquidity_positions.liquidity_positions[liquidity_position_index as usize]
            .liquidity_token_value = liquidity_position
            .liquidity_token_value
            .add(liquidity_token_value)
            .unwrap();

        // update pool data
        token_data.pools[liquidity_position.pool_index as usize].iasset_amount = Value::new(
            ctx.accounts.amm_iasset_token_account.amount.into(),
            DEVNET_TOKEN_SCALE,
        );
        token_data.pools[liquidity_position.pool_index as usize].usdi_amount = Value::new(
            ctx.accounts.amm_usdi_token_account.amount.into(),
            DEVNET_TOKEN_SCALE,
        );
        token_data.pools[liquidity_position.pool_index as usize].liquidity_token_supply =
            Value::new(
                ctx.accounts.liquidity_token_mint.supply.into(),
                DEVNET_TOKEN_SCALE,
            );

        Ok(())
    }

    pub fn withdraw_liquidity(
        ctx: Context<WithdrawLiquidity>,
        manager_nonce: u8,
        liquidity_position_index: u8,
        liquidity_token_amount: u64,
    ) -> ProgramResult {
        let seeds = &[&[b"manager", bytemuck::bytes_of(&manager_nonce)][..]];
        let token_data = &mut ctx.accounts.token_data.load_mut()?;

        let liquidity_token_value = Value::new(liquidity_token_amount.into(), DEVNET_TOKEN_SCALE);
        let iasset_amm_value = Value::new(
            ctx.accounts.amm_iasset_token_account.amount.into(),
            DEVNET_TOKEN_SCALE,
        );
        let usdi_amm_value = Value::new(
            ctx.accounts.amm_usdi_token_account.amount.into(),
            DEVNET_TOKEN_SCALE,
        );

        let liquidity_token_supply = Value::new(
            ctx.accounts.liquidity_token_mint.supply.into(),
            DEVNET_TOKEN_SCALE,
        );

        // calculate the amount of iasset and usdi that the user can withdraw
        let (iasset_value, usdi_value) = calculate_liquidity_provider_values_from_liquidity_tokens(
            liquidity_token_value,
            iasset_amm_value,
            usdi_amm_value,
            liquidity_token_supply,
        );

        // burn user liquidity tokens
        let cpi_ctx = CpiContext::from(&*ctx.accounts);
        token::burn(cpi_ctx, liquidity_token_amount)?;

        // transfer usdi to user from amm
        let cpi_accounts = Transfer {
            from: ctx
                .accounts
                .amm_usdi_token_account
                .to_account_info()
                .clone(),
            to: ctx
                .accounts
                .user_usdi_token_account
                .to_account_info()
                .clone(),
            authority: ctx.accounts.manager.to_account_info().clone(),
        };
        let send_usdi_to_user_context = CpiContext::new_with_signer(
            ctx.accounts.token_program.to_account_info().clone(),
            cpi_accounts,
            seeds,
        );

        token::transfer(send_usdi_to_user_context, usdi_value.to_u64())?;

        // transfer iasset to user from amm
        let cpi_accounts = Transfer {
            from: ctx
                .accounts
                .amm_iasset_token_account
                .to_account_info()
                .clone(),
            to: ctx
                .accounts
                .user_iasset_token_account
                .to_account_info()
                .clone(),
            authority: ctx.accounts.manager.to_account_info().clone(),
        };
        let send_iasset_to_user_context = CpiContext::new_with_signer(
            ctx.accounts.token_program.to_account_info().clone(),
            cpi_accounts,
            seeds,
        );

        token::transfer(send_iasset_to_user_context, iasset_value.to_u64())?;

        // update liquidity position data
        let mut liquidity_positions = ctx.accounts.liquidity_positions.load_mut()?;
        let liquidity_position =
            liquidity_positions.liquidity_positions[liquidity_position_index as usize];
        liquidity_positions.liquidity_positions[liquidity_position_index as usize]
            .liquidity_token_value = liquidity_position
            .liquidity_token_value
            .sub(liquidity_token_value)
            .unwrap();

        if liquidity_positions.liquidity_positions[liquidity_position_index as usize]
            .liquidity_token_value
            .to_u64()
            == 0
        {
            // remove liquidity position from user list
            liquidity_positions.remove(liquidity_position_index as usize);
        }

        // update pool data
        token_data.pools[liquidity_position.pool_index as usize].iasset_amount = Value::new(
            ctx.accounts.amm_iasset_token_account.amount.into(),
            DEVNET_TOKEN_SCALE,
        );
        token_data.pools[liquidity_position.pool_index as usize].usdi_amount = Value::new(
            ctx.accounts.amm_usdi_token_account.amount.into(),
            DEVNET_TOKEN_SCALE,
        );
        token_data.pools[liquidity_position.pool_index as usize].liquidity_token_supply =
            Value::new(
                ctx.accounts.liquidity_token_mint.supply.into(),
                DEVNET_TOKEN_SCALE,
            );

        Ok(())
    }

    pub fn buy_synth(
        ctx: Context<BuySynth>,
        manager_nonce: u8,
        pool_index: u8,
        amount: u64,
    ) -> ProgramResult {
        let seeds = &[&[b"manager", bytemuck::bytes_of(&manager_nonce)][..]];
        let token_data = &mut ctx.accounts.token_data.load_mut()?;

        let iasset_amount_value = Value::new(amount.into(), DEVNET_TOKEN_SCALE);
        let iasset_amm_value = Value::new(
            ctx.accounts.amm_iasset_token_account.amount.into(),
            DEVNET_TOKEN_SCALE,
        );
        let usdi_amm_value = Value::new(
            ctx.accounts.amm_usdi_token_account.amount.into(),
            DEVNET_TOKEN_SCALE,
        );

        // calculate how much usdi must be spent
        let usdi_amount_value = calculate_price_from_iasset(
            iasset_amount_value,
            iasset_amm_value,
            usdi_amm_value,
            true,
        );

        // ensure that the user has sufficient usdi
        if ctx.accounts.user_usdi_token_account.amount < usdi_amount_value.to_u64() {
            return Err(InceptError::InvalidTokenAmount.into());
        }

        // transfer usdi from user to amm
        let cpi_accounts = Transfer {
            from: ctx
                .accounts
                .user_usdi_token_account
                .to_account_info()
                .clone(),
            to: ctx
                .accounts
                .amm_usdi_token_account
                .to_account_info()
                .clone(),
            authority: ctx.accounts.user.to_account_info().clone(),
        };
        let send_usdi_to_amm_context = CpiContext::new(
            ctx.accounts.token_program.to_account_info().clone(),
            cpi_accounts,
        );

        token::transfer(send_usdi_to_amm_context, usdi_amount_value.to_u64())?;

        // transfer iasset to user from amm
        let cpi_accounts = Transfer {
            from: ctx
                .accounts
                .amm_iasset_token_account
                .to_account_info()
                .clone(),
            to: ctx
                .accounts
                .user_iasset_token_account
                .to_account_info()
                .clone(),
            authority: ctx.accounts.manager.to_account_info().clone(),
        };
        let send_iasset_to_user_context = CpiContext::new_with_signer(
            ctx.accounts.token_program.to_account_info().clone(),
            cpi_accounts,
            seeds,
        );

        token::transfer(send_iasset_to_user_context, amount)?;

        // update pool data
        token_data.pools[pool_index as usize].iasset_amount = Value::new(
            ctx.accounts.amm_iasset_token_account.amount.into(),
            DEVNET_TOKEN_SCALE,
        );
        token_data.pools[pool_index as usize].usdi_amount = Value::new(
            ctx.accounts.amm_usdi_token_account.amount.into(),
            DEVNET_TOKEN_SCALE,
        );

        Ok(())
    }

    pub fn sell_synth(
        ctx: Context<SellSynth>,
        manager_nonce: u8,
        pool_index: u8,
        amount: u64,
    ) -> ProgramResult {
        let seeds = &[&[b"manager", bytemuck::bytes_of(&manager_nonce)][..]];
        let token_data = &mut ctx.accounts.token_data.load_mut()?;

        let iasset_amount_value = Value::new(amount.into(), DEVNET_TOKEN_SCALE);
        let iasset_amm_value = Value::new(
            ctx.accounts.amm_iasset_token_account.amount.into(),
            DEVNET_TOKEN_SCALE,
        );
        let usdi_amm_value = Value::new(
            ctx.accounts.amm_usdi_token_account.amount.into(),
            DEVNET_TOKEN_SCALE,
        );

        // calculate how much usdi will be recieved
        let usdi_amount_value = calculate_price_from_iasset(
            iasset_amount_value,
            iasset_amm_value,
            usdi_amm_value,
            false,
        );

        // transfer iasset from user to amm
        let cpi_accounts = Transfer {
            from: ctx
                .accounts
                .user_iasset_token_account
                .to_account_info()
                .clone(),
            to: ctx
                .accounts
                .amm_iasset_token_account
                .to_account_info()
                .clone(),
            authority: ctx.accounts.user.to_account_info().clone(),
        };
        let send_iasset_to_amm_context = CpiContext::new(
            ctx.accounts.token_program.to_account_info().clone(),
            cpi_accounts,
        );

        token::transfer(send_iasset_to_amm_context, amount)?;

        // transfer usdi to user from amm
        let cpi_accounts = Transfer {
            from: ctx
                .accounts
                .amm_usdi_token_account
                .to_account_info()
                .clone(),
            to: ctx
                .accounts
                .user_usdi_token_account
                .to_account_info()
                .clone(),
            authority: ctx.accounts.manager.to_account_info().clone(),
        };
        let send_usdi_to_user_context = CpiContext::new_with_signer(
            ctx.accounts.token_program.to_account_info().clone(),
            cpi_accounts,
            seeds,
        );

        token::transfer(send_usdi_to_user_context, usdi_amount_value.to_u64())?;

        // update pool data
        token_data.pools[pool_index as usize].iasset_amount = Value::new(
            ctx.accounts.amm_iasset_token_account.amount.into(),
            DEVNET_TOKEN_SCALE,
        );
        token_data.pools[pool_index as usize].usdi_amount = Value::new(
            ctx.accounts.amm_usdi_token_account.amount.into(),
            DEVNET_TOKEN_SCALE,
        );

        Ok(())
    }

    pub fn initialize_comet(
        ctx: Context<InitializeComet>,
        manager_nonce: u8,
        pool_index: u8,
        collateral_amount: u64,
        usdi_amount: u64,
    ) -> ProgramResult {
        let seeds = &[&[b"manager", bytemuck::bytes_of(&manager_nonce)][..]];
        let token_data = &mut &mut ctx.accounts.token_data.load_mut()?;

        let (collateral, collateral_index) =
            TokenData::get_collateral_tuple(token_data, *ctx.accounts.vault.to_account_info().key)
                .unwrap();

        let collateral_value = Value::new(
            collateral_amount.into(),
            collateral.vault_comet_supply.scale.try_into().unwrap(),
        );

        // add collateral amount to vault supply
        token_data.collaterals[collateral_index].vault_comet_supply =
            collateral.vault_comet_supply.add(collateral_value).unwrap();

        let usdi_liquidity_value = Value::new(usdi_amount.into(), DEVNET_TOKEN_SCALE);
        let iasset_amm_value = Value::new(
            ctx.accounts.amm_iasset_token_account.amount.into(),
            DEVNET_TOKEN_SCALE,
        );

        let usdi_amm_value = Value::new(
            ctx.accounts.amm_usdi_token_account.amount.into(),
            DEVNET_TOKEN_SCALE,
        );

        let liquidity_token_supply = Value::new(
            ctx.accounts.liquidity_token_mint.supply.into(),
            DEVNET_TOKEN_SCALE,
        );

        // calculate iasset liquidity value as well as liquidity token value for comet
        let (iasset_liquidity_value, liquidity_token_value) =
            calculate_liquidity_provider_values_from_usdi(
                usdi_liquidity_value,
                iasset_amm_value,
                usdi_amm_value,
                liquidity_token_supply,
            );

        // generate current pool price
        let current_price = calculate_amm_price(iasset_amm_value, usdi_amm_value);

        // calculate comet range
        let (lower_price_range, upper_price_range) = calculate_comet_price_barrier(
            usdi_liquidity_value,
            iasset_liquidity_value,
            collateral_value.scale_to(DEVNET_TOKEN_SCALE),
            iasset_amm_value,
            usdi_amm_value,
        );

        // throw error if the comet is out of range
        if lower_price_range.gte(current_price).unwrap()
            || upper_price_range.lte(current_price).unwrap()
        {
            return Err(InceptError::InvalidCometCollateralRatio.into());
        }

        // lock collateral in vault
        let cpi_ctx: CpiContext<Transfer> = CpiContext::from(&*ctx.accounts);
        token::transfer(cpi_ctx, collateral_amount)?;

        // mint usdi to amm
        let cpi_accounts = MintTo {
            mint: ctx.accounts.usdi_mint.to_account_info().clone(),
            to: ctx
                .accounts
                .amm_usdi_token_account
                .to_account_info()
                .clone(),
            authority: ctx.accounts.manager.to_account_info().clone(),
        };
        let mint_usdi_to_amm_context = CpiContext::new_with_signer(
            ctx.accounts.token_program.to_account_info().clone(),
            cpi_accounts,
            seeds,
        );

        token::mint_to(mint_usdi_to_amm_context, usdi_amount)?;

        // mint iasset to amm
        let cpi_accounts = MintTo {
            mint: ctx.accounts.iasset_mint.to_account_info().clone(),
            to: ctx
                .accounts
                .amm_iasset_token_account
                .to_account_info()
                .clone(),
            authority: ctx.accounts.manager.to_account_info().clone(),
        };
        let mint_iasset_to_amm_context = CpiContext::new_with_signer(
            ctx.accounts.token_program.to_account_info().clone(),
            cpi_accounts,
            seeds,
        );

        token::mint_to(mint_iasset_to_amm_context, iasset_liquidity_value.to_u64())?;

        // mint liquidity tokens to comet
        let cpi_accounts = MintTo {
            mint: ctx.accounts.liquidity_token_mint.to_account_info().clone(),
            to: ctx
                .accounts
                .comet_liquidity_token_account
                .to_account_info()
                .clone(),
            authority: ctx.accounts.manager.to_account_info().clone(),
        };
        let mint_liquidity_tokens_to_comet_context = CpiContext::new_with_signer(
            ctx.accounts.token_program.to_account_info().clone(),
            cpi_accounts,
            seeds,
        );

        token::mint_to(
            mint_liquidity_tokens_to_comet_context,
            liquidity_token_value.to_u64(),
        )?;

        // set comet data
        let mut comet_positions = ctx.accounts.comet_positions.load_mut()?;
        let num_positions = comet_positions.num_positions;

        comet_positions.comet_positions[num_positions as usize] = CometPosition {
            authority: *ctx.accounts.user.to_account_info().key,
            collateral_amount: collateral_value,
            pool_index: pool_index as u64,
            collateral_index: collateral_index.try_into().unwrap(),
            borrowed_usdi: usdi_liquidity_value,
            borrowed_iasset: iasset_liquidity_value,
            liquidity_token_value: liquidity_token_value,
            lower_price_range: lower_price_range,
            upper_price_range: upper_price_range,
            comet_liquidation: CometLiquidation {
                ..Default::default()
            },
        };

        comet_positions.num_positions += 1;

        // update pool data
        token_data.pools[pool_index as usize].iasset_amount = Value::new(
            ctx.accounts.amm_iasset_token_account.amount.into(),
            DEVNET_TOKEN_SCALE,
        );
        token_data.pools[pool_index as usize].usdi_amount = Value::new(
            ctx.accounts.amm_usdi_token_account.amount.into(),
            DEVNET_TOKEN_SCALE,
        );
        token_data.pools[pool_index as usize].liquidity_token_supply = Value::new(
            ctx.accounts.liquidity_token_mint.supply.into(),
            DEVNET_TOKEN_SCALE,
        );

        Ok(())
    }

    pub fn add_collateral_to_comet(
        ctx: Context<AddCollateralToComet>,
        _manager_nonce: u8,
        comet_index: u8,
        collateral_amount: u64,
    ) -> ProgramResult {
        let token_data = &mut ctx.accounts.token_data.load_mut()?;
        let mut comet_positions = ctx.accounts.comet_positions.load_mut()?;
        let comet_position = comet_positions.comet_positions[comet_index as usize];

        let collateral = token_data.collaterals[comet_position.collateral_index as usize];

        // throw error if the comet is already liquidated
        if comet_position.comet_liquidation.status == LiquidationStatus::Fully {
            return Err(InceptError::CometAlreadyLiquidated.into());
        }

        let added_collateral_value = Value::new(
            collateral_amount.into(),
            collateral.vault_comet_supply.scale.try_into().unwrap(),
        );

        // add collateral amount to vault supply
        token_data.collaterals[comet_position.collateral_index as usize].vault_comet_supply =
            collateral
                .vault_comet_supply
                .add(added_collateral_value)
                .unwrap();

        // add collateral amount to comet position
        comet_positions.comet_positions[comet_index as usize].collateral_amount = comet_position
            .collateral_amount
            .add(added_collateral_value)
            .unwrap();

        let iasset_amm_value = Value::new(
            ctx.accounts.amm_iasset_token_account.amount.into(),
            DEVNET_TOKEN_SCALE,
        );
        let usdi_amm_value = Value::new(
            ctx.accounts.amm_usdi_token_account.amount.into(),
            DEVNET_TOKEN_SCALE,
        );

        // calculate comet range
        let (lower_price_range, upper_price_range) = calculate_comet_price_barrier(
            comet_position.borrowed_usdi,
            comet_position.borrowed_iasset,
            comet_positions.comet_positions[comet_index as usize]
                .collateral_amount
                .scale_to(DEVNET_TOKEN_SCALE),
            iasset_amm_value,
            usdi_amm_value,
        );

        // reset price range
        comet_positions.comet_positions[comet_index as usize].lower_price_range = lower_price_range;
        comet_positions.comet_positions[comet_index as usize].upper_price_range = upper_price_range;

        // send collateral from user to vault
        let cpi_ctx = CpiContext::from(&*ctx.accounts);
        token::transfer(cpi_ctx, collateral_amount)?;

        Ok(())
    }

    pub fn withdraw_collateral_from_comet(
        ctx: Context<WithdrawCollateralFromComet>,
        manager_nonce: u8,
        comet_index: u8,
        collateral_amount: u64,
    ) -> ProgramResult {
        let seeds = &[&[b"manager", bytemuck::bytes_of(&manager_nonce)][..]];
        let token_data = &mut ctx.accounts.token_data.load_mut()?;

        let mut comet_positions = ctx.accounts.comet_positions.load_mut()?;
        let comet_position = comet_positions.comet_positions[comet_index as usize];

        let collateral = token_data.collaterals[comet_position.collateral_index as usize];

        let withdrawn_collateral_value = Value::new(
            collateral_amount.into(),
            collateral.vault_comet_supply.scale.try_into().unwrap(),
        );

        // throw error if the comet is already liquidated
        if comet_position.comet_liquidation.status != LiquidationStatus::Healthy {
            return Err(InceptError::CometAlreadyLiquidated.into());
        }

        // subtract collateral amount from vault supply
        token_data.collaterals[comet_position.collateral_index as usize].vault_comet_supply =
            collateral
                .vault_comet_supply
                .sub(withdrawn_collateral_value)
                .unwrap();

        // subtract collateral amount from comet position
        comet_positions.comet_positions[comet_index as usize].collateral_amount = comet_position
            .collateral_amount
            .sub(withdrawn_collateral_value)
            .unwrap();

        let iasset_amm_value = Value::new(
            ctx.accounts.amm_iasset_token_account.amount.into(),
            DEVNET_TOKEN_SCALE,
        );
        let usdi_amm_value = Value::new(
            ctx.accounts.amm_usdi_token_account.amount.into(),
            DEVNET_TOKEN_SCALE,
        );

        // calculate current pool price
        let current_price = calculate_amm_price(iasset_amm_value, usdi_amm_value);

        // calculate comet price range
        let (lower_price_range, upper_price_range) = calculate_comet_price_barrier(
            comet_position.borrowed_usdi,
            comet_position.borrowed_iasset,
            comet_positions.comet_positions[comet_index as usize]
                .collateral_amount
                .scale_to(DEVNET_TOKEN_SCALE),
            iasset_amm_value,
            usdi_amm_value,
        );

        // throw error if the comet is out of range
        if lower_price_range.gte(current_price).unwrap()
            || upper_price_range.lte(current_price).unwrap()
        {
            return Err(InceptError::InvalidCometCollateralRatio.into());
        }

        // reset price range
        comet_positions.comet_positions[comet_index as usize].lower_price_range = lower_price_range;
        comet_positions.comet_positions[comet_index as usize].upper_price_range = upper_price_range;

        // send collateral from user to comet
        let cpi_ctx = CpiContext::from(&*ctx.accounts).with_signer(seeds);
        token::transfer(cpi_ctx, collateral_amount)?;

        Ok(())
    }

    pub fn add_liquidity_to_comet(
        ctx: Context<AddLiquidityToComet>,
        manager_nonce: u8,
        comet_index: u8,
        usdi_amount: u64,
    ) -> ProgramResult {
        let seeds = &[&[b"manager", bytemuck::bytes_of(&manager_nonce)][..]];
        let token_data = &mut ctx.accounts.token_data.load_mut()?;

        let mut comet_positions = ctx.accounts.comet_positions.load_mut()?;
        let comet_position = comet_positions.comet_positions[comet_index as usize];

        let collateral_value = comet_position.collateral_amount;

        let usdi_liquidity_value = Value::new(usdi_amount.into(), DEVNET_TOKEN_SCALE);
        let iasset_amm_value = Value::new(
            ctx.accounts.amm_iasset_token_account.amount.into(),
            DEVNET_TOKEN_SCALE,
        );

        let usdi_amm_value = Value::new(
            ctx.accounts.amm_usdi_token_account.amount.into(),
            DEVNET_TOKEN_SCALE,
        );

        let liquidity_token_supply = Value::new(
            ctx.accounts.liquidity_token_mint.supply.into(),
            DEVNET_TOKEN_SCALE,
        );

        // calculate iasset liquidity value as well as liquidity token value for comet
        let (iasset_liquidity_value, liquidity_token_value) =
            calculate_liquidity_provider_values_from_usdi(
                usdi_liquidity_value,
                iasset_amm_value,
                usdi_amm_value,
                liquidity_token_supply,
            );

        // generate current pool price
        let current_price = calculate_amm_price(iasset_amm_value, usdi_amm_value);

        // calculate comet range
        let (lower_price_range, upper_price_range) = calculate_comet_price_barrier(
            comet_position
                .borrowed_usdi
                .add(usdi_liquidity_value)
                .unwrap(),
            comet_position
                .borrowed_iasset
                .add(iasset_liquidity_value)
                .unwrap(),
            collateral_value.scale_to(DEVNET_TOKEN_SCALE),
            iasset_amm_value,
            usdi_amm_value,
        );

        // throw error if the comet is out of range
        if lower_price_range.gte(current_price).unwrap()
            || upper_price_range.lte(current_price).unwrap()
        {
            return Err(InceptError::InvalidCometCollateralRatio.into());
        }

        // throw error if the comet is already liquidated
        if comet_position.comet_liquidation.status == LiquidationStatus::Fully {
            return Err(InceptError::CometAlreadyLiquidated.into());
        }

        // update comet position data
        comet_positions.comet_positions[comet_index as usize].borrowed_usdi = comet_position
            .borrowed_usdi
            .add(usdi_liquidity_value)
            .unwrap();
        comet_positions.comet_positions[comet_index as usize].borrowed_iasset = comet_position
            .borrowed_iasset
            .add(iasset_liquidity_value)
            .unwrap();
        comet_positions.comet_positions[comet_index as usize].liquidity_token_value =
            comet_position
                .liquidity_token_value
                .add(liquidity_token_value)
                .unwrap();
        comet_positions.comet_positions[comet_index as usize].lower_price_range = lower_price_range;
        comet_positions.comet_positions[comet_index as usize].upper_price_range = upper_price_range;

        // mint liquidity into amm
        let cpi_accounts = MintTo {
            mint: ctx.accounts.usdi_mint.to_account_info().clone(),
            to: ctx
                .accounts
                .amm_usdi_token_account
                .to_account_info()
                .clone(),
            authority: ctx.accounts.manager.to_account_info().clone(),
        };
        let mint_usdi_context = CpiContext::new_with_signer(
            ctx.accounts.token_program.to_account_info().clone(),
            cpi_accounts,
            seeds,
        );
        token::mint_to(mint_usdi_context, usdi_amount)?;
        let cpi_accounts = MintTo {
            mint: ctx.accounts.iasset_mint.to_account_info().clone(),
            to: ctx
                .accounts
                .amm_iasset_token_account
                .to_account_info()
                .clone(),
            authority: ctx.accounts.manager.to_account_info().clone(),
        };
        let mint_iasset_context = CpiContext::new_with_signer(
            ctx.accounts.token_program.to_account_info().clone(),
            cpi_accounts,
            seeds,
        );
        token::mint_to(mint_iasset_context, iasset_liquidity_value.to_u64())?;

        // mint liquidity tokens to comet
        let cpi_accounts = MintTo {
            mint: ctx.accounts.liquidity_token_mint.to_account_info().clone(),
            to: ctx
                .accounts
                .comet_liquidity_token_account
                .to_account_info()
                .clone(),
            authority: ctx.accounts.manager.to_account_info().clone(),
        };
        let mint_liquidity_tokens_to_comet_context = CpiContext::new_with_signer(
            ctx.accounts.token_program.to_account_info().clone(),
            cpi_accounts,
            seeds,
        );

        token::mint_to(
            mint_liquidity_tokens_to_comet_context,
            liquidity_token_value.to_u64(),
        )?;

        // update pool data
        token_data.pools[comet_position.pool_index as usize].iasset_amount = Value::new(
            ctx.accounts.amm_iasset_token_account.amount.into(),
            DEVNET_TOKEN_SCALE,
        );
        token_data.pools[comet_position.pool_index as usize].usdi_amount = Value::new(
            ctx.accounts.amm_usdi_token_account.amount.into(),
            DEVNET_TOKEN_SCALE,
        );
        token_data.pools[comet_position.pool_index as usize].liquidity_token_supply = Value::new(
            ctx.accounts.liquidity_token_mint.supply.into(),
            DEVNET_TOKEN_SCALE,
        );

        Ok(())
    }

    pub fn withdraw_liquidity_from_comet(
        ctx: Context<WithdrawLiquidityFromComet>,
        manager_nonce: u8,
        comet_index: u8,
        usdi_amount: u64,
    ) -> ProgramResult {
        let seeds = &[&[b"manager", bytemuck::bytes_of(&manager_nonce)][..]];
        let token_data = &mut ctx.accounts.token_data.load_mut()?;

        let mut comet_positions = ctx.accounts.comet_positions.load_mut()?;
        let comet_position = comet_positions.comet_positions[comet_index as usize];

        let collateral_value = comet_position.collateral_amount;

        let usdi_liquidity_value = Value::new(usdi_amount.into(), DEVNET_TOKEN_SCALE);
        let iasset_amm_value = Value::new(
            ctx.accounts.amm_iasset_token_account.amount.into(),
            DEVNET_TOKEN_SCALE,
        );

        let usdi_amm_value = Value::new(
            ctx.accounts.amm_usdi_token_account.amount.into(),
            DEVNET_TOKEN_SCALE,
        );

        let liquidity_token_supply = Value::new(
            ctx.accounts.liquidity_token_mint.supply.into(),
            DEVNET_TOKEN_SCALE,
        );

        // calculate iasset liquidity value as well as liquidity token value for comet
        let (iasset_liquidity_value, liquidity_token_value) =
            calculate_liquidity_provider_values_from_usdi(
                usdi_liquidity_value,
                iasset_amm_value,
                usdi_amm_value,
                liquidity_token_supply,
            );

        // calculate comet range
        let (lower_price_range, upper_price_range) = calculate_comet_price_barrier(
            comet_position
                .borrowed_usdi
                .sub(usdi_liquidity_value)
                .unwrap(),
            comet_position
                .borrowed_iasset
                .sub(iasset_liquidity_value)
                .unwrap(),
            collateral_value.scale_to(DEVNET_TOKEN_SCALE),
            iasset_amm_value,
            usdi_amm_value,
        );

        // throw error if the comet is already liquidated
        if comet_position.comet_liquidation.status == LiquidationStatus::Fully {
            return Err(InceptError::CometAlreadyLiquidated.into());
        }

        // update comet position data
        comet_positions.comet_positions[comet_index as usize].borrowed_usdi = comet_position
            .borrowed_usdi
            .sub(usdi_liquidity_value)
            .unwrap();
        comet_positions.comet_positions[comet_index as usize].borrowed_iasset = comet_position
            .borrowed_iasset
            .sub(iasset_liquidity_value)
            .unwrap();
        comet_positions.comet_positions[comet_index as usize].liquidity_token_value =
            comet_position
                .liquidity_token_value
                .sub(liquidity_token_value)
                .unwrap();
        comet_positions.comet_positions[comet_index as usize].lower_price_range = lower_price_range;
        comet_positions.comet_positions[comet_index as usize].upper_price_range = upper_price_range;

        // burn liquidity from amm
        let cpi_accounts = Burn {
            mint: ctx.accounts.usdi_mint.to_account_info().clone(),
            to: ctx
                .accounts
                .amm_usdi_token_account
                .to_account_info()
                .clone(),
            authority: ctx.accounts.manager.to_account_info().clone(),
        };
        let burn_usdi_context = CpiContext::new_with_signer(
            ctx.accounts.token_program.to_account_info().clone(),
            cpi_accounts,
            seeds,
        );
        token::burn(burn_usdi_context, usdi_amount)?;
        let cpi_accounts = Burn {
            mint: ctx.accounts.iasset_mint.to_account_info().clone(),
            to: ctx
                .accounts
                .amm_iasset_token_account
                .to_account_info()
                .clone(),
            authority: ctx.accounts.manager.to_account_info().clone(),
        };
        let burn_iasset_context = CpiContext::new_with_signer(
            ctx.accounts.token_program.to_account_info().clone(),
            cpi_accounts,
            seeds,
        );
        token::burn(burn_iasset_context, iasset_liquidity_value.to_u64())?;

        // burn liquidity tokens from comet
        let cpi_accounts = Burn {
            mint: ctx.accounts.liquidity_token_mint.to_account_info().clone(),
            to: ctx
                .accounts
                .comet_liquidity_token_account
                .to_account_info()
                .clone(),
            authority: ctx.accounts.manager.to_account_info().clone(),
        };
        let burn_liquidity_tokens_to_comet_context = CpiContext::new_with_signer(
            ctx.accounts.token_program.to_account_info().clone(),
            cpi_accounts,
            seeds,
        );

        token::burn(
            burn_liquidity_tokens_to_comet_context,
            liquidity_token_value.to_u64(),
        )?;

        // update pool data
        token_data.pools[comet_position.pool_index as usize].iasset_amount = Value::new(
            ctx.accounts.amm_iasset_token_account.amount.into(),
            DEVNET_TOKEN_SCALE,
        );
        token_data.pools[comet_position.pool_index as usize].usdi_amount = Value::new(
            ctx.accounts.amm_usdi_token_account.amount.into(),
            DEVNET_TOKEN_SCALE,
        );
        token_data.pools[comet_position.pool_index as usize].liquidity_token_supply = Value::new(
            ctx.accounts.liquidity_token_mint.supply.into(),
            DEVNET_TOKEN_SCALE,
        );

        Ok(())
    }

    pub fn close_comet(
        ctx: Context<CloseComet>,
        manager_nonce: u8,
        comet_index: u8,
    ) -> ProgramResult {
        let seeds = &[&[b"manager", bytemuck::bytes_of(&manager_nonce)][..]];
        let token_data = &mut ctx.accounts.token_data.load_mut()?;

        let mut comet_positions = ctx.accounts.comet_positions.load_mut()?;
        let comet_position = comet_positions.comet_positions[comet_index as usize];

        let iasset_amm_value = Value::new(
            ctx.accounts.amm_iasset_token_account.amount.into(),
            DEVNET_TOKEN_SCALE,
        );
        let usdi_amm_value = Value::new(
            ctx.accounts.amm_usdi_token_account.amount.into(),
            DEVNET_TOKEN_SCALE,
        );

        let liquidity_token_supply = Value::new(
            ctx.accounts.liquidity_token_mint.supply.into(),
            DEVNET_TOKEN_SCALE,
        );

        // throw error if the comet is already liquidated
        // if comet_position.comet_liquidation.status != LiquidationStatus::Fully {
        //     return Err(InceptError::CometAlreadyLiquidated.into());
        // }

        // calculate initial comet pool price
        let initial_comet_price =
            calculate_amm_price(comet_position.borrowed_iasset, comet_position.borrowed_usdi);
        // calculate current pool price
        let current_market_price = calculate_amm_price(iasset_amm_value, usdi_amm_value);

        // calculate usdi and iasset comet can claim right now
        let (iasset_value, usdi_value) = calculate_liquidity_provider_values_from_liquidity_tokens(
            comet_position.liquidity_token_value,
            iasset_amm_value,
            usdi_amm_value,
            liquidity_token_supply,
        );

        // check if the price has moved significantly
        if (iasset_value.lt(comet_position.borrowed_iasset).unwrap()
            && usdi_value.lt(comet_position.borrowed_usdi).unwrap())
            || (iasset_value.gt(comet_position.borrowed_iasset).unwrap()
                && usdi_value.gt(comet_position.borrowed_usdi).unwrap())
        {
            // price has NOT moved significantly
            // burn liquidity tokens from comet to recover liquidity
            let cpi_accounts = Burn {
                mint: ctx.accounts.liquidity_token_mint.to_account_info().clone(),
                to: ctx
                    .accounts
                    .comet_liquidity_token_account
                    .to_account_info()
                    .clone(),
                authority: ctx.accounts.manager.to_account_info().clone(),
            };
            let burn_liquidity_tokens_from_comet_context = CpiContext::new_with_signer(
                ctx.accounts.token_program.to_account_info().clone(),
                cpi_accounts,
                seeds,
            );

            token::burn(
                burn_liquidity_tokens_from_comet_context,
                comet_position.liquidity_token_value.to_u64(),
            )?;

            // burn iasset from amm
            let cpi_accounts = Burn {
                mint: ctx.accounts.iasset_mint.to_account_info().clone(),
                to: ctx
                    .accounts
                    .amm_iasset_token_account
                    .to_account_info()
                    .clone(),
                authority: ctx.accounts.manager.to_account_info().clone(),
            };
            let burn_iasset_from_amm_context = CpiContext::new_with_signer(
                ctx.accounts.token_program.to_account_info().clone(),
                cpi_accounts,
                seeds,
            );

            token::burn(
                burn_iasset_from_amm_context,
                comet_position.borrowed_iasset.to_u64(),
            )?;

            // burn usdi from amm
            let cpi_accounts = Burn {
                mint: ctx.accounts.usdi_mint.to_account_info().clone(),
                to: ctx
                    .accounts
                    .amm_usdi_token_account
                    .to_account_info()
                    .clone(),
                authority: ctx.accounts.manager.to_account_info().clone(),
            };
            let burn_usdi_from_amm_context = CpiContext::new_with_signer(
                ctx.accounts.token_program.to_account_info().clone(),
                cpi_accounts,
                seeds,
            );

            token::burn(
                burn_usdi_from_amm_context,
                comet_position.borrowed_usdi.to_u64(),
            )?;
        }
        // check if price has increased since comet was initialized
        else if initial_comet_price.lt(current_market_price).unwrap() {
            //calculate impermanent loss
            let iasset_impermanent_loss = comet_position.borrowed_iasset.sub(iasset_value).unwrap();

            // burn iasset from user to pay back impermanent loss
            let cpi_accounts = Burn {
                mint: ctx.accounts.iasset_mint.to_account_info().clone(),
                to: ctx
                    .accounts
                    .user_iasset_token_account
                    .to_account_info()
                    .clone(),
                authority: ctx.accounts.user.to_account_info().clone(),
            };
            let burn_iasset_from_user_context = CpiContext::new(
                ctx.accounts.token_program.to_account_info().clone(),
                cpi_accounts,
            );

            token::burn(
                burn_iasset_from_user_context,
                iasset_impermanent_loss.to_u64(),
            )?;

            // burn liquidity tokens from comet to recover liquidity
            let cpi_accounts = Burn {
                mint: ctx.accounts.liquidity_token_mint.to_account_info().clone(),
                to: ctx
                    .accounts
                    .comet_liquidity_token_account
                    .to_account_info()
                    .clone(),
                authority: ctx.accounts.manager.to_account_info().clone(),
            };
            let burn_liquidity_tokens_from_comet_context = CpiContext::new_with_signer(
                ctx.accounts.token_program.to_account_info().clone(),
                cpi_accounts,
                seeds,
            );

            token::burn(
                burn_liquidity_tokens_from_comet_context,
                comet_position.liquidity_token_value.to_u64(),
            )?;

            // burn iasset from amm
            let cpi_accounts = Burn {
                mint: ctx.accounts.iasset_mint.to_account_info().clone(),
                to: ctx
                    .accounts
                    .amm_iasset_token_account
                    .to_account_info()
                    .clone(),
                authority: ctx.accounts.manager.to_account_info().clone(),
            };
            let burn_iasset_from_amm_context = CpiContext::new_with_signer(
                ctx.accounts.token_program.to_account_info().clone(),
                cpi_accounts,
                seeds,
            );

            token::burn(burn_iasset_from_amm_context, iasset_value.to_u64())?;

            // burn usdi from amm
            let cpi_accounts = Burn {
                mint: ctx.accounts.usdi_mint.to_account_info().clone(),
                to: ctx
                    .accounts
                    .amm_usdi_token_account
                    .to_account_info()
                    .clone(),
                authority: ctx.accounts.manager.to_account_info().clone(),
            };
            let burn_usdi_from_amm_context = CpiContext::new_with_signer(
                ctx.accounts.token_program.to_account_info().clone(),
                cpi_accounts,
                seeds,
            );

            token::burn(
                burn_usdi_from_amm_context,
                comet_position.borrowed_usdi.to_u64(),
            )?;

            // transfer surplus usdi from the amm to the user
            let cpi_accounts = Transfer {
                from: ctx
                    .accounts
                    .amm_usdi_token_account
                    .to_account_info()
                    .clone(),
                to: ctx
                    .accounts
                    .user_usdi_token_account
                    .to_account_info()
                    .clone(),
                authority: ctx.accounts.manager.to_account_info().clone(),
            };
            let send_usdi_to_user_context = CpiContext::new_with_signer(
                ctx.accounts.token_program.to_account_info().clone(),
                cpi_accounts,
                seeds,
            );

            token::transfer(
                send_usdi_to_user_context,
                usdi_value
                    .sub(comet_position.borrowed_usdi)
                    .unwrap()
                    .to_u64(),
            )?;
        } else {
            // price has decreased since comet was initialized
            // calculate impermanent loss
            let usdi_impermanent_loss = comet_position.borrowed_usdi.sub(usdi_value).unwrap();

            // burn usdi from the user to pay back impermanent loss
            let cpi_accounts = Burn {
                mint: ctx.accounts.usdi_mint.to_account_info().clone(),
                to: ctx
                    .accounts
                    .user_usdi_token_account
                    .to_account_info()
                    .clone(),
                authority: ctx.accounts.user.to_account_info().clone(),
            };
            let burn_usdi_from_user_context = CpiContext::new(
                ctx.accounts.token_program.to_account_info().clone(),
                cpi_accounts,
            );

            token::burn(burn_usdi_from_user_context, usdi_impermanent_loss.to_u64())?;

            // burn liquidity tokens from comet to recover liquidity
            let cpi_accounts = Burn {
                mint: ctx.accounts.liquidity_token_mint.to_account_info().clone(),
                to: ctx
                    .accounts
                    .comet_liquidity_token_account
                    .to_account_info()
                    .clone(),
                authority: ctx.accounts.manager.to_account_info().clone(),
            };
            let burn_liquidity_tokens_from_comet_context = CpiContext::new_with_signer(
                ctx.accounts.token_program.to_account_info().clone(),
                cpi_accounts,
                seeds,
            );

            token::burn(
                burn_liquidity_tokens_from_comet_context,
                comet_position.liquidity_token_value.to_u64(),
            )?;

            // burn usdi from amm
            let cpi_accounts = Burn {
                mint: ctx.accounts.usdi_mint.to_account_info().clone(),
                to: ctx
                    .accounts
                    .amm_usdi_token_account
                    .to_account_info()
                    .clone(),
                authority: ctx.accounts.manager.to_account_info().clone(),
            };
            let burn_usdi_from_amm_context = CpiContext::new_with_signer(
                ctx.accounts.token_program.to_account_info().clone(),
                cpi_accounts,
                seeds,
            );

            token::burn(burn_usdi_from_amm_context, usdi_value.to_u64())?;

            // burn iasset from amm
            let cpi_accounts = Burn {
                mint: ctx.accounts.iasset_mint.to_account_info().clone(),
                to: ctx
                    .accounts
                    .amm_iasset_token_account
                    .to_account_info()
                    .clone(),
                authority: ctx.accounts.manager.to_account_info().clone(),
            };
            let burn_iasset_from_amm_context = CpiContext::new_with_signer(
                ctx.accounts.token_program.to_account_info().clone(),
                cpi_accounts,
                seeds,
            );

            token::burn(
                burn_iasset_from_amm_context,
                comet_position.borrowed_iasset.to_u64(),
            )?;

            // transfer surplus iasset from the amm to the user
            let cpi_accounts = Transfer {
                from: ctx
                    .accounts
                    .amm_iasset_token_account
                    .to_account_info()
                    .clone(),
                to: ctx
                    .accounts
                    .user_iasset_token_account
                    .to_account_info()
                    .clone(),
                authority: ctx.accounts.manager.to_account_info().clone(),
            };
            let send_iasset_to_user_context = CpiContext::new_with_signer(
                ctx.accounts.token_program.to_account_info().clone(),
                cpi_accounts,
                seeds,
            );

            token::transfer(
                send_iasset_to_user_context,
                iasset_value
                    .sub(comet_position.borrowed_iasset)
                    .unwrap()
                    .to_u64(),
            )?;
        }

        // unlock comet collateral from vault and send to user
        let cpi_accounts = Transfer {
            from: ctx.accounts.vault.to_account_info().clone(),
            to: ctx
                .accounts
                .user_collateral_token_account
                .to_account_info()
                .clone(),
            authority: ctx.accounts.manager.to_account_info().clone(),
        };
        let send_usdc_to_user_context = CpiContext::new_with_signer(
            ctx.accounts.token_program.to_account_info().clone(),
            cpi_accounts,
            seeds,
        );

        token::transfer(
            send_usdc_to_user_context,
            comet_position.collateral_amount.to_u64(),
        )?;

        // update collateral vault supply
        token_data.collaterals
            [comet_positions.comet_positions[comet_index as usize].collateral_index as usize]
            .vault_comet_supply = token_data.collaterals
            [comet_positions.comet_positions[comet_index as usize].collateral_index as usize]
            .vault_comet_supply
            .sub(comet_position.collateral_amount)
            .unwrap();

        // remove comet from user list
        comet_positions.remove(comet_index as usize);

        // update pool data
        token_data.pools[comet_position.pool_index as usize].iasset_amount = Value::new(
            ctx.accounts.amm_iasset_token_account.amount.into(),
            DEVNET_TOKEN_SCALE,
        );
        token_data.pools[comet_position.pool_index as usize].usdi_amount = Value::new(
            ctx.accounts.amm_usdi_token_account.amount.into(),
            DEVNET_TOKEN_SCALE,
        );
        token_data.pools[comet_position.pool_index as usize].liquidity_token_supply = Value::new(
            ctx.accounts.liquidity_token_mint.supply.into(),
            DEVNET_TOKEN_SCALE,
        );

        Ok(())
    }

    pub fn recenter_comet(
        ctx: Context<RecenterComet>,
        manager_nonce: u8,
        comet_index: u8,
    ) -> ProgramResult {
        let seeds = &[&[b"manager", bytemuck::bytes_of(&manager_nonce)][..]];
        let token_data = &mut ctx.accounts.token_data.load_mut()?;

        let mut comet_positions = ctx.accounts.comet_positions.load_mut()?;
        let comet_position = comet_positions.comet_positions[comet_index as usize];

        let iasset_amm_value = Value::new(
            ctx.accounts.amm_iasset_token_account.amount.into(),
            DEVNET_TOKEN_SCALE,
        );
        let usdi_amm_value = Value::new(
            ctx.accounts.amm_usdi_token_account.amount.into(),
            DEVNET_TOKEN_SCALE,
        );

        let liquidity_token_supply = Value::new(
            ctx.accounts.liquidity_token_mint.supply.into(),
            DEVNET_TOKEN_SCALE,
        );

        // throw error if the comet is already liquidated
        if comet_position.comet_liquidation.status == LiquidationStatus::Fully {
            return Err(InceptError::CometAlreadyLiquidated.into());
        }

        // calculate usdi and iasset comet can claim right now
        let (iasset_value, usdi_value) = calculate_liquidity_provider_values_from_liquidity_tokens(
            comet_position.liquidity_token_value,
            iasset_amm_value,
            usdi_amm_value,
            liquidity_token_supply,
        );

        // check if the price has moved significantly
        if (iasset_value.lt(comet_position.borrowed_iasset).unwrap()
            && usdi_value.lt(comet_position.borrowed_usdi).unwrap())
            || (iasset_value.gt(comet_position.borrowed_iasset).unwrap()
                && usdi_value.gt(comet_position.borrowed_usdi).unwrap())
        {
            // price has NOT moved significantly throw error
            return Err(InceptError::NoPriceDeviationDetected.into());
        }

        // calculate initial comet pool price
        let initial_comet_price =
            calculate_amm_price(comet_position.borrowed_iasset, comet_position.borrowed_usdi);
        // calculate current pool price
        let current_price = calculate_amm_price(iasset_amm_value, usdi_amm_value);

        // check if price has increased since comet was initialized
        if initial_comet_price.lt(current_price).unwrap() {
            // calculate extra usdi comet can claim, iasset debt that comet cannot claim, and usdi amount needed to buy iasset and cover debt
            let (usdi_surplus, usdi_amount, iasset_debt) =
                calculate_recentering_values_with_usdi_surplus(
                    comet_position.borrowed_iasset,
                    comet_position.borrowed_usdi,
                    iasset_amm_value,
                    usdi_amm_value,
                    comet_position.liquidity_token_value,
                    liquidity_token_supply,
                );
            // calculate the amount of additional usdi, otherwise known as the recentering fee, in order to recenter the position
            let collateral_recentering_fee = usdi_amount
                .sub(usdi_surplus)
                .unwrap()
                .scale_to(comet_position.collateral_amount.scale.try_into().unwrap());

            // recalculate the amount of collateral claimable by the comet
            let new_collateral_amount = comet_position
                .collateral_amount
                .sub(collateral_recentering_fee)
                .unwrap();

            // recalculate amount of iasset the comet has borrowed
            let new_borrowed_iasset = comet_position.borrowed_iasset.sub(iasset_debt).unwrap();

            // recalculate amount of usdi the comet has borrowed
            let new_borrowed_usdi = comet_position.borrowed_usdi.add(usdi_surplus).unwrap();

            // calculate recentered comet range
            let (lower_price_range, upper_price_range) = calculate_comet_price_barrier(
                new_borrowed_usdi,
                new_borrowed_iasset,
                new_collateral_amount.scale_to(DEVNET_TOKEN_SCALE),
                iasset_amm_value,
                usdi_amm_value,
            );

            // throw error if the price is out of range
            if lower_price_range.gte(current_price).unwrap()
                || upper_price_range.lte(current_price).unwrap()
            {
                return Err(InceptError::InvalidCometCollateralRatio.into());
            }

            // update comet data
            comet_positions.comet_positions[comet_index as usize].lower_price_range =
                lower_price_range;
            comet_positions.comet_positions[comet_index as usize].upper_price_range =
                upper_price_range;
            comet_positions.comet_positions[comet_index as usize].collateral_amount =
                new_collateral_amount;
            comet_positions.comet_positions[comet_index as usize].borrowed_iasset =
                new_borrowed_iasset;
            comet_positions.comet_positions[comet_index as usize].borrowed_usdi = new_borrowed_usdi;

            // mint usdi into amm
            let cpi_accounts = MintTo {
                mint: ctx.accounts.usdi_mint.to_account_info().clone(),
                to: ctx
                    .accounts
                    .amm_usdi_token_account
                    .to_account_info()
                    .clone(),
                authority: ctx.accounts.manager.to_account_info().clone(),
            };
            let mint_usdi_context = CpiContext::new_with_signer(
                ctx.accounts.token_program.to_account_info().clone(),
                cpi_accounts,
                seeds,
            );
            token::mint_to(mint_usdi_context, usdi_amount.to_u64())?;

            // burn iasset from amm
            let cpi_accounts = Burn {
                mint: ctx.accounts.iasset_mint.to_account_info().clone(),
                to: ctx
                    .accounts
                    .amm_iasset_token_account
                    .to_account_info()
                    .clone(),
                authority: ctx.accounts.manager.to_account_info().clone(),
            };
            let burn_iasset_context = CpiContext::new_with_signer(
                ctx.accounts.token_program.to_account_info().clone(),
                cpi_accounts,
                seeds,
            );

            token::burn(burn_iasset_context, iasset_debt.to_u64())?;
        } else {
            // calculate extra iasset comet can claim, usdi debt that comet cannot claim, and iasset amount needed to buy usdi and cover debt
            let (iasset_surplus, iasset_amount, usdi_debt) =
                calculate_recentering_values_with_iasset_surplus(
                    comet_position.borrowed_iasset,
                    comet_position.borrowed_usdi,
                    iasset_amm_value,
                    usdi_amm_value,
                    comet_position.liquidity_token_value,
                    liquidity_token_supply,
                );

            // calculate the amount of additional iassset, otherwise known as the recentering fee, in order to recenter the position
            let collateral_recentering_fee = iasset_amount
                .sub(iasset_surplus)
                .unwrap()
                .scale_to(comet_position.collateral_amount.scale.try_into().unwrap());

            // recalculate amount of iasset the comet has borrowed
            let new_borrowed_iasset = comet_position.borrowed_iasset.add(iasset_surplus).unwrap();

            // recalculate amount of usdi the comet has borrowed
            let new_borrowed_usdi = comet_position.borrowed_usdi.sub(usdi_debt).unwrap();

            // calculate recentered comet range
            let (lower_price_range, upper_price_range) = calculate_comet_price_barrier(
                new_borrowed_usdi,
                new_borrowed_iasset,
                comet_position
                    .collateral_amount
                    .scale_to(DEVNET_TOKEN_SCALE),
                iasset_amm_value,
                usdi_amm_value,
            );
            // throw error if the price is out of range
            if lower_price_range.gte(current_price).unwrap()
                || upper_price_range.lte(current_price).unwrap()
            {
                return Err(InceptError::InvalidCometCollateralRatio.into());
            }

            // update comet data
            comet_positions.comet_positions[comet_index as usize].lower_price_range =
                lower_price_range;
            comet_positions.comet_positions[comet_index as usize].upper_price_range =
                upper_price_range;
            comet_positions.comet_positions[comet_index as usize].borrowed_iasset =
                new_borrowed_iasset;
            comet_positions.comet_positions[comet_index as usize].borrowed_usdi = new_borrowed_usdi;

            // burn iasset from user
            let cpi_accounts = Burn {
                mint: ctx.accounts.iasset_mint.to_account_info().clone(),
                to: ctx
                    .accounts
                    .user_iasset_token_account
                    .to_account_info()
                    .clone(),
                authority: ctx.accounts.user.to_account_info().clone(),
            };
            let burn_iasset_context = CpiContext::new(
                ctx.accounts.token_program.to_account_info().clone(),
                cpi_accounts,
            );

            token::burn(burn_iasset_context, collateral_recentering_fee.to_u64())?;

            // mint iasset into amm
            let cpi_accounts = MintTo {
                mint: ctx.accounts.iasset_mint.to_account_info().clone(),
                to: ctx
                    .accounts
                    .amm_iasset_token_account
                    .to_account_info()
                    .clone(),
                authority: ctx.accounts.manager.to_account_info().clone(),
            };
            let mint_iasset_context = CpiContext::new_with_signer(
                ctx.accounts.token_program.to_account_info().clone(),
                cpi_accounts,
                seeds,
            );
            token::mint_to(mint_iasset_context, iasset_amount.to_u64())?;

            // burn usdi from amm
            let cpi_accounts = Burn {
                mint: ctx.accounts.usdi_mint.to_account_info().clone(),
                to: ctx
                    .accounts
                    .amm_usdi_token_account
                    .to_account_info()
                    .clone(),
                authority: ctx.accounts.manager.to_account_info().clone(),
            };
            let burn_usdi_context = CpiContext::new_with_signer(
                ctx.accounts.token_program.to_account_info().clone(),
                cpi_accounts,
                seeds,
            );

            token::burn(burn_usdi_context, usdi_debt.to_u64())?;
        }

        // update pool data
        token_data.pools[comet_position.pool_index as usize].iasset_amount = Value::new(
            ctx.accounts.amm_iasset_token_account.amount.into(),
            DEVNET_TOKEN_SCALE,
        );
        token_data.pools[comet_position.pool_index as usize].usdi_amount = Value::new(
            ctx.accounts.amm_usdi_token_account.amount.into(),
            DEVNET_TOKEN_SCALE,
        );
        token_data.pools[comet_position.pool_index as usize].liquidity_token_supply = Value::new(
            ctx.accounts.liquidity_token_mint.supply.into(),
            DEVNET_TOKEN_SCALE,
        );

        Ok(())
    }

    pub fn initialize_user_comet_manager_position(
        ctx: Context<InitializeUserCometManagerPosition>,
        _manager_nonce: u8,
    ) -> ProgramResult {
        let mut comet_manager = ctx.accounts.comet_manager.load_mut()?;

        // set user data
        ctx.accounts.user_account.is_manager = 1;
        ctx.accounts.user_account.comet_manager = *ctx.accounts.comet_manager.to_account_info().key;

<<<<<<< HEAD
        // throw error if the comet is already liquidated
        if comet_position.comet_liquidation.status == LiquidationStatus::Fully {
            return Err(InceptError::CometAlreadyLiquidated.into());
        }
=======
        // set comet manager data
        comet_manager.owner = *ctx.accounts.user.to_account_info().key;
>>>>>>> b893736b

        Ok(())
    }

    pub fn initialize_multi_pool_comet_position(
        ctx: Context<InitializeMultiPoolCometPosition>,
        manager_nonce: u8,
        pool_index: u8,
        usdi_amount: u64,
    ) -> ProgramResult {
        let seeds = &[&[b"manager", bytemuck::bytes_of(&manager_nonce)][..]];
        let token_data = &mut &mut ctx.accounts.token_data.load_mut()?;

        let usdi_liquidity_value = Value::new(usdi_amount.into(), DEVNET_TOKEN_SCALE);
        let iasset_amm_value = Value::new(
            ctx.accounts.amm_iasset_token_account.amount.into(),
            DEVNET_TOKEN_SCALE,
        );

        let usdi_amm_value = Value::new(
            ctx.accounts.amm_usdi_token_account.amount.into(),
            DEVNET_TOKEN_SCALE,
        );

        let liquidity_token_supply = Value::new(
            ctx.accounts.liquidity_token_mint.supply.into(),
            DEVNET_TOKEN_SCALE,
        );

        // calculate iasset liquidity value as well as liquidity token value for comet
        let (iasset_liquidity_value, liquidity_token_value) =
            calculate_liquidity_provider_values_from_usdi(
                usdi_liquidity_value,
                iasset_amm_value,
                usdi_amm_value,
                liquidity_token_supply,
            );

        // mint usdi to amm
        let cpi_accounts = MintTo {
            mint: ctx.accounts.usdi_mint.to_account_info().clone(),
            to: ctx
                .accounts
                .amm_usdi_token_account
                .to_account_info()
                .clone(),
            authority: ctx.accounts.manager.to_account_info().clone(),
        };
        let mint_usdi_to_amm_context = CpiContext::new_with_signer(
            ctx.accounts.token_program.to_account_info().clone(),
            cpi_accounts,
            seeds,
        );

        token::mint_to(mint_usdi_to_amm_context, usdi_amount)?;

        // mint iasset to amm
        let cpi_accounts = MintTo {
            mint: ctx.accounts.iasset_mint.to_account_info().clone(),
            to: ctx
                .accounts
                .amm_iasset_token_account
                .to_account_info()
                .clone(),
            authority: ctx.accounts.manager.to_account_info().clone(),
        };
        let mint_iasset_to_amm_context = CpiContext::new_with_signer(
            ctx.accounts.token_program.to_account_info().clone(),
            cpi_accounts,
            seeds,
        );

        token::mint_to(mint_iasset_to_amm_context, iasset_liquidity_value.to_u64())?;

        // mint liquidity tokens to comet
        let cpi_accounts = MintTo {
            mint: ctx.accounts.liquidity_token_mint.to_account_info().clone(),
            to: ctx
                .accounts
                .comet_liquidity_token_account
                .to_account_info()
                .clone(),
            authority: ctx.accounts.manager.to_account_info().clone(),
        };
        let mint_liquidity_tokens_to_comet_context = CpiContext::new_with_signer(
            ctx.accounts.token_program.to_account_info().clone(),
            cpi_accounts,
            seeds,
        );

        token::mint_to(
            mint_liquidity_tokens_to_comet_context,
            liquidity_token_value.to_u64(),
        )?;

        // add position to comet
        let mut multi_pool_comet = ctx.accounts.multi_pool_comet.load_mut()?;
        multi_pool_comet.add_position(MultiPoolCometPosition {
            authority: *ctx.accounts.user.to_account_info().key,
            pool_index: pool_index as u64,
            borrowed_usdi: usdi_liquidity_value,
            borrowed_iasset: iasset_liquidity_value,
            liquidity_token_value: liquidity_token_value,
            comet_liquidation: CometLiquidation {
                ..Default::default()
            },
        });

        // update pool data
        token_data.pools[pool_index as usize].iasset_amount = Value::new(
            ctx.accounts.amm_iasset_token_account.amount.into(),
            DEVNET_TOKEN_SCALE,
        );
        token_data.pools[pool_index as usize].usdi_amount = Value::new(
            ctx.accounts.amm_usdi_token_account.amount.into(),
            DEVNET_TOKEN_SCALE,
        );
        token_data.pools[pool_index as usize].liquidity_token_supply = Value::new(
            ctx.accounts.liquidity_token_mint.supply.into(),
            DEVNET_TOKEN_SCALE,
        );

        Ok(())
    }

    pub fn add_collateral_to_multi_pool_comet(
        ctx: Context<AddCollateralToMultiPoolComet>,
        _manager_nonce: u8,
        collateral_index: u8,
        collateral_amount: u64,
    ) -> ProgramResult {
        let token_data = &mut ctx.accounts.token_data.load_mut()?;
        let mut multi_pool_comet = ctx.accounts.multi_pool_comet.load_mut()?;

        let collateral = token_data.collaterals[collateral_index as usize];

        let added_collateral_value = Value::new(
            collateral_amount.into(),
            collateral.vault_comet_supply.scale.try_into().unwrap(),
        );

        // add collateral amount to vault supply
        token_data.collaterals[collateral_index as usize].vault_comet_supply = collateral
            .vault_comet_supply
            .add(added_collateral_value)
            .unwrap();

        // add collateral amount to total comet manager collateral amount
        multi_pool_comet.total_collateral_amount = multi_pool_comet
            .total_collateral_amount
            .scale_to(DEVNET_TOKEN_SCALE)
            .add(added_collateral_value.scale_to(DEVNET_TOKEN_SCALE))
            .unwrap();

        // find the index of the collateral within the manager's position
        let multi_pool_comet_collateral_index =
            multi_pool_comet.get_collateral_index(collateral_index);
        msg!("0");
        // check to see if a new collateral must be added to the position
        if multi_pool_comet_collateral_index == usize::MAX {
            msg!("1");
            multi_pool_comet.add_collateral(MultiPoolCometCollateral {
                authority: *ctx.accounts.user.to_account_info().key,
                collateral_amount: added_collateral_value,
                collateral_index: collateral_index.into(),
            });
            msg!("2");
        } else {
            msg!("0.5");
            multi_pool_comet.collaterals[multi_pool_comet_collateral_index].collateral_amount =
                multi_pool_comet.collaterals[multi_pool_comet_collateral_index]
                    .collateral_amount
                    .add(added_collateral_value)
                    .unwrap();
            msg!("1.5");
        }
        msg!("2");

        // send collateral from user to vault
        let cpi_ctx = CpiContext::from(&*ctx.accounts);
        token::transfer(cpi_ctx, collateral_amount)?;

        Ok(())
    }

    pub fn withdraw_collateral_from_multi_pool_comet(
        ctx: Context<WithdrawCollateralFromMultiPoolComet>,
        manager_nonce: u8,
        collateral_index: u8,
        collateral_amount: u64,
    ) -> ProgramResult {
        let seeds = &[&[b"manager", bytemuck::bytes_of(&manager_nonce)][..]];
        let token_data = &mut ctx.accounts.token_data.load_mut()?;
        let mut multi_pool_comet = ctx.accounts.multi_pool_comet.load_mut()?;

        let collateral = token_data.collaterals[collateral_index as usize];

        let subtracted_collateral_value = Value::new(
            collateral_amount.into(),
            collateral.vault_comet_supply.scale.try_into().unwrap(),
        );

        // subtract collateral amount to vault supply
        token_data.collaterals[collateral_index as usize].vault_comet_supply = collateral
            .vault_comet_supply
            .sub(subtracted_collateral_value)
            .unwrap();

        // subtract collateral amount to total comet manager collateral amount
        multi_pool_comet.total_collateral_amount = multi_pool_comet
            .total_collateral_amount
            .sub(subtracted_collateral_value.scale_to(DEVNET_TOKEN_SCALE))
            .unwrap();

        // find the index of the collateral within the manager's position
        let multi_pool_comet_collateral_index =
            multi_pool_comet.get_collateral_index(collateral_index);

        // check to see if the collateral position exists
        if multi_pool_comet_collateral_index == usize::MAX {
            return Err(InceptError::NoSuchCollateralPosition.into());
        }

        // ensure the position holds sufficient collateral
        if multi_pool_comet.collaterals[multi_pool_comet_collateral_index]
            .collateral_amount
            .lt(subtracted_collateral_value)
            .unwrap()
        {
            return Err(InceptError::InsufficientCollateral.into());
        }

        // update the collateral amount
        multi_pool_comet.collaterals[multi_pool_comet_collateral_index].collateral_amount =
            multi_pool_comet.collaterals[multi_pool_comet_collateral_index]
                .collateral_amount
                .sub(subtracted_collateral_value)
                .unwrap();

        // remove collateral if empty
        if multi_pool_comet.collaterals[multi_pool_comet_collateral_index]
            .collateral_amount
            .val
            == 0
        {
            multi_pool_comet.remove_collateral(multi_pool_comet_collateral_index)
        }

        // send collateral from vault to user
        let cpi_ctx = CpiContext::from(&*ctx.accounts).with_signer(seeds);
        token::transfer(cpi_ctx, collateral_amount)?;

        Ok(())
    }

    pub fn add_liquidity_to_multi_pool_comet(
        ctx: Context<AddLiquidityToMultiPoolComet>,
        manager_nonce: u8,
        comet_position_index: u8,
        usdi_amount: u64,
    ) -> ProgramResult {
        let seeds = &[&[b"manager", bytemuck::bytes_of(&manager_nonce)][..]];
        let token_data = &mut ctx.accounts.token_data.load_mut()?;
        let mut multi_pool_comet = ctx.accounts.multi_pool_comet.load_mut()?;
        let multi_pool_comet_position =
            multi_pool_comet.comet_positions[comet_position_index as usize];

        let usdi_liquidity_value = Value::new(usdi_amount.into(), DEVNET_TOKEN_SCALE);
        let iasset_amm_value = Value::new(
            ctx.accounts.amm_iasset_token_account.amount.into(),
            DEVNET_TOKEN_SCALE,
        );

        let usdi_amm_value = Value::new(
            ctx.accounts.amm_usdi_token_account.amount.into(),
            DEVNET_TOKEN_SCALE,
        );

        let liquidity_token_supply = Value::new(
            ctx.accounts.liquidity_token_mint.supply.into(),
            DEVNET_TOKEN_SCALE,
        );

        // calculate iasset liquidity value as well as liquidity token value for comet
        let (iasset_liquidity_value, liquidity_token_value) =
            calculate_liquidity_provider_values_from_usdi(
                usdi_liquidity_value,
                iasset_amm_value,
                usdi_amm_value,
                liquidity_token_supply,
            );

        // find the index of the comet within the manager's position
        let multi_pool_comet_pool_index = multi_pool_comet
            .get_pool_index(multi_pool_comet_position.pool_index.try_into().unwrap());
        let comet_position = multi_pool_comet.comet_positions[multi_pool_comet_pool_index];

        // update comet position data
        multi_pool_comet.comet_positions[multi_pool_comet_pool_index].borrowed_usdi =
            comet_position
                .borrowed_usdi
                .add(usdi_liquidity_value)
                .unwrap();
        multi_pool_comet.comet_positions[multi_pool_comet_pool_index].borrowed_iasset =
            comet_position
                .borrowed_iasset
                .add(iasset_liquidity_value)
                .unwrap();
        multi_pool_comet.comet_positions[multi_pool_comet_pool_index].liquidity_token_value =
            comet_position
                .liquidity_token_value
                .add(liquidity_token_value)
                .unwrap();

        // mint liquidity into amm
        let cpi_accounts = MintTo {
            mint: ctx.accounts.usdi_mint.to_account_info().clone(),
            to: ctx
                .accounts
                .amm_usdi_token_account
                .to_account_info()
                .clone(),
            authority: ctx.accounts.manager.to_account_info().clone(),
        };
        let mint_usdi_context = CpiContext::new_with_signer(
            ctx.accounts.token_program.to_account_info().clone(),
            cpi_accounts,
            seeds,
        );
        token::mint_to(mint_usdi_context, usdi_amount)?;
        let cpi_accounts = MintTo {
            mint: ctx.accounts.iasset_mint.to_account_info().clone(),
            to: ctx
                .accounts
                .amm_iasset_token_account
                .to_account_info()
                .clone(),
            authority: ctx.accounts.manager.to_account_info().clone(),
        };
        let mint_iasset_context = CpiContext::new_with_signer(
            ctx.accounts.token_program.to_account_info().clone(),
            cpi_accounts,
            seeds,
        );
        token::mint_to(mint_iasset_context, iasset_liquidity_value.to_u64())?;

        // mint liquidity tokens to comet
        let cpi_accounts = MintTo {
            mint: ctx.accounts.liquidity_token_mint.to_account_info().clone(),
            to: ctx
                .accounts
                .comet_liquidity_token_account
                .to_account_info()
                .clone(),
            authority: ctx.accounts.manager.to_account_info().clone(),
        };
        let mint_liquidity_tokens_to_comet_context = CpiContext::new_with_signer(
            ctx.accounts.token_program.to_account_info().clone(),
            cpi_accounts,
            seeds,
        );

        token::mint_to(
            mint_liquidity_tokens_to_comet_context,
            liquidity_token_value.to_u64(),
        )?;

        // update pool data
        token_data.pools[comet_position.pool_index as usize].iasset_amount = Value::new(
            ctx.accounts.amm_iasset_token_account.amount.into(),
            DEVNET_TOKEN_SCALE,
        );
        token_data.pools[comet_position.pool_index as usize].usdi_amount = Value::new(
            ctx.accounts.amm_usdi_token_account.amount.into(),
            DEVNET_TOKEN_SCALE,
        );
        token_data.pools[comet_position.pool_index as usize].liquidity_token_supply = Value::new(
            ctx.accounts.liquidity_token_mint.supply.into(),
            DEVNET_TOKEN_SCALE,
        );

        Ok(())
    }

    pub fn withdraw_liquidity_from_multi_pool_comet(
        ctx: Context<WithdrawLiquidityFromMultiPoolComet>,
        manager_nonce: u8,
        pool_index: u8,
        usdi_amount: u64,
    ) -> ProgramResult {
        let seeds = &[&[b"manager", bytemuck::bytes_of(&manager_nonce)][..]];
        let token_data = &mut ctx.accounts.token_data.load_mut()?;
        let mut multi_pool_comet = ctx.accounts.multi_pool_comet.load_mut()?;

        let usdi_liquidity_value = Value::new(usdi_amount.into(), DEVNET_TOKEN_SCALE);
        let iasset_amm_value = Value::new(
            ctx.accounts.amm_iasset_token_account.amount.into(),
            DEVNET_TOKEN_SCALE,
        );

        let usdi_amm_value = Value::new(
            ctx.accounts.amm_usdi_token_account.amount.into(),
            DEVNET_TOKEN_SCALE,
        );

        let liquidity_token_supply = Value::new(
            ctx.accounts.liquidity_token_mint.supply.into(),
            DEVNET_TOKEN_SCALE,
        );

        // calculate iasset liquidity value as well as liquidity token value for comet
        let (iasset_liquidity_value, liquidity_token_value) =
            calculate_liquidity_provider_values_from_usdi(
                usdi_liquidity_value,
                iasset_amm_value,
                usdi_amm_value,
                liquidity_token_supply,
            );

        // find the index of the comet within the manager's position
        let multi_pool_comet_pool_index = multi_pool_comet.get_pool_index(pool_index);
        let comet_position = multi_pool_comet.comet_positions[multi_pool_comet_pool_index];

        // update comet position data
        multi_pool_comet.comet_positions[multi_pool_comet_pool_index].borrowed_usdi =
            comet_position
                .borrowed_usdi
                .sub(usdi_liquidity_value)
                .unwrap();
        multi_pool_comet.comet_positions[multi_pool_comet_pool_index].borrowed_iasset =
            comet_position
                .borrowed_iasset
                .sub(iasset_liquidity_value)
                .unwrap();
        multi_pool_comet.comet_positions[multi_pool_comet_pool_index].liquidity_token_value =
            comet_position
                .liquidity_token_value
                .sub(liquidity_token_value)
                .unwrap();

        // burn liquidity from amm
        let cpi_accounts = Burn {
            mint: ctx.accounts.usdi_mint.to_account_info().clone(),
            to: ctx
                .accounts
                .amm_usdi_token_account
                .to_account_info()
                .clone(),
            authority: ctx.accounts.manager.to_account_info().clone(),
        };
        let burn_usdi_context = CpiContext::new_with_signer(
            ctx.accounts.token_program.to_account_info().clone(),
            cpi_accounts,
            seeds,
        );
        token::burn(burn_usdi_context, usdi_amount)?;
        let cpi_accounts = Burn {
            mint: ctx.accounts.iasset_mint.to_account_info().clone(),
            to: ctx
                .accounts
                .amm_iasset_token_account
                .to_account_info()
                .clone(),
            authority: ctx.accounts.manager.to_account_info().clone(),
        };
        let burn_iasset_context = CpiContext::new_with_signer(
            ctx.accounts.token_program.to_account_info().clone(),
            cpi_accounts,
            seeds,
        );
        token::burn(burn_iasset_context, iasset_liquidity_value.to_u64())?;

        // burn liquidity tokens from comet
        let cpi_accounts = Burn {
            mint: ctx.accounts.liquidity_token_mint.to_account_info().clone(),
            to: ctx
                .accounts
                .comet_liquidity_token_account
                .to_account_info()
                .clone(),
            authority: ctx.accounts.manager.to_account_info().clone(),
        };
        let burn_liquidity_tokens_to_comet_context = CpiContext::new_with_signer(
            ctx.accounts.token_program.to_account_info().clone(),
            cpi_accounts,
            seeds,
        );

        token::burn(
            burn_liquidity_tokens_to_comet_context,
            liquidity_token_value.to_u64(),
        )?;

        // update pool data
        token_data.pools[comet_position.pool_index as usize].iasset_amount = Value::new(
            ctx.accounts.amm_iasset_token_account.amount.into(),
            DEVNET_TOKEN_SCALE,
        );
        token_data.pools[comet_position.pool_index as usize].usdi_amount = Value::new(
            ctx.accounts.amm_usdi_token_account.amount.into(),
            DEVNET_TOKEN_SCALE,
        );
        token_data.pools[comet_position.pool_index as usize].liquidity_token_supply = Value::new(
            ctx.accounts.liquidity_token_mint.supply.into(),
            DEVNET_TOKEN_SCALE,
        );

        Ok(())
    }

    pub fn recenter_multi_pool_comet(
        ctx: Context<RecenterMultiPoolComet>,
        manager_nonce: u8,
        comet_position_index: u8,
        collateral_index: u8,
    ) -> ProgramResult {
        let seeds = &[&[b"manager", bytemuck::bytes_of(&manager_nonce)][..]];
        let token_data = &mut ctx.accounts.token_data.load_mut()?;
        let mut multi_pool_comet = ctx.accounts.multi_pool_comet.load_mut()?;
        let comet_position = multi_pool_comet.comet_positions[comet_position_index as usize];

        let multi_pool_collateral_index = multi_pool_comet.get_collateral_index(collateral_index);
        let collateral = multi_pool_comet.collaterals[multi_pool_collateral_index];

        let iasset_amm_value = Value::new(
            ctx.accounts.amm_iasset_token_account.amount.into(),
            DEVNET_TOKEN_SCALE,
        );
        let usdi_amm_value = Value::new(
            ctx.accounts.amm_usdi_token_account.amount.into(),
            DEVNET_TOKEN_SCALE,
        );

        let liquidity_token_supply = Value::new(
            ctx.accounts.liquidity_token_mint.supply.into(),
            DEVNET_TOKEN_SCALE,
        );

        // calculate usdi and iasset comet can claim right now
        let (iasset_value, usdi_value) = calculate_liquidity_provider_values_from_liquidity_tokens(
            comet_position.liquidity_token_value,
            iasset_amm_value,
            usdi_amm_value,
            liquidity_token_supply,
        );

        // check if the price has moved significantly
        if (iasset_value.lt(comet_position.borrowed_iasset).unwrap()
            && usdi_value.lt(comet_position.borrowed_usdi).unwrap())
            || (iasset_value.gt(comet_position.borrowed_iasset).unwrap()
                && usdi_value.gt(comet_position.borrowed_usdi).unwrap())
        {
            // price has NOT moved significantly throw error
            return Err(InceptError::NoPriceDeviationDetected.into());
        }

        // calculate initial comet pool price
        let initial_comet_price =
            calculate_amm_price(comet_position.borrowed_iasset, comet_position.borrowed_usdi);
        // calculate current pool price
        let current_price = calculate_amm_price(iasset_amm_value, usdi_amm_value);

        // check if price has increased since comet was initialized
        if initial_comet_price.lt(current_price).unwrap() {
            // calculate extra usdi comet can claim, iasset debt that comet cannot claim, and usdi amount needed to buy iasset and cover debt
            let (usdi_surplus, usdi_amount, iasset_debt) =
                calculate_recentering_values_with_usdi_surplus(
                    comet_position.borrowed_iasset,
                    comet_position.borrowed_usdi,
                    iasset_amm_value,
                    usdi_amm_value,
                    comet_position.liquidity_token_value,
                    liquidity_token_supply,
                );
            // calculate the amount of additional usdi, otherwise known as the recentering fee, in order to recenter the position
            let collateral_recentering_fee = usdi_amount
                .sub(usdi_surplus)
                .unwrap()
                .scale_to(collateral.collateral_amount.scale.try_into().unwrap());

            // recalculate the amount of collateral claimable by the comet
            let new_collateral_amount = collateral
                .collateral_amount
                .sub(collateral_recentering_fee)
                .unwrap();

            // recalculate amount of iasset the comet has borrowed
            let new_borrowed_iasset = comet_position.borrowed_iasset.sub(iasset_debt).unwrap();

            // recalculate amount of usdi the comet has borrowed
            let new_borrowed_usdi = comet_position.borrowed_usdi.add(usdi_surplus).unwrap();

            // update comet data
            multi_pool_comet.collaterals[multi_pool_collateral_index as usize].collateral_amount =
                new_collateral_amount;
            multi_pool_comet.total_collateral_amount = multi_pool_comet
                .total_collateral_amount
                .sub(collateral_recentering_fee.scale_to(DEVNET_TOKEN_SCALE))
                .unwrap();
            multi_pool_comet.comet_positions[comet_position_index as usize].borrowed_iasset =
                new_borrowed_iasset;
            multi_pool_comet.comet_positions[comet_position_index as usize].borrowed_usdi =
                new_borrowed_usdi;

            // mint usdi into amm
            let cpi_accounts = MintTo {
                mint: ctx.accounts.usdi_mint.to_account_info().clone(),
                to: ctx
                    .accounts
                    .amm_usdi_token_account
                    .to_account_info()
                    .clone(),
                authority: ctx.accounts.manager.to_account_info().clone(),
            };
            let mint_usdi_context = CpiContext::new_with_signer(
                ctx.accounts.token_program.to_account_info().clone(),
                cpi_accounts,
                seeds,
            );
            token::mint_to(mint_usdi_context, usdi_amount.to_u64())?;

            // burn iasset from amm
            let cpi_accounts = Burn {
                mint: ctx.accounts.iasset_mint.to_account_info().clone(),
                to: ctx
                    .accounts
                    .amm_iasset_token_account
                    .to_account_info()
                    .clone(),
                authority: ctx.accounts.manager.to_account_info().clone(),
            };
            let burn_iasset_context = CpiContext::new_with_signer(
                ctx.accounts.token_program.to_account_info().clone(),
                cpi_accounts,
                seeds,
            );

            token::burn(burn_iasset_context, iasset_debt.to_u64())?;
        } else {
            // calculate extra iasset comet can claim, usdi debt that comet cannot claim, and iasset amount needed to buy usdi and cover debt
            let (iasset_surplus, iasset_amount, usdi_debt) =
                calculate_recentering_values_with_iasset_surplus(
                    comet_position.borrowed_iasset,
                    comet_position.borrowed_usdi,
                    iasset_amm_value,
                    usdi_amm_value,
                    comet_position.liquidity_token_value,
                    liquidity_token_supply,
                );

            // calculate the amount of additional iassset, otherwise known as the recentering fee, in order to recenter the position
            let collateral_recentering_fee = iasset_amount
                .sub(iasset_surplus)
                .unwrap()
                .scale_to(collateral.collateral_amount.scale.try_into().unwrap());

            // recalculate amount of iasset the comet has borrowed
            let new_borrowed_iasset = comet_position.borrowed_iasset.add(iasset_surplus).unwrap();

            // recalculate amount of usdi the comet has borrowed
            let new_borrowed_usdi = comet_position.borrowed_usdi.sub(usdi_debt).unwrap();

            // update comet data
            multi_pool_comet.comet_positions[comet_position_index as usize].borrowed_iasset =
                new_borrowed_iasset;
            multi_pool_comet.comet_positions[comet_position_index as usize].borrowed_usdi =
                new_borrowed_usdi;

            // burn iasset from user
            let cpi_accounts = Burn {
                mint: ctx.accounts.iasset_mint.to_account_info().clone(),
                to: ctx
                    .accounts
                    .user_iasset_token_account
                    .to_account_info()
                    .clone(),
                authority: ctx.accounts.user.to_account_info().clone(),
            };
            let burn_iasset_context = CpiContext::new(
                ctx.accounts.token_program.to_account_info().clone(),
                cpi_accounts,
            );

            token::burn(burn_iasset_context, collateral_recentering_fee.to_u64())?;

            // mint iasset into amm
            let cpi_accounts = MintTo {
                mint: ctx.accounts.iasset_mint.to_account_info().clone(),
                to: ctx
                    .accounts
                    .amm_iasset_token_account
                    .to_account_info()
                    .clone(),
                authority: ctx.accounts.manager.to_account_info().clone(),
            };
            let mint_iasset_context = CpiContext::new_with_signer(
                ctx.accounts.token_program.to_account_info().clone(),
                cpi_accounts,
                seeds,
            );
            token::mint_to(mint_iasset_context, iasset_amount.to_u64())?;

            // burn usdi from amm
            let cpi_accounts = Burn {
                mint: ctx.accounts.usdi_mint.to_account_info().clone(),
                to: ctx
                    .accounts
                    .amm_usdi_token_account
                    .to_account_info()
                    .clone(),
                authority: ctx.accounts.manager.to_account_info().clone(),
            };
            let burn_usdi_context = CpiContext::new_with_signer(
                ctx.accounts.token_program.to_account_info().clone(),
                cpi_accounts,
                seeds,
            );

            token::burn(burn_usdi_context, usdi_debt.to_u64())?;
        }

        // update pool data
        token_data.pools[comet_position.pool_index as usize].iasset_amount = Value::new(
            ctx.accounts.amm_iasset_token_account.amount.into(),
            DEVNET_TOKEN_SCALE,
        );
        token_data.pools[comet_position.pool_index as usize].usdi_amount = Value::new(
            ctx.accounts.amm_usdi_token_account.amount.into(),
            DEVNET_TOKEN_SCALE,
        );
        token_data.pools[comet_position.pool_index as usize].liquidity_token_supply = Value::new(
            ctx.accounts.liquidity_token_mint.supply.into(),
            DEVNET_TOKEN_SCALE,
        );

        Ok(())
    }

    pub fn close_multi_pool_comet(
        ctx: Context<CloseMultiPoolComet>,
        manager_nonce: u8,
        comet_position_index: u8,
    ) -> ProgramResult {
        let seeds = &[&[b"manager", bytemuck::bytes_of(&manager_nonce)][..]];
        let token_data = &mut ctx.accounts.token_data.load_mut()?;

        let mut multi_pool_comet = ctx.accounts.multi_pool_comet.load_mut()?;
        let comet_position = multi_pool_comet.comet_positions[comet_position_index as usize];

        let iasset_amm_value = Value::new(
            ctx.accounts.amm_iasset_token_account.amount.into(),
            DEVNET_TOKEN_SCALE,
        );
        let usdi_amm_value = Value::new(
            ctx.accounts.amm_usdi_token_account.amount.into(),
            DEVNET_TOKEN_SCALE,
        );

        let liquidity_token_supply = Value::new(
            ctx.accounts.liquidity_token_mint.supply.into(),
            DEVNET_TOKEN_SCALE,
        );

        // throw error if the comet is already liquidated
        if comet_position.comet_liquidation.liquidated != 0 {
            return Err(InceptError::CometAlreadyLiquidated.into());
        }

        // calculate initial comet pool price
        let initial_comet_price =
            calculate_amm_price(comet_position.borrowed_iasset, comet_position.borrowed_usdi);
        // calculate current pool price
        let current_market_price = calculate_amm_price(iasset_amm_value, usdi_amm_value);

        // calculate usdi and iasset comet can claim right now
        let (iasset_value, usdi_value) = calculate_liquidity_provider_values_from_liquidity_tokens(
            comet_position.liquidity_token_value,
            iasset_amm_value,
            usdi_amm_value,
            liquidity_token_supply,
        );

        // check if the price has moved significantly
        if (iasset_value.lt(comet_position.borrowed_iasset).unwrap()
            && usdi_value.lt(comet_position.borrowed_usdi).unwrap())
            || (iasset_value.gt(comet_position.borrowed_iasset).unwrap()
                && usdi_value.gt(comet_position.borrowed_usdi).unwrap())
        {
            // price has NOT moved significantly
            // burn liquidity tokens from comet to recover liquidity
            let cpi_accounts = Burn {
                mint: ctx.accounts.liquidity_token_mint.to_account_info().clone(),
                to: ctx
                    .accounts
                    .comet_liquidity_token_account
                    .to_account_info()
                    .clone(),
                authority: ctx.accounts.manager.to_account_info().clone(),
            };
            let burn_liquidity_tokens_from_comet_context = CpiContext::new_with_signer(
                ctx.accounts.token_program.to_account_info().clone(),
                cpi_accounts,
                seeds,
            );

            token::burn(
                burn_liquidity_tokens_from_comet_context,
                comet_position.liquidity_token_value.to_u64(),
            )?;

            // burn iasset from amm
            let cpi_accounts = Burn {
                mint: ctx.accounts.iasset_mint.to_account_info().clone(),
                to: ctx
                    .accounts
                    .amm_iasset_token_account
                    .to_account_info()
                    .clone(),
                authority: ctx.accounts.manager.to_account_info().clone(),
            };
            let burn_iasset_from_amm_context = CpiContext::new_with_signer(
                ctx.accounts.token_program.to_account_info().clone(),
                cpi_accounts,
                seeds,
            );

            token::burn(
                burn_iasset_from_amm_context,
                comet_position.borrowed_iasset.to_u64(),
            )?;

            // burn usdi from amm
            let cpi_accounts = Burn {
                mint: ctx.accounts.usdi_mint.to_account_info().clone(),
                to: ctx
                    .accounts
                    .amm_usdi_token_account
                    .to_account_info()
                    .clone(),
                authority: ctx.accounts.manager.to_account_info().clone(),
            };
            let burn_usdi_from_amm_context = CpiContext::new_with_signer(
                ctx.accounts.token_program.to_account_info().clone(),
                cpi_accounts,
                seeds,
            );

            token::burn(
                burn_usdi_from_amm_context,
                comet_position.borrowed_usdi.to_u64(),
            )?;
        }
        // check if price has increased since comet was initialized
        else if initial_comet_price.lt(current_market_price).unwrap() {
            //calculate impermanent loss
            let iasset_impermanent_loss = comet_position.borrowed_iasset.sub(iasset_value).unwrap();

            // burn iasset from user to pay back impermanent loss
            let cpi_accounts = Burn {
                mint: ctx.accounts.iasset_mint.to_account_info().clone(),
                to: ctx
                    .accounts
                    .user_iasset_token_account
                    .to_account_info()
                    .clone(),
                authority: ctx.accounts.user.to_account_info().clone(),
            };
            let burn_iasset_from_user_context = CpiContext::new(
                ctx.accounts.token_program.to_account_info().clone(),
                cpi_accounts,
            );

            token::burn(
                burn_iasset_from_user_context,
                iasset_impermanent_loss.to_u64(),
            )?;

            // burn liquidity tokens from comet to recover liquidity
            let cpi_accounts = Burn {
                mint: ctx.accounts.liquidity_token_mint.to_account_info().clone(),
                to: ctx
                    .accounts
                    .comet_liquidity_token_account
                    .to_account_info()
                    .clone(),
                authority: ctx.accounts.manager.to_account_info().clone(),
            };
            let burn_liquidity_tokens_from_comet_context = CpiContext::new_with_signer(
                ctx.accounts.token_program.to_account_info().clone(),
                cpi_accounts,
                seeds,
            );

            token::burn(
                burn_liquidity_tokens_from_comet_context,
                comet_position.liquidity_token_value.to_u64(),
            )?;

            // burn iasset from amm
            let cpi_accounts = Burn {
                mint: ctx.accounts.iasset_mint.to_account_info().clone(),
                to: ctx
                    .accounts
                    .amm_iasset_token_account
                    .to_account_info()
                    .clone(),
                authority: ctx.accounts.manager.to_account_info().clone(),
            };
            let burn_iasset_from_amm_context = CpiContext::new_with_signer(
                ctx.accounts.token_program.to_account_info().clone(),
                cpi_accounts,
                seeds,
            );

            token::burn(burn_iasset_from_amm_context, iasset_value.to_u64())?;

            // burn usdi from amm
            let cpi_accounts = Burn {
                mint: ctx.accounts.usdi_mint.to_account_info().clone(),
                to: ctx
                    .accounts
                    .amm_usdi_token_account
                    .to_account_info()
                    .clone(),
                authority: ctx.accounts.manager.to_account_info().clone(),
            };
            let burn_usdi_from_amm_context = CpiContext::new_with_signer(
                ctx.accounts.token_program.to_account_info().clone(),
                cpi_accounts,
                seeds,
            );

            token::burn(
                burn_usdi_from_amm_context,
                comet_position.borrowed_usdi.to_u64(),
            )?;

            // transfer surplus usdi from the amm to the user
            let cpi_accounts = Transfer {
                from: ctx
                    .accounts
                    .amm_usdi_token_account
                    .to_account_info()
                    .clone(),
                to: ctx
                    .accounts
                    .user_usdi_token_account
                    .to_account_info()
                    .clone(),
                authority: ctx.accounts.manager.to_account_info().clone(),
            };
            let send_usdi_to_user_context = CpiContext::new_with_signer(
                ctx.accounts.token_program.to_account_info().clone(),
                cpi_accounts,
                seeds,
            );

            token::transfer(
                send_usdi_to_user_context,
                usdi_value
                    .sub(comet_position.borrowed_usdi)
                    .unwrap()
                    .to_u64(),
            )?;
        } else {
            // price has decreased since comet was initialized
            // calculate impermanent loss
            let usdi_impermanent_loss = comet_position.borrowed_usdi.sub(usdi_value).unwrap();

            // burn usdi from the user to pay back impermanent loss
            let cpi_accounts = Burn {
                mint: ctx.accounts.usdi_mint.to_account_info().clone(),
                to: ctx
                    .accounts
                    .user_usdi_token_account
                    .to_account_info()
                    .clone(),
                authority: ctx.accounts.user.to_account_info().clone(),
            };
            let burn_usdi_from_user_context = CpiContext::new(
                ctx.accounts.token_program.to_account_info().clone(),
                cpi_accounts,
            );

            token::burn(burn_usdi_from_user_context, usdi_impermanent_loss.to_u64())?;

            // burn liquidity tokens from comet to recover liquidity
            let cpi_accounts = Burn {
                mint: ctx.accounts.liquidity_token_mint.to_account_info().clone(),
                to: ctx
                    .accounts
                    .comet_liquidity_token_account
                    .to_account_info()
                    .clone(),
                authority: ctx.accounts.manager.to_account_info().clone(),
            };
            let burn_liquidity_tokens_from_comet_context = CpiContext::new_with_signer(
                ctx.accounts.token_program.to_account_info().clone(),
                cpi_accounts,
                seeds,
            );

            token::burn(
                burn_liquidity_tokens_from_comet_context,
                comet_position.liquidity_token_value.to_u64(),
            )?;

            // burn usdi from amm
            let cpi_accounts = Burn {
                mint: ctx.accounts.usdi_mint.to_account_info().clone(),
                to: ctx
                    .accounts
                    .amm_usdi_token_account
                    .to_account_info()
                    .clone(),
                authority: ctx.accounts.manager.to_account_info().clone(),
            };
            let burn_usdi_from_amm_context = CpiContext::new_with_signer(
                ctx.accounts.token_program.to_account_info().clone(),
                cpi_accounts,
                seeds,
            );

            token::burn(burn_usdi_from_amm_context, usdi_value.to_u64())?;

            // burn iasset from amm
            let cpi_accounts = Burn {
                mint: ctx.accounts.iasset_mint.to_account_info().clone(),
                to: ctx
                    .accounts
                    .amm_iasset_token_account
                    .to_account_info()
                    .clone(),
                authority: ctx.accounts.manager.to_account_info().clone(),
            };
            let burn_iasset_from_amm_context = CpiContext::new_with_signer(
                ctx.accounts.token_program.to_account_info().clone(),
                cpi_accounts,
                seeds,
            );

            token::burn(
                burn_iasset_from_amm_context,
                comet_position.borrowed_iasset.to_u64(),
            )?;

            // transfer surplus iasset from the amm to the user
            let cpi_accounts = Transfer {
                from: ctx
                    .accounts
                    .amm_iasset_token_account
                    .to_account_info()
                    .clone(),
                to: ctx
                    .accounts
                    .user_iasset_token_account
                    .to_account_info()
                    .clone(),
                authority: ctx.accounts.manager.to_account_info().clone(),
            };
            let send_iasset_to_user_context = CpiContext::new_with_signer(
                ctx.accounts.token_program.to_account_info().clone(),
                cpi_accounts,
                seeds,
            );

            token::transfer(
                send_iasset_to_user_context,
                iasset_value
                    .sub(comet_position.borrowed_iasset)
                    .unwrap()
                    .to_u64(),
            )?;
        }

        // remove comet pool
        multi_pool_comet.remove_position(comet_position_index as usize);

        // update pool data
        token_data.pools[comet_position.pool_index as usize].iasset_amount = Value::new(
            ctx.accounts.amm_iasset_token_account.amount.into(),
            DEVNET_TOKEN_SCALE,
        );
        token_data.pools[comet_position.pool_index as usize].usdi_amount = Value::new(
            ctx.accounts.amm_usdi_token_account.amount.into(),
            DEVNET_TOKEN_SCALE,
        );
        token_data.pools[comet_position.pool_index as usize].liquidity_token_supply = Value::new(
            ctx.accounts.liquidity_token_mint.supply.into(),
            DEVNET_TOKEN_SCALE,
        );

        Ok(())
    }

    pub fn liquidate_comet(
        ctx: Context<LiquidateComet>,
        manager_nonce: u8,
        comet_index: u8,
    ) -> ProgramResult {
        let seeds = &[&[b"manager", bytemuck::bytes_of(&manager_nonce)][..]];
        let token_data = &mut ctx.accounts.token_data.load()?;

        let mut comet_positions = ctx.accounts.comet_positions.load_mut()?;
        let comet_position = comet_positions.comet_positions[comet_index as usize];

        // throw error if the comet is already liquidated
        if comet_position.comet_liquidation.liquidated != 0 {
            return Err(InceptError::CometAlreadyLiquidated.into());
        }

        let pool = token_data.pools[comet_position.pool_index as usize];

        let iasset_amm_value = Value::new(
            ctx.accounts.amm_iasset_token_account.amount.into(),
            DEVNET_TOKEN_SCALE,
        );
        let usdi_amm_value = Value::new(
            ctx.accounts.amm_usdi_token_account.amount.into(),
            DEVNET_TOKEN_SCALE,
        );

        let liquidity_token_supply = Value::new(
            ctx.accounts.liquidity_token_mint.supply.into(),
            DEVNET_TOKEN_SCALE,
        );

        // generate current pool price
        let current_price = calculate_amm_price(iasset_amm_value, usdi_amm_value);
        // ensure price data is up to date
        let slot = Clock::get()?.slot;
        check_feed_update(pool.asset_info, slot).unwrap();

        let lower_price_breached = current_price.lte(comet_position.lower_price_range).unwrap()
            || pool
                .asset_info
                .price
                .scale_to(comet_position.lower_price_range.scale.try_into().unwrap())
                .lte(comet_position.lower_price_range)
                .unwrap();

        let upper_price_breached = current_price.gte(comet_position.upper_price_range).unwrap()
            || pool
                .asset_info
                .price
                .scale_to(comet_position.upper_price_range.scale.try_into().unwrap())
                .gte(comet_position.upper_price_range)
                .unwrap();

        if !(lower_price_breached || upper_price_breached) {
            return Err(InceptError::CometUnableToLiquidate.into());
        }

        // calculate usdi and iasset comet can claim right now
        let (iasset_value, usdi_value) = calculate_liquidity_provider_values_from_liquidity_tokens(
            comet_position.liquidity_token_value,
            iasset_amm_value,
            usdi_amm_value,
            liquidity_token_supply,
        );

        let pool_iasset_to_burn;
        let pool_usdi_to_burn;

        if lower_price_breached {
            // calculate usdi impermenant loss
            let usdi_impermanent_loss_value = comet_position.borrowed_usdi.sub(usdi_value).unwrap();

            // burn usdi from liquidator to pay off loss
            let cpi_accounts = Burn {
                mint: ctx.accounts.usdi_mint.to_account_info().clone(),
                to: ctx
                    .accounts
                    .liquidator_usdi_token_account
                    .to_account_info()
                    .clone(),
                authority: ctx.accounts.liquidator.to_account_info().clone(),
            };
            let burn_liquidator_usdi_context = CpiContext::new(
                ctx.accounts.token_program.to_account_info().clone(),
                cpi_accounts,
            );

            token::burn(
                burn_liquidator_usdi_context,
                usdi_impermanent_loss_value.to_u64(),
            )?;

            pool_usdi_to_burn = usdi_value;
            pool_iasset_to_burn = comet_position.borrowed_iasset;
        } else {
            // calculate iasset impermenant loss
            let iasset_impermanent_loss_value =
                comet_position.borrowed_iasset.sub(iasset_value).unwrap();

            // burn iasset from liquidator to pay off loss
            let cpi_accounts = Burn {
                mint: ctx.accounts.iasset_mint.to_account_info().clone(),
                to: ctx
                    .accounts
                    .liquidator_iasset_token_account
                    .to_account_info()
                    .clone(),
                authority: ctx.accounts.liquidator.to_account_info().clone(),
            };
            let burn_liquidator_iasset_context = CpiContext::new(
                ctx.accounts.token_program.to_account_info().clone(),
                cpi_accounts,
            );

            token::burn(
                burn_liquidator_iasset_context,
                iasset_impermanent_loss_value.to_u64(),
            )?;

            pool_usdi_to_burn = comet_position.borrowed_usdi;
            pool_iasset_to_burn = iasset_value;
        }

        // burn usdi from amm
        let cpi_accounts = Burn {
            mint: ctx.accounts.usdi_mint.to_account_info().clone(),
            to: ctx
                .accounts
                .amm_usdi_token_account
                .to_account_info()
                .clone(),
            authority: ctx.accounts.manager.to_account_info().clone(),
        };
        let burn_amm_usdi_context = CpiContext::new_with_signer(
            ctx.accounts.token_program.to_account_info().clone(),
            cpi_accounts,
            seeds,
        );

        token::burn(burn_amm_usdi_context, pool_usdi_to_burn.to_u64())?;

        // burn iasset from amm
        let cpi_accounts = Burn {
            mint: ctx.accounts.iasset_mint.to_account_info().clone(),
            to: ctx
                .accounts
                .amm_iasset_token_account
                .to_account_info()
                .clone(),
            authority: ctx.accounts.manager.to_account_info().clone(),
        };
        let burn_amm_iasset_context = CpiContext::new_with_signer(
            ctx.accounts.token_program.to_account_info().clone(),
            cpi_accounts,
            seeds,
        );

        token::burn(burn_amm_iasset_context, pool_iasset_to_burn.to_u64())?;

        if lower_price_breached {
            // send surplus iasset to liquidation account
            let cpi_accounts = Transfer {
                from: ctx
                    .accounts
                    .amm_iasset_token_account
                    .to_account_info()
                    .clone(),
                to: ctx
                    .accounts
                    .liquidation_iasset_token_account
                    .to_account_info()
                    .clone(),
                authority: ctx.accounts.manager.to_account_info().clone(),
            };
            let send_iasset_context = CpiContext::new_with_signer(
                ctx.accounts.token_program.to_account_info().clone(),
                cpi_accounts,
                seeds,
            );

            token::transfer(
                send_iasset_context,
                iasset_value
                    .sub(comet_position.borrowed_iasset)
                    .unwrap()
                    .to_u64(),
            )?;
        } else if upper_price_breached {
            // send surplus usdi to liquidation account
            let cpi_accounts = Transfer {
                from: ctx
                    .accounts
                    .amm_usdi_token_account
                    .to_account_info()
                    .clone(),
                to: ctx.accounts.liquidated_comet_usdi.to_account_info().clone(),
                authority: ctx.accounts.manager.to_account_info().clone(),
            };
            let send_iasset_context = CpiContext::new_with_signer(
                ctx.accounts.token_program.to_account_info().clone(),
                cpi_accounts,
                seeds,
            );

            token::transfer(
                send_iasset_context,
                usdi_value
                    .sub(comet_position.borrowed_usdi)
                    .unwrap()
                    .to_u64(),
            )?;
        }

        // send collateral to liquidator as reward (currently too much)
        // Maybe ok if we do partial liquidations...
        let cpi_accounts = Transfer {
            from: ctx.accounts.vault.to_account_info().clone(),
            to: ctx
                .accounts
                .liquidator_collateral_token_account
                .to_account_info()
                .clone(),
            authority: ctx.accounts.manager.to_account_info().clone(),
        };
        let send_collateral_context = CpiContext::new_with_signer(
            ctx.accounts.token_program.to_account_info().clone(),
            cpi_accounts,
            seeds,
        );

        token::transfer(
            send_collateral_context,
            comet_position.collateral_amount.to_u64(),
        )?;

        // update comet data
        comet_positions.comet_positions[comet_index as usize]
            .comet_liquidation
            .status = LiquidationStatus::Fully;

        if lower_price_breached {
            comet_positions.comet_positions[comet_index as usize]
                .comet_liquidation
                .excess_token_type_is_usdi = 0;
            comet_positions.comet_positions[comet_index as usize]
                .comet_liquidation
                .excess_token_amount = iasset_value.sub(comet_position.borrowed_iasset).unwrap();
        } else {
            comet_positions.comet_positions[comet_index as usize]
                .comet_liquidation
                .excess_token_type_is_usdi = 1;
            comet_positions.comet_positions[comet_index as usize]
                .comet_liquidation
                .excess_token_amount = usdi_value.sub(comet_position.borrowed_usdi).unwrap();
        }

        Ok(())
    }

    pub fn claim_liquidated_comet(
        ctx: Context<ClaimLiquidatedComet>,
        manager_nonce: u8,
        _user_nonce: u8,
        comet_index: u8,
    ) -> ProgramResult {
        let seeds = &[&[b"manager", bytemuck::bytes_of(&manager_nonce)][..]];

        let mut comet_positions = ctx.accounts.comet_positions.load_mut()?;
        let comet_position = comet_positions.comet_positions[comet_index as usize];

        // throw error if the comet is not yet liquidated
        if comet_position.comet_liquidation.status == LiquidationStatus::Healthy {
            return Err(InceptError::CometNotYetLiquidated.into());
        }

        if comet_position.comet_liquidation.excess_token_type_is_usdi == 0 {
            // send surplus iasset to user
            let cpi_accounts = Transfer {
                from: ctx
                    .accounts
                    .liquidation_iasset_token_account
                    .to_account_info()
                    .clone(),
                to: ctx
                    .accounts
                    .user_iasset_token_account
                    .to_account_info()
                    .clone(),
                authority: ctx.accounts.manager.to_account_info().clone(),
            };
            let send_iasset_context = CpiContext::new_with_signer(
                ctx.accounts.token_program.to_account_info().clone(),
                cpi_accounts,
                seeds,
            );

            token::transfer(
                send_iasset_context,
                comet_position
                    .comet_liquidation
                    .excess_token_amount
                    .to_u64(),
            )?;
        } else {
            // send surplus usdi to user
            let cpi_accounts = Transfer {
                from: ctx.accounts.liquidated_comet_usdi.to_account_info().clone(),
                to: ctx
                    .accounts
                    .user_usdi_token_account
                    .to_account_info()
                    .clone(),
                authority: ctx.accounts.manager.to_account_info().clone(),
            };
            let send_usdi_context = CpiContext::new_with_signer(
                ctx.accounts.token_program.to_account_info().clone(),
                cpi_accounts,
                seeds,
            );

            token::transfer(
                send_usdi_context,
                comet_position
                    .comet_liquidation
                    .excess_token_amount
                    .to_u64(),
            )?;
        }

        // remove comet from user list
        comet_positions.remove(comet_index as usize);

        Ok(())
    }

    pub fn mint_usdi_hackathon(
        ctx: Context<MintUSDIHackathon>,
        manager_nonce: u8,
        amount: u64,
    ) -> ProgramResult {
        //This instruction is for hackathon use ONLY!!!!
        let seeds = &[&[b"manager", bytemuck::bytes_of(&manager_nonce)][..]];

        // mint usdi to user
        let cpi_ctx_mint: CpiContext<MintTo> = CpiContext::from(&*ctx.accounts).with_signer(seeds);
        token::mint_to(cpi_ctx_mint, amount)?;

        Ok(())
    }

    pub fn liquidate_mint_position(
        ctx: Context<LiquidateMintPosition>,
        manager_nonce: u8,
        mint_index: u8,
    ) -> ProgramResult {
        let seeds = &[&[b"manager", bytemuck::bytes_of(&manager_nonce)][..]];

        let token_data = &mut ctx.accounts.token_data.load()?;
        let mint_positions = ctx.accounts.mint_positions.load_mut()?;
        let mint_position = mint_positions.mint_positions[mint_index as usize];

        let collateral = token_data.collaterals[mint_position.collateral_index as usize];
        let pool = token_data.pools[mint_position.pool_index as usize];
        // Check if this position is valid for liquidation
        if collateral.stable == 0 {
            return Err(InceptError::NonStablesNotSupported.into());
        }

        // ensure price data is up to date
        let slot = Clock::get()?.slot;
        check_feed_update(pool.asset_info, slot).unwrap();

        let borrowed_iasset = mint_position.borrowed_iasset.scale_to(DEVNET_TOKEN_SCALE);
        let collateral_amount_value = mint_position.collateral_amount.scale_to(DEVNET_TOKEN_SCALE);

        // Should fail here.
        if check_mint_collateral_sufficient(
            pool.asset_info,
            borrowed_iasset,
            pool.asset_info.stable_collateral_ratio,
            collateral_amount_value,
            slot,
        )
        .is_ok()
        {
            return Err(InceptError::MintPositionUnableToLiquidate.into());
        }

        // Burn the iAsset from the liquidator
        let cpi_accounts = Burn {
            mint: ctx.accounts.iasset_mint.to_account_info().clone(),
            to: ctx
                .accounts
                .liquidator_iasset_token_account
                .to_account_info()
                .clone(),
            authority: ctx.accounts.liquidator.to_account_info().clone(),
        };
        let burn_liquidator_iasset_context = CpiContext::new(
            ctx.accounts.token_program.to_account_info().clone(),
            cpi_accounts,
        );

        token::burn(
            burn_liquidator_iasset_context,
            mint_position.borrowed_iasset.to_u64(),
        )?;

        // Send the user the remaining collateral.
        let cpi_accounts = Transfer {
            from: ctx.accounts.vault.to_account_info().clone(),
            to: ctx
                .accounts
                .liquidator_collateral_token_account
                .to_account_info()
                .clone(),
            authority: ctx.accounts.manager.to_account_info().clone(),
        };
        let send_usdc_context = CpiContext::new_with_signer(
            ctx.accounts.token_program.to_account_info().clone(),
            cpi_accounts,
            seeds,
        );

        token::transfer(send_usdc_context, mint_position.collateral_amount.to_u64())?;

        Ok(())
    }

    pub fn partial_comet_liquidation(
        ctx: Context<PartialCometLiquidation>,
        manager_nonce: u8,
        comet_index: u8,
    ) -> ProgramResult {
        let seeds = &[&[b"manager", bytemuck::bytes_of(&manager_nonce)][..]];

        let mut comet_positions = ctx.accounts.comet_positions.load_mut()?;
        let comet_position = comet_positions.comet_positions[comet_index as usize];

        let iasset_amm_value = Value::new(
            ctx.accounts.amm_iasset_token_account.amount.into(),
            DEVNET_TOKEN_SCALE,
        );
        let usdi_amm_value = Value::new(
            ctx.accounts.amm_usdi_token_account.amount.into(),
            DEVNET_TOKEN_SCALE,
        );

        let liquidity_token_supply = Value::new(
            ctx.accounts.liquidity_token_mint.supply.into(),
            DEVNET_TOKEN_SCALE,
        );

        // TODO: Check if a partial liquidation or full liquidation is valid.

        // throw error if the comet is already liquidated
        if comet_position.comet_liquidation.status != LiquidationStatus::Healthy {
            return Err(InceptError::CometAlreadyLiquidated.into());
        }

        // calculate usdi and iasset comet can claim right now
        let (iasset_value, usdi_value) = calculate_liquidity_provider_values_from_liquidity_tokens(
            comet_position.liquidity_token_value,
            iasset_amm_value,
            usdi_amm_value,
            liquidity_token_supply,
        );

        // check if the price has moved significantly
        if (iasset_value.lt(comet_position.borrowed_iasset).unwrap()
            && usdi_value.lt(comet_position.borrowed_usdi).unwrap())
            || (iasset_value.gt(comet_position.borrowed_iasset).unwrap()
                && usdi_value.gt(comet_position.borrowed_usdi).unwrap())
        {
            // price has NOT moved significantly throw error
            return Err(InceptError::NoPriceDeviationDetected.into());
        }

        // calculate initial comet pool price
        let initial_comet_price =
            calculate_amm_price(comet_position.borrowed_iasset, comet_position.borrowed_usdi);
        // calculate current pool price
        let current_price = calculate_amm_price(iasset_amm_value, usdi_amm_value);

        // check if price has increased since comet was initialized
        if initial_comet_price.lt(current_price).unwrap() {
            // calculate extra usdi comet can claim, iasset debt that comet cannot claim, and usdi amount needed to buy iasset and cover debt
            let (usdi_surplus, usdi_amount, iasset_debt) =
                calculate_recentering_values_with_usdi_surplus(
                    comet_position.borrowed_iasset,
                    comet_position.borrowed_usdi,
                    iasset_amm_value,
                    usdi_amm_value,
                    comet_position.liquidity_token_value,
                    liquidity_token_supply,
                );

            // calculate the amount of additional usdi, otherwise known as the recentering fee, in order to recenter the position
            let collateral_recentering_fee = usdi_amount
                .sub(usdi_surplus)
                .unwrap()
                .scale_to(comet_position.collateral_amount.scale.try_into().unwrap());

            // recalculate the amount of collateral claimable by the comet
            let new_collateral_amount = comet_position
                .collateral_amount
                .sub(collateral_recentering_fee)
                .unwrap();

            // recalculate amount of iasset the comet has borrowed
            let new_borrowed_iasset = comet_position.borrowed_iasset.sub(iasset_debt).unwrap();

            // recalculate amount of usdi the comet has borrowed
            let new_borrowed_usdi = comet_position.borrowed_usdi.add(usdi_surplus).unwrap();

            // calculate recentered comet range
            let (lower_price_range, upper_price_range) = calculate_comet_price_barrier(
                new_borrowed_usdi,
                new_borrowed_iasset,
                new_collateral_amount.scale_to(DEVNET_TOKEN_SCALE),
                iasset_amm_value,
                usdi_amm_value,
            );
            // throw error if the price is out of range
            // if lower_price_range.gte(current_price).unwrap()
            //     || upper_price_range.lte(current_price).unwrap()
            // {
            //     return Err(InceptError::InvalidCometCollateralRatio.into());
            // }

            // update comet data
            comet_positions.comet_positions[comet_index as usize].lower_price_range =
                lower_price_range;
            comet_positions.comet_positions[comet_index as usize].upper_price_range =
                upper_price_range;
            comet_positions.comet_positions[comet_index as usize].collateral_amount =
                new_collateral_amount;
            comet_positions.comet_positions[comet_index as usize].borrowed_iasset =
                new_borrowed_iasset;
            comet_positions.comet_positions[comet_index as usize].borrowed_usdi = new_borrowed_usdi;

            // mint usdi into amm
            let cpi_accounts = MintTo {
                mint: ctx.accounts.usdi_mint.to_account_info().clone(),
                to: ctx
                    .accounts
                    .amm_usdi_token_account
                    .to_account_info()
                    .clone(),
                authority: ctx.accounts.manager.to_account_info().clone(),
            };
            let mint_usdi_context = CpiContext::new_with_signer(
                ctx.accounts.token_program.to_account_info().clone(),
                cpi_accounts,
                seeds,
            );
            token::mint_to(mint_usdi_context, usdi_amount.to_u64())?;

            // burn iasset from amm
            let cpi_accounts = Burn {
                mint: ctx.accounts.iasset_mint.to_account_info().clone(),
                to: ctx
                    .accounts
                    .amm_iasset_token_account
                    .to_account_info()
                    .clone(),
                authority: ctx.accounts.manager.to_account_info().clone(),
            };
            let burn_iasset_context = CpiContext::new_with_signer(
                ctx.accounts.token_program.to_account_info().clone(),
                cpi_accounts,
                seeds,
            );

            token::burn(burn_iasset_context, iasset_debt.to_u64())?;
        } else {
            // calculate extra iasset comet can claim, usdi debt that comet cannot claim, and iasset amount needed to buy usdi and cover debt
            let (iasset_surplus, iasset_amount, usdi_debt) =
                calculate_recentering_values_with_iasset_surplus(
                    comet_position.borrowed_iasset,
                    comet_position.borrowed_usdi,
                    iasset_amm_value,
                    usdi_amm_value,
                    comet_position.liquidity_token_value,
                    liquidity_token_supply,
                );

            // calculate the amount of additional iasset, otherwise known as the recentering fee, in order to recenter the position
            let collateral_recentering_fee = iasset_amount
                .sub(iasset_surplus)
                .unwrap()
                .scale_to(comet_position.collateral_amount.scale.try_into().unwrap());

            // recalculate amount of iasset the comet has borrowed
            let new_borrowed_iasset = comet_position.borrowed_iasset.add(iasset_surplus).unwrap();

            // recalculate amount of usdi the comet has borrowed
            let new_borrowed_usdi = comet_position.borrowed_usdi.sub(usdi_debt).unwrap();

            // calculate recentered comet range
            let (lower_price_range, upper_price_range) = calculate_comet_price_barrier(
                new_borrowed_usdi,
                new_borrowed_iasset,
                comet_position
                    .collateral_amount
                    .scale_to(DEVNET_TOKEN_SCALE),
                iasset_amm_value,
                usdi_amm_value,
            );
            // throw error if the price is out of range
            // if lower_price_range.gte(current_price).unwrap()
            //     || upper_price_range.lte(current_price).unwrap()
            // {
            //     return Err(InceptError::InvalidCometCollateralRatio.into());
            // }
            // update comet data
            comet_positions.comet_positions[comet_index as usize].lower_price_range =
                lower_price_range;
            comet_positions.comet_positions[comet_index as usize].upper_price_range =
                upper_price_range;
            comet_positions.comet_positions[comet_index as usize].borrowed_iasset =
                new_borrowed_iasset;
            comet_positions.comet_positions[comet_index as usize].borrowed_usdi = new_borrowed_usdi;

            // burn iasset from liquidator
            let cpi_accounts = Burn {
                mint: ctx.accounts.iasset_mint.to_account_info().clone(),
                to: ctx
                    .accounts
                    .user_iasset_token_account
                    .to_account_info()
                    .clone(),
                authority: ctx.accounts.liquidator.to_account_info().clone(),
            };
            let burn_iasset_context = CpiContext::new(
                ctx.accounts.token_program.to_account_info().clone(),
                cpi_accounts,
            );

            token::burn(burn_iasset_context, collateral_recentering_fee.to_u64())?;

            // mint iasset into amm
            let cpi_accounts = MintTo {
                mint: ctx.accounts.iasset_mint.to_account_info().clone(),
                to: ctx
                    .accounts
                    .amm_iasset_token_account
                    .to_account_info()
                    .clone(),
                authority: ctx.accounts.manager.to_account_info().clone(),
            };
            let mint_iasset_context = CpiContext::new_with_signer(
                ctx.accounts.token_program.to_account_info().clone(),
                cpi_accounts,
                seeds,
            );
            token::mint_to(mint_iasset_context, iasset_amount.to_u64())?;

            // burn usdi from amm
            let cpi_accounts = Burn {
                mint: ctx.accounts.usdi_mint.to_account_info().clone(),
                to: ctx
                    .accounts
                    .amm_usdi_token_account
                    .to_account_info()
                    .clone(),
                authority: ctx.accounts.manager.to_account_info().clone(),
            };
            let burn_usdi_context = CpiContext::new_with_signer(
                ctx.accounts.token_program.to_account_info().clone(),
                cpi_accounts,
                seeds,
            );

            token::burn(burn_usdi_context, usdi_debt.to_u64())?;
        }

        Ok(())
    }
}<|MERGE_RESOLUTION|>--- conflicted
+++ resolved
@@ -5,13 +5,8 @@
 use instructions::*;
 use pyth::pc::Price;
 use states::{
-<<<<<<< HEAD
-    AssetInfo, Collateral, CometLiquidation, CometPosition, LiquidationStatus, LiquidityPosition,
-    MintPosition, Pool, TokenData, Value,
-=======
     AssetInfo, Collateral, CometLiquidation, CometPosition, LiquidityPosition, MintPosition,
-    MultiPoolCometCollateral, MultiPoolCometPosition, Pool, TokenData, Value,
->>>>>>> b893736b
+    MultiPoolCometCollateral, MultiPoolCometPosition, Pool, TokenData, Value, LiquidationStatus
 };
 
 mod error;
@@ -2316,15 +2311,8 @@
         ctx.accounts.user_account.is_manager = 1;
         ctx.accounts.user_account.comet_manager = *ctx.accounts.comet_manager.to_account_info().key;
 
-<<<<<<< HEAD
-        // throw error if the comet is already liquidated
-        if comet_position.comet_liquidation.status == LiquidationStatus::Fully {
-            return Err(InceptError::CometAlreadyLiquidated.into());
-        }
-=======
         // set comet manager data
         comet_manager.owner = *ctx.accounts.user.to_account_info().key;
->>>>>>> b893736b
 
         Ok(())
     }
@@ -3089,7 +3077,7 @@
         );
 
         // throw error if the comet is already liquidated
-        if comet_position.comet_liquidation.liquidated != 0 {
+        if comet_position.comet_liquidation.status == LiquidationStatus::Fully {
             return Err(InceptError::CometAlreadyLiquidated.into());
         }
 
@@ -3432,7 +3420,7 @@
         let comet_position = comet_positions.comet_positions[comet_index as usize];
 
         // throw error if the comet is already liquidated
-        if comet_position.comet_liquidation.liquidated != 0 {
+        if comet_position.comet_liquidation.status == LiquidationStatus::Fully {
             return Err(InceptError::CometAlreadyLiquidated.into());
         }
 
