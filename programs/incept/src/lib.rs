use anchor_lang::prelude::*;
use error::*;
use rust_decimal::prelude::*;

mod error;
mod instructions;
mod math;
mod states;
mod value;

use instructions::*;

<<<<<<< HEAD
declare_id!("BD4VhtXN4d9HJ7QgNcBx6qYX317L7hf3QCFemWfrKyMu");
=======
declare_id!("FbFjJC5XVPszxumC5jGVkDkV19TgJP7LWmsX21cRSXKL");
>>>>>>> aae32bed

#[program]
pub mod incept {

    use super::*;

    pub fn initialize_manager(
        ctx: Context<InitializeManager>,
        manager_nonce: u8,
        il_health_score_coefficient: u64,
        il_health_score_cutoff: u64,
        il_liquidation_reward_pct: u64,
    ) -> Result<()> {
        instructions::initialize_manager::execute(
            ctx,
            manager_nonce,
            il_health_score_coefficient,
            il_health_score_cutoff,
            il_liquidation_reward_pct,
        )
    }

    pub fn update_il_health_score_coefficient(
        ctx: Context<UpdateILHealthScoreCoefficient>,
        manager_nonce: u8,
        il_health_score_coefficient: u64,
    ) -> Result<()> {
        instructions::update_il_health_score_coefficient::execute(
            ctx,
            manager_nonce,
            il_health_score_coefficient,
        )
    }

    pub fn initialize_user(ctx: Context<InitializeUser>, user_nonce: u8) -> Result<()> {
        instructions::initialize_user::execute(ctx, user_nonce)
    }

<<<<<<< HEAD
    pub fn initialize_single_pool_comets(
        ctx: Context<InitializeSinglePoolComets>,
        user_nonce: u8,
    ) -> Result<()> {
        instructions::initialize_single_pool_comets::execute(ctx, user_nonce)
    }
=======
    // pub fn initialize_single_pool_comets(
    //     ctx: Context<InitializeSinglePoolComets>,
    //     user_nonce: u8,
    // ) -> ProgramResult {
    //     instructions::initialize_single_pool_comets::execute(ctx, user_nonce)
    // }
>>>>>>> aae32bed

    pub fn initialize_mint_positions(
        ctx: Context<InitializeMintPositions>,
        user_nonce: u8,
    ) -> Result<()> {
        instructions::initialize_mint_positions::execute(ctx, user_nonce)
    }

    pub fn initialize_liquidity_positions(
        ctx: Context<InitializeLiquidityPositions>,
        user_nonce: u8,
    ) -> Result<()> {
        instructions::initialize_liquidity_positions::execute(ctx, user_nonce)
    }

<<<<<<< HEAD
    pub fn initialize_comet(ctx: Context<InitializeComet>, user_nonce: u8) -> Result<()> {
        instructions::initialize_comet::execute(ctx, user_nonce)
=======
    pub fn initialize_comet(
        ctx: Context<InitializeComet>,
        user_nonce: u8,
        is_single_pool: bool,
    ) -> ProgramResult {
        instructions::initialize_comet::execute(ctx, user_nonce, is_single_pool)
>>>>>>> aae32bed
    }

    pub fn add_collateral(
        ctx: Context<AddCollateral>,
        manager_nonce: u8,
        scale: u8,
        stable: u8,
        collateralization_ratio: u64,
    ) -> Result<()> {
        instructions::add_collateral::execute(
            ctx,
            manager_nonce,
            scale,
            stable,
            collateralization_ratio,
        )
    }

    pub fn initialize_pool(
        ctx: Context<InitializePool>,
        manager_nonce: u8,
        stable_collateral_ratio: u16,
        crypto_collateral_ratio: u16,
        liquidity_trading_fee: u16,
        health_score_coefficient: u64,
    ) -> Result<()> {
        instructions::initialize_pool::execute(
            ctx,
            manager_nonce,
            stable_collateral_ratio,
            crypto_collateral_ratio,
            liquidity_trading_fee,
            health_score_coefficient,
        )
    }

    pub fn update_pool_health_score_coefficient(
        ctx: Context<UpdatePoolHealthScore>,
        manager_nonce: u8,
        pool_index: u8,
        health_score_coefficient: u64,
    ) -> Result<()> {
        instructions::update_pool_health_score_coefficient::execute(
            ctx,
            manager_nonce,
            pool_index,
            health_score_coefficient,
        )
    }

    pub fn update_prices<'info>(
        ctx: Context<'_, '_, '_, 'info, UpdatePrices<'info>>,
        manager_nonce: u8,
        pool_indices: PoolIndices,
    ) -> Result<()> {
        instructions::update_prices::execute(ctx, manager_nonce, pool_indices)
    }

    pub fn mint_usdi(ctx: Context<MintUSDI>, manager_nonce: u8, amount: u64) -> Result<()> {
        instructions::mint_usdi::execute(ctx, manager_nonce, amount)
    }

    pub fn initialize_mint_position(
        ctx: Context<InitializeMintPosition>,
        manager_nonce: u8,
        iasset_amount: u64,
        collateral_amount: u64,
    ) -> Result<()> {
        instructions::initialize_mint_position::execute(
            ctx,
            manager_nonce,
            iasset_amount,
            collateral_amount,
        )
    }

    pub fn add_collateral_to_mint(
        ctx: Context<AddCollateralToMint>,
        manager_nonce: u8,
        mint_index: u8,
        amount: u64,
    ) -> Result<()> {
        instructions::add_collateral_to_mint::execute(ctx, manager_nonce, mint_index, amount)
    }

    pub fn withdraw_collateral_from_mint(
        ctx: Context<WithdrawCollateralFromMint>,
        manager_nonce: u8,
        mint_index: u8,
        amount: u64,
    ) -> Result<()> {
        instructions::withdraw_collateral_from_mint::execute(ctx, manager_nonce, mint_index, amount)
    }

    pub fn pay_back_mint(
        ctx: Context<PayBackiAssetToMint>,
        manager_nonce: u8,
        mint_index: u8,
        amount: u64,
    ) -> Result<()> {
        instructions::pay_back_mint::execute(ctx, manager_nonce, mint_index, amount)
    }

    pub fn add_iasset_to_mint(
        ctx: Context<AddiAssetToMint>,
        manager_nonce: u8,
        mint_index: u8,
        amount: u64,
    ) -> Result<()> {
        instructions::add_iasset_to_mint::execute(ctx, manager_nonce, mint_index, amount)
    }

    pub fn initialize_liquidity_position(
        ctx: Context<InitializeLiquidityPosition>,
        manager_nonce: u8,
        pool_index: u8,
        iasset_amount: u64,
    ) -> Result<()> {
        instructions::initialize_liquidity_position::execute(
            ctx,
            manager_nonce,
            pool_index,
            iasset_amount,
        )
    }

    pub fn provide_liquidity(
        ctx: Context<ProvideLiquidity>,
        manager_nonce: u8,
        liquidity_position_index: u8,
        iasset_amount: u64,
    ) -> Result<()> {
        instructions::provide_liquidity::execute(
            ctx,
            manager_nonce,
            liquidity_position_index,
            iasset_amount,
        )
    }

    pub fn withdraw_liquidity(
        ctx: Context<WithdrawLiquidity>,
        manager_nonce: u8,
        liquidity_position_index: u8,
        liquidity_token_amount: u64,
    ) -> Result<()> {
        instructions::withdraw_liquidity::execute(
            ctx,
            manager_nonce,
            liquidity_position_index,
            liquidity_token_amount,
        )
    }

    pub fn buy_synth(
        ctx: Context<BuySynth>,
        manager_nonce: u8,
        pool_index: u8,
        amount: u64,
    ) -> Result<()> {
        instructions::buy_synth::execute(ctx, manager_nonce, pool_index, amount)
    }

    pub fn sell_synth(
        ctx: Context<SellSynth>,
        manager_nonce: u8,
        pool_index: u8,
        amount: u64,
    ) -> Result<()> {
        instructions::sell_synth::execute(ctx, manager_nonce, pool_index, amount)
    }

    pub fn initialize_single_pool_comet(
        ctx: Context<InitializeSinglePoolComet>,
        manager_nonce: u8,
        pool_index: u8,
<<<<<<< HEAD
    ) -> Result<()> {
        instructions::initialize_single_pool_comet::execute(ctx, manager_nonce, pool_index)
=======
        collateral_index: u8,
    ) -> ProgramResult {
        instructions::initialize_single_pool_comet::execute(
            ctx,
            manager_nonce,
            pool_index,
            collateral_index,
        )
>>>>>>> aae32bed
    }

    pub fn close_single_pool_comet(
        ctx: Context<CloseSinglePoolComet>,
        user_nonce: u8,
        comet_index: u8,
    ) -> Result<()> {
        instructions::close_single_pool_comet::execute(ctx, user_nonce, comet_index)
    }

    pub fn initialize_comet_manager(
        ctx: Context<InitializeCometManager>,
        manager_nonce: u8,
        user_nonce: u8,
    ) -> Result<()> {
        instructions::initialize_comet_manager::execute(ctx, manager_nonce, user_nonce)
    }

    pub fn add_collateral_to_comet(
        ctx: Context<AddCollateralToComet>,
        manager_nonce: u8,
        collateral_index: u8,
        collateral_amount: u64,
    ) -> Result<()> {
        instructions::add_collateral_to_comet::execute(
            ctx,
            manager_nonce,
            collateral_index,
            collateral_amount,
        )
    }

    pub fn add_collateral_to_single_pool_comet(
        ctx: Context<AddCollateralToSinglePoolComet>,
        manager_nonce: u8,
        position_index: u8,
        collateral_amount: u64,
    ) -> ProgramResult {
        instructions::add_collateral_to_single_pool_comet::execute(
            ctx,
            manager_nonce,
            position_index,
            collateral_amount,
        )
    }

    pub fn withdraw_collateral_from_single_pool_comet(
        ctx: Context<WithdrawCollateralFromSinglePoolComet>,
        manager_nonce: u8,
        user_nonce: u8,
        position_index: u8,
        collateral_amount: u64,
    ) -> ProgramResult {
        instructions::withdraw_collateral_from_single_pool_comet::execute(
            ctx,
            manager_nonce,
            user_nonce,
            position_index,
            collateral_amount,
        )
    }

    pub fn withdraw_collateral_from_comet(
        ctx: Context<WithdrawCollateralFromComet>,
        manager_nonce: u8,
        user_nonce: u8,
        comet_collateral_index: u8,
        collateral_amount: u64,
    ) -> Result<()> {
        instructions::withdraw_collateral_from_comet::execute(
            ctx,
            manager_nonce,
            user_nonce,
            comet_collateral_index,
            collateral_amount,
        )
    }

    pub fn add_liquidity_to_comet(
        ctx: Context<AddLiquidityToComet>,
        manager_nonce: u8,
        pool_index: u8,
        usdi_amount: u64,
    ) -> Result<()> {
        instructions::add_liquidity_to_comet::execute(ctx, manager_nonce, pool_index, usdi_amount)
    }

    pub fn add_liquidity_to_single_pool_comet(
        ctx: Context<AddLiquidityToSinglePoolComet>,
        user_nonce: u8,
        manager_nonce: u8,
        position_index: u8,
        usdi_amount: u64,
    ) -> ProgramResult {
        instructions::add_liquidity_to_single_pool_comet::execute(
            ctx,
            user_nonce,
            manager_nonce,
            position_index,
            usdi_amount,
        )
    }

    pub fn withdraw_liquidity_from_comet(
        ctx: Context<WithdrawLiquidityFromComet>,
        manager_nonce: u8,
        comet_position_index: u8,
        liquidity_token_amount: u64,
        comet_collateral_index: u8,
    ) -> Result<()> {
        instructions::withdraw_liquidity_from_comet::execute(
            ctx,
            manager_nonce,
            comet_position_index,
            liquidity_token_amount,
            comet_collateral_index,
        )
    }

    pub fn withdraw_liquidity_from_single_pool_comet(
        ctx: Context<WithdrawLiquidityFromSinglePoolComet>,
        user_nonce: u8,
        manager_nonce: u8,
        liquidity_token_amount: u64,
    ) -> Result<()> {
        instructions::withdraw_liquidity_from_single_pool_comet::execute(
            ctx,
            user_nonce,
            manager_nonce,
            liquidity_token_amount,
        )
    }

    pub fn recenter_comet(
        ctx: Context<RecenterComet>,
        manager_nonce: u8,
        comet_position_index: u8,
        comet_collateral_index: u8,
    ) -> Result<()> {
        instructions::recenter_comet::execute(
            ctx,
            manager_nonce,
            comet_position_index,
            comet_collateral_index,
        )
    }

    pub fn mint_usdi_hackathon(
        ctx: Context<MintUSDIHackathon>,
        manager_nonce: u8,
        amount: u64,
    ) -> Result<()> {
        instructions::mint_usdi_hackathon::execute(ctx, manager_nonce, amount)
    }

    pub fn liquidate_mint_position(
        ctx: Context<LiquidateMintPosition>,
        manager_nonce: u8,
        user_nonce: u8,
        mint_index: u8,
    ) -> Result<()> {
        instructions::liquidate_mint_position::execute(ctx, manager_nonce, user_nonce, mint_index)
    }

    pub fn liquidate_comet_position_reduction(
        ctx: Context<LiquidateCometPositionReduction>,
        manager_nonce: u8,
        user_nonce: u8,
        position_index: u8,
        lp_token_reduction: u64,
    ) -> Result<()> {
        instructions::liquidate_comet_position_reduction::execute(
            ctx,
            manager_nonce,
            user_nonce,
            position_index,
            lp_token_reduction,
        )
    }

    pub fn liquidate_comet_il_reduction(
        ctx: Context<LiquidateCometILReduction>,
        manager_nonce: u8,
        user_nonce: u8,
        jupiter_nonce: u8,
        position_index: u8,
        asset_index: u8,
        comet_collateral_index: u8,
        il_reduction_amount: u64,
    ) -> Result<()> {
        instructions::liquidate_comet_il_reduction::execute(
            ctx,
            manager_nonce,
            user_nonce,
            jupiter_nonce,
            position_index,
            asset_index,
            comet_collateral_index,
            il_reduction_amount,
        )
    }

    pub fn pay_impermanent_loss_debt(
        ctx: Context<PayImpermanentLossDebt>,
        manager_nonce: u8,
        comet_position_index: u8,
        comet_collateral_index: u8,
        collateral_amount: u64,
    ) -> Result<()> {
        instructions::pay_impermanent_loss_debt::execute(
            ctx,
            manager_nonce,
            comet_position_index,
            comet_collateral_index,
            collateral_amount,
        )
    }
}<|MERGE_RESOLUTION|>--- conflicted
+++ resolved
@@ -10,11 +10,7 @@
 
 use instructions::*;
 
-<<<<<<< HEAD
-declare_id!("BD4VhtXN4d9HJ7QgNcBx6qYX317L7hf3QCFemWfrKyMu");
-=======
 declare_id!("FbFjJC5XVPszxumC5jGVkDkV19TgJP7LWmsX21cRSXKL");
->>>>>>> aae32bed
 
 #[program]
 pub mod incept {
@@ -53,21 +49,12 @@
         instructions::initialize_user::execute(ctx, user_nonce)
     }
 
-<<<<<<< HEAD
-    pub fn initialize_single_pool_comets(
-        ctx: Context<InitializeSinglePoolComets>,
-        user_nonce: u8,
-    ) -> Result<()> {
-        instructions::initialize_single_pool_comets::execute(ctx, user_nonce)
-    }
-=======
     // pub fn initialize_single_pool_comets(
     //     ctx: Context<InitializeSinglePoolComets>,
     //     user_nonce: u8,
-    // ) -> ProgramResult {
+    // ) -> Result<()> {
     //     instructions::initialize_single_pool_comets::execute(ctx, user_nonce)
     // }
->>>>>>> aae32bed
 
     pub fn initialize_mint_positions(
         ctx: Context<InitializeMintPositions>,
@@ -83,17 +70,12 @@
         instructions::initialize_liquidity_positions::execute(ctx, user_nonce)
     }
 
-<<<<<<< HEAD
-    pub fn initialize_comet(ctx: Context<InitializeComet>, user_nonce: u8) -> Result<()> {
-        instructions::initialize_comet::execute(ctx, user_nonce)
-=======
     pub fn initialize_comet(
         ctx: Context<InitializeComet>,
         user_nonce: u8,
         is_single_pool: bool,
-    ) -> ProgramResult {
+    ) -> Result<()> {
         instructions::initialize_comet::execute(ctx, user_nonce, is_single_pool)
->>>>>>> aae32bed
     }
 
     pub fn add_collateral(
@@ -270,19 +252,14 @@
         ctx: Context<InitializeSinglePoolComet>,
         manager_nonce: u8,
         pool_index: u8,
-<<<<<<< HEAD
-    ) -> Result<()> {
-        instructions::initialize_single_pool_comet::execute(ctx, manager_nonce, pool_index)
-=======
         collateral_index: u8,
-    ) -> ProgramResult {
+    ) -> Result<()> {
         instructions::initialize_single_pool_comet::execute(
             ctx,
             manager_nonce,
             pool_index,
             collateral_index,
         )
->>>>>>> aae32bed
     }
 
     pub fn close_single_pool_comet(
@@ -320,7 +297,7 @@
         manager_nonce: u8,
         position_index: u8,
         collateral_amount: u64,
-    ) -> ProgramResult {
+    ) -> Result<()> {
         instructions::add_collateral_to_single_pool_comet::execute(
             ctx,
             manager_nonce,
@@ -335,7 +312,7 @@
         user_nonce: u8,
         position_index: u8,
         collateral_amount: u64,
-    ) -> ProgramResult {
+    ) -> Result<()> {
         instructions::withdraw_collateral_from_single_pool_comet::execute(
             ctx,
             manager_nonce,
@@ -376,7 +353,7 @@
         manager_nonce: u8,
         position_index: u8,
         usdi_amount: u64,
-    ) -> ProgramResult {
+    ) -> Result<()> {
         instructions::add_liquidity_to_single_pool_comet::execute(
             ctx,
             user_nonce,
@@ -407,12 +384,14 @@
         user_nonce: u8,
         manager_nonce: u8,
         liquidity_token_amount: u64,
+        position_index: u8,
     ) -> Result<()> {
         instructions::withdraw_liquidity_from_single_pool_comet::execute(
             ctx,
             user_nonce,
             manager_nonce,
             liquidity_token_amount,
+            position_index,
         )
     }
 
