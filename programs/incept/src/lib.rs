--- conflicted
+++ resolved
@@ -2835,10 +2835,7 @@
         ctx: Context<LiquidateCometILReduction>,
         manager_nonce: u8,
         _user_nonce: u8,
-<<<<<<< HEAD
-=======
         jupiter_nonce: u8,
->>>>>>> 44c9971b
         position_index: u8,
         asset_index: u8,
         comet_collateral_index: u8,
@@ -2885,14 +2882,10 @@
             return Err(error::InceptError::NotSubjectToILLiquidation.into());
         }
 
-<<<<<<< HEAD
-        let collateral = comet.collaterals[0];
-=======
         let comet_collateral = comet.collaterals[comet_collateral_index as usize];
         let collateral = token_data.collaterals[comet_collateral.collateral_index as usize];
 
         let is_stable_collateral = collateral.stable == 1;
->>>>>>> 44c9971b
 
         if position_is_usdi_il {
             let impermanent_loss_usdi = position.borrowed_usdi.to_decimal();
@@ -2911,35 +2904,11 @@
             let usdi_reward = total_usdi_required - liquidation_value;
 
             // remove total_usdi_required from comet, comet collateral and token data
-<<<<<<< HEAD
-            comet.collaterals[0].collateral_amount =
-                RawDecimal::from(collateral.collateral_amount.to_decimal() - total_usdi_required);
-            token_data.collaterals[0].vault_comet_supply = RawDecimal::from(
-                token_data.collaterals[0].vault_comet_supply.to_decimal() - total_usdi_required,
-            );
-            // Vault usdi supply
-            // Burn USDi from vault.
-            token::burn(
-                CpiContext::new_with_signer(
-                    ctx.accounts.token_program.to_account_info().clone(),
-                    Burn {
-                        mint: ctx.accounts.usdi_mint.to_account_info().clone(),
-                        to: ctx.accounts.vault.to_account_info().clone(),
-                        authority: ctx.accounts.manager.to_account_info().clone(),
-                    },
-                    seeds,
-                ),
-                total_usdi_required.mantissa().try_into().unwrap(),
-            )?;
-=======
             if is_stable_collateral {
                 comet.collaterals[comet_collateral_index as usize].collateral_amount =
                     RawDecimal::from(
                         comet_collateral.collateral_amount.to_decimal() - total_usdi_required,
                     );
-                comet.total_collateral_amount = RawDecimal::from(
-                    comet.total_collateral_amount.to_decimal() - total_usdi_required,
-                );
                 token_data.collaterals[comet_collateral.collateral_index as usize]
                     .vault_comet_supply = RawDecimal::from(
                     collateral.vault_comet_supply.to_decimal() - total_usdi_required,
@@ -3012,7 +2981,6 @@
                     collateral.vault_comet_supply.to_decimal() - collateral_reduction,
                 );
             }
->>>>>>> 44c9971b
 
             // reduce borrowed_usdi by il value
             comet.positions[position_index as usize].borrowed_usdi =
@@ -3060,24 +3028,12 @@
                 impermanent_loss_usdi * token_data.il_liquidation_reward_pct.to_decimal();
             let mut usdi_reward = total_usdi_required - impermanent_loss_usdi;
 
-<<<<<<< HEAD
-            let mut new_collateral_amount =
-                collateral.collateral_amount.to_decimal() - total_usdi_required;
-            new_collateral_amount.rescale(DEVNET_TOKEN_SCALE);
-            comet.collaterals[0].collateral_amount = RawDecimal::from(new_collateral_amount);
-=======
             if is_stable_collateral {
                 let mut new_collateral_amount =
                     comet_collateral.collateral_amount.to_decimal() - total_usdi_required;
                 new_collateral_amount.rescale(DEVNET_TOKEN_SCALE);
                 comet.collaterals[comet_collateral_index as usize].collateral_amount =
                     RawDecimal::from(new_collateral_amount);
-
-                let mut new_total_collateral =
-                    comet.total_collateral_amount.to_decimal() - total_usdi_required;
-                new_total_collateral.rescale(DEVNET_TOKEN_SCALE);
-                comet.total_collateral_amount = RawDecimal::from(new_total_collateral);
->>>>>>> 44c9971b
 
                 let mut new_vault_comet_supply =
                     collateral.vault_comet_supply.to_decimal() - total_usdi_required;
