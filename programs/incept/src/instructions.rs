--- conflicted
+++ resolved
@@ -1486,11 +1486,7 @@
 }
 
 #[derive(Accounts)]
-<<<<<<< HEAD
-#[instruction(manager_nonce: u8, user_nonce: u8, position_index: u8, il_reduction_amount: u64)]
-=======
 #[instruction(manager_nonce: u8, user_nonce: u8, jupiter_nonce: u8, position_index: u8, asset_index: u8, comet_collateral_index: u8, il_reduction_amount: u64)]
->>>>>>> 44c9971b
 pub struct LiquidateCometILReduction<'info> {
     pub liquidator: Signer<'info>,
     #[account(
@@ -1554,12 +1550,7 @@
     pub liquidator_usdi_token_account: Box<Account<'info, TokenAccount>>,
     #[account(
         mut,
-<<<<<<< HEAD
-        address = token_data.load()?.collaterals[0].vault,
-        constraint = &vault.mint == &usdi_mint.key()
-=======
         address = token_data.load()?.collaterals[comet.load()?.collaterals[comet_collateral_index as usize].collateral_index as usize].vault,
->>>>>>> 44c9971b
    )]
     pub vault: Box<Account<'info, TokenAccount>>,
     pub token_program: Program<'info, Token>,
