--- conflicted
+++ resolved
@@ -96,7 +96,6 @@
     #[error("Health Score Too Low")]
     HealthScoreTooLow,
 
-<<<<<<< HEAD
     /// Insufficient USDi Collateral
     #[error("Insufficient USDi Collateral")]
     InsufficientUSDiCollateral,
@@ -108,7 +107,7 @@
     /// Attempted To Add New Collateral To Single Comet
     #[error("Attempted To Add New Collateral To Single Comet")]
     AttemptedToAddNewCollateralToSingleComet,
-=======
+
     /// Invalid Input Mint Account
     #[error("Invalid input mint account")]
     InvalidInputMintAccount,
@@ -132,7 +131,10 @@
     /// Inequality comparison violated
     #[error("Inequality comparison violated")]
     InequalityComparisonViolated,
->>>>>>> 7e9d81a1
+
+    /// Not Single Pool Comet
+    #[error("Not Single Pool Comet")]
+    NotSinglePoolComet,
 }
 
 impl From<InceptError> for ProgramError {
