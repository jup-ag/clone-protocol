--- conflicted
+++ resolved
@@ -61,13 +61,8 @@
     _manager_nonce: u8,
     mint_index: u8,
     amount: u64,
-<<<<<<< HEAD
 ) -> Result<()> {
-    let amount_value = Decimal::new(amount.try_into().unwrap(), DEVNET_TOKEN_SCALE);
-=======
-) -> ProgramResult {
     let mut amount_value = Decimal::new(amount.try_into().unwrap(), DEVNET_TOKEN_SCALE);
->>>>>>> 9c096991
 
     let mint_positions = &mut ctx.accounts.mint_positions.load_mut()?;
     let mint_position = mint_positions.mint_positions[mint_index as usize];
