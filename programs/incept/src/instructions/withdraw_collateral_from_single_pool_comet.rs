--- conflicted
+++ resolved
@@ -67,26 +67,14 @@
     let collateral = token_data.collaterals[comet_collateral.collateral_index as usize];
     let collateral_scale = collateral.vault_comet_supply.to_decimal().scale();
 
-<<<<<<< HEAD
     let subtracted_collateral_value =
         Decimal::new(collateral_amount.try_into().unwrap(), collateral_scale);
 
     // ensure the position holds sufficient collateral
-    if comet_collateral.collateral_amount.to_decimal() < subtracted_collateral_value {
-        return Err(InceptError::InsufficientCollateral.into());
-    }
-=======
-    let subtracted_collateral_value = Decimal::new(
-        collateral_amount.try_into().unwrap(),
-        collateral
-            .vault_comet_supply
-            .to_decimal()
-            .scale()
-            .try_into()
-            .unwrap(),
-    )
-    .min(comet_collateral.collateral_amount.to_decimal());
->>>>>>> f557a92c
+    require!(
+        subtracted_collateral_value <= comet_collateral.collateral_amount.to_decimal()
+        InceptError::InsufficientCollateral
+    );
 
     // subtract collateral amount from vault supply
     let mut new_vault_comet_supply =
