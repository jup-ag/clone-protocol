//use crate::instructions::InitializeComet;
use crate::states::*;
use anchor_lang::prelude::*;
use anchor_spl::token::*;
use rust_decimal::prelude::*;

#[derive(Accounts)]
#[instruction(user_nonce: u8, is_single_pool: bool)]
pub struct InitializeComet<'info> {
    pub user: Signer<'info>,
    #[account(
        mut,
        seeds = [b"user".as_ref(), user.key.as_ref()],
        bump = user_nonce
    )]
    pub user_account: Account<'info, User>,
    #[account(zero)]
    pub comet: AccountLoader<'info, Comet>,
    pub rent: Sysvar<'info, Rent>,
    pub token_program: Program<'info, Token>,
    pub system_program: Program<'info, System>,
}

<<<<<<< HEAD
pub fn execute(ctx: Context<InitializeComet>, _user_nonce: u8) -> Result<()> {
    let mut comet = ctx.accounts.comet.load_init()?;

    // set user data
    ctx.accounts.user_account.comet = *ctx.accounts.comet.to_account_info().key;
=======
pub fn execute(
    ctx: Context<InitializeComet>,
    _user_nonce: u8,
    is_single_pool: bool,
) -> ProgramResult {
    let mut comet = ctx.accounts.comet.load_init()?;

    // set user data
    if is_single_pool {
        comet.is_single_pool = 1;
        ctx.accounts.user_account.single_pool_comets = *ctx.accounts.comet.to_account_info().key;
    } else {
        ctx.accounts.user_account.comet = *ctx.accounts.comet.to_account_info().key;
    }

>>>>>>> aae32bed
    // set user as owner
    comet.owner = *ctx.accounts.user.to_account_info().key;

    // Initialize with USDi as collateral.
    comet.add_collateral(CometCollateral {
        authority: *ctx.accounts.user.to_account_info().key,
        collateral_amount: RawDecimal::from(Decimal::new(0, DEVNET_TOKEN_SCALE)),
        collateral_index: USDI_COLLATERAL_INDEX as u64,
    });

    Ok(())
}<|MERGE_RESOLUTION|>--- conflicted
+++ resolved
@@ -21,18 +21,7 @@
     pub system_program: Program<'info, System>,
 }
 
-<<<<<<< HEAD
-pub fn execute(ctx: Context<InitializeComet>, _user_nonce: u8) -> Result<()> {
-    let mut comet = ctx.accounts.comet.load_init()?;
-
-    // set user data
-    ctx.accounts.user_account.comet = *ctx.accounts.comet.to_account_info().key;
-=======
-pub fn execute(
-    ctx: Context<InitializeComet>,
-    _user_nonce: u8,
-    is_single_pool: bool,
-) -> ProgramResult {
+pub fn execute(ctx: Context<InitializeComet>, _user_nonce: u8, is_single_pool: bool) -> Result<()> {
     let mut comet = ctx.accounts.comet.load_init()?;
 
     // set user data
@@ -41,18 +30,14 @@
         ctx.accounts.user_account.single_pool_comets = *ctx.accounts.comet.to_account_info().key;
     } else {
         ctx.accounts.user_account.comet = *ctx.accounts.comet.to_account_info().key;
+        // Initialize with USDi as collateral for multipool.
+        comet.add_collateral(CometCollateral {
+            authority: *ctx.accounts.user.to_account_info().key,
+            collateral_amount: RawDecimal::from(Decimal::new(0, DEVNET_TOKEN_SCALE)),
+            collateral_index: USDI_COLLATERAL_INDEX as u64,
+        });
     }
-
->>>>>>> aae32bed
     // set user as owner
     comet.owner = *ctx.accounts.user.to_account_info().key;
-
-    // Initialize with USDi as collateral.
-    comet.add_collateral(CometCollateral {
-        authority: *ctx.accounts.user.to_account_info().key,
-        collateral_amount: RawDecimal::from(Decimal::new(0, DEVNET_TOKEN_SCALE)),
-        collateral_index: USDI_COLLATERAL_INDEX as u64,
-    });
-
     Ok(())
 }