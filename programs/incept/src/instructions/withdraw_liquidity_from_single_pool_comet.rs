use crate::error::*;
//use crate::instructions::WithdrawLiquidityFromSinglePoolComet;
use crate::math::*;
use crate::states::*;
use anchor_lang::prelude::*;
use anchor_spl::token::{self, *};
use rust_decimal::prelude::*;
use std::convert::TryInto;

#[derive(Accounts)]
#[instruction(user_nonce: u8, manager_nonce: u8, liquidity_token_amount: u64, position_index: u8)]
pub struct WithdrawLiquidityFromSinglePoolComet<'info> {
    pub user: Signer<'info>,
    #[account(
        seeds = [b"manager".as_ref()],
        bump = manager_nonce,
        has_one = token_data,
    )]
    pub manager: Account<'info, Manager>,
    #[account(
        seeds = [b"user".as_ref(), user.key.as_ref()],
        bump = user_nonce,
    )]
    pub user_account: Account<'info, User>,
    #[account(
        mut,
        has_one = manager
    )]
    pub token_data: AccountLoader<'info, TokenData>,
    #[account(
        mut,
        address = user_account.single_pool_comets,
        constraint = single_pool_comet.load()?.num_positions > position_index as u64,
        constraint = &single_pool_comet.load()?.owner == user.to_account_info().key @ InceptError::InvalidAccountLoaderOwner,
        constraint = single_pool_comet.load()?.is_single_pool == 1 @ InceptError::NotSinglePoolComet
    )]
    pub single_pool_comet: AccountLoader<'info, Comet>,
    #[account(
        mut,
        address = manager.usdi_mint
    )]
    pub usdi_mint: Box<Account<'info, Mint>>,
    #[account(
        mut,
        address = token_data.load()?.pools[single_pool_comet.load()?.positions[position_index as usize].pool_index as usize].asset_info.iasset_mint,
    )]
    pub iasset_mint: Box<Account<'info, Mint>>,
    #[account(
        mut,
        address = token_data.load()?.pools[single_pool_comet.load()?.positions[position_index as usize].pool_index as usize].usdi_token_account,
    )]
    pub amm_usdi_token_account: Box<Account<'info, TokenAccount>>,
    #[account(
        mut,
        address = token_data.load()?.pools[single_pool_comet.load()?.positions[position_index as usize].pool_index as usize].iasset_token_account,
    )]
    pub amm_iasset_token_account: Box<Account<'info, TokenAccount>>,
    #[account(
        mut,
        address = token_data.load()?.pools[single_pool_comet.load()?.positions[position_index as usize].pool_index as usize].liquidity_token_mint,
    )]
    pub liquidity_token_mint: Box<Account<'info, Mint>>,
    #[account(
        mut,
        address = token_data.load()?.pools[single_pool_comet.load()?.positions[position_index as usize].pool_index as usize].comet_liquidity_token_account,
    )]
    pub comet_liquidity_token_account: Box<Account<'info, TokenAccount>>,
    #[account(
        mut,
        address = token_data.load()?.collaterals[single_pool_comet.load()?.collaterals[position_index as usize].collateral_index as usize].vault,
   )]
    pub vault: Box<Account<'info, TokenAccount>>,
    pub token_program: Program<'info, Token>,
}

pub fn execute(
    ctx: Context<WithdrawLiquidityFromSinglePoolComet>,
    _user_nonce: u8,
    manager_nonce: u8,
    liquidity_token_amount: u64,
    position_index: u8,
<<<<<<< HEAD
) -> Result<()> {
=======
) -> ProgramResult {
>>>>>>> 9914ba26
    let seeds = &[&[b"manager", bytemuck::bytes_of(&manager_nonce)][..]];
    let token_data = &mut ctx.accounts.token_data.load_mut()?;
    let mut single_pool_comet = ctx.accounts.single_pool_comet.load_mut()?;
    let comet_position = single_pool_comet.positions[position_index as usize];
    let comet_collateral = single_pool_comet.collaterals[position_index as usize];
<<<<<<< HEAD
    let comet_liquidity_tokens = comet_position.liquidity_token_value.to_decimal();
=======
>>>>>>> 9914ba26

    let liquidity_token_value = Decimal::new(
        liquidity_token_amount.try_into().unwrap(),
        DEVNET_TOKEN_SCALE,
    )
    .min(comet_liquidity_tokens);

    let collateral = token_data.collaterals[comet_collateral.collateral_index as usize];

    // check to see if the collateral used to mint usdi is stable
    let is_stable: Result<bool> = match collateral.stable {
        0 => Ok(false),
        1 => Ok(true),
        _ => Err(error!(InceptError::InvalidBool)),
    };

    // if collateral is not stable, we throw an error
    require!(is_stable?, InceptError::InvalidCollateralType);

    // require!(
    //     liquidity_token_value <= comet_position.liquidity_token_value.to_decimal(),
    //     InceptError::InvalidTokenAccountBalance
    // );

    let iasset_amm_value = Decimal::new(
        ctx.accounts
            .amm_iasset_token_account
            .amount
            .try_into()
            .unwrap(),
        DEVNET_TOKEN_SCALE,
    );

    let usdi_amm_value = Decimal::new(
        ctx.accounts
            .amm_usdi_token_account
            .amount
            .try_into()
            .unwrap(),
        DEVNET_TOKEN_SCALE,
    );

    let liquidity_token_supply = Decimal::new(
        ctx.accounts.liquidity_token_mint.supply.try_into().unwrap(),
        DEVNET_TOKEN_SCALE,
    );

    let claimable_ratio = liquidity_token_value / liquidity_token_supply;

    let usdi_borrowed = comet_position.borrowed_usdi.to_decimal();
    let iasset_borrowed = comet_position.borrowed_iasset.to_decimal();

    // calculate initial comet pool price
    let initial_comet_price = calculate_amm_price(iasset_borrowed, usdi_borrowed);
    // calculate current pool price
    let current_price = calculate_amm_price(iasset_amm_value, usdi_amm_value);

    // Check that position price is within 1 tick size of comet price
    let tick_size = Decimal::new(1, 2);
    require!(
        (current_price - initial_comet_price).abs() < tick_size,
        InceptError::CenteredCometRequired
    );

    // Check that after withdrawal there is not a one sided-position
    let claimable_usdi = claimable_ratio * usdi_amm_value;
    let claimable_iasset = claimable_ratio * iasset_amm_value;

    let borrowed_position_remains =
        claimable_usdi < usdi_borrowed && claimable_iasset < iasset_borrowed;
    let borrowed_position_paid_off =
        claimable_usdi >= usdi_borrowed && claimable_iasset >= iasset_borrowed;
    let claiming_all_liquidity = liquidity_token_value == comet_liquidity_tokens;

    require!(
        borrowed_position_remains || borrowed_position_paid_off || claiming_all_liquidity,
        InceptError::InvalidResultingComet
    );

    let mut usdi_burn_amount: Decimal;
    let mut iasset_burn_amount: Decimal;

    if borrowed_position_remains {
        // If there is a position leftover, check that the new price is still within one tick.
        let new_usdi_borrowed = usdi_borrowed - claimable_usdi;
        let new_iasset_borrowed = iasset_borrowed - claimable_iasset;
        let new_price = calculate_amm_price(new_iasset_borrowed, new_usdi_borrowed);
        require!(
            (current_price - new_price).abs() < tick_size,
            InceptError::InvalidResultingComet
        );

        // Decrease borrowed positions
        single_pool_comet.positions[position_index as usize].borrowed_usdi =
            RawDecimal::from(new_usdi_borrowed);
        single_pool_comet.positions[position_index as usize].borrowed_iasset =
            RawDecimal::from(new_iasset_borrowed);
        // Decrease liquidity tokens
        single_pool_comet.positions[position_index as usize].liquidity_token_value =
            RawDecimal::from(
                comet_position.liquidity_token_value.to_decimal() - liquidity_token_value,
            );

        usdi_burn_amount = claimable_usdi;
        iasset_burn_amount = claimable_iasset;
    } else {
        // Position is paid with rewards.
        let mut usdi_reward = claimable_usdi - usdi_borrowed;
        let iasset_reward = claimable_iasset - iasset_borrowed;

        let temp_usdi_amm = usdi_amm_value - claimable_usdi;
        let temp_iasset_amm = iasset_amm_value - claimable_iasset;
        let temp_k = temp_usdi_amm * temp_iasset_amm;

        if iasset_reward.is_sign_positive() {
            let additional_usdi_reward = temp_usdi_amm - temp_k / (temp_iasset_amm + iasset_reward);
            usdi_reward += additional_usdi_reward;
        } else if iasset_reward.is_sign_negative() {
            let additional_usdi_cost = temp_k / (temp_iasset_amm + iasset_reward) - temp_iasset_amm;
            usdi_reward -= additional_usdi_cost;
        }

        let using_usdi_collateral =
            comet_collateral.collateral_index as usize == USDI_COLLATERAL_INDEX;

        usdi_reward.rescale(DEVNET_TOKEN_SCALE);

        single_pool_comet.collaterals[position_index as usize].collateral_amount = RawDecimal::from(
            single_pool_comet.collaterals[position_index as usize]
                .collateral_amount
                .to_decimal()
                + usdi_reward,
        );

        if usdi_reward.is_sign_positive() {
            // Transfer reward from amm to vault.
            if using_usdi_collateral {
                token::transfer(
                    CpiContext::new_with_signer(
                        ctx.accounts.token_program.to_account_info().clone(),
                        Transfer {
                            from: ctx
                                .accounts
                                .amm_usdi_token_account
                                .to_account_info()
                                .clone(),
                            to: ctx.accounts.vault.to_account_info().clone(),
                            authority: ctx.accounts.manager.to_account_info().clone(),
                        },
                        seeds,
                    ),
                    usdi_reward.mantissa().try_into().unwrap(),
                )?;
            } else {
                token::burn(
                    CpiContext::new_with_signer(
                        ctx.accounts.token_program.to_account_info().clone(),
                        Burn {
                            mint: ctx.accounts.usdi_mint.to_account_info().clone(),
                            from: ctx
                                .accounts
                                .amm_usdi_token_account
                                .to_account_info()
                                .clone(),
                            authority: ctx.accounts.manager.to_account_info().clone(),
                        },
                        seeds,
                    ),
                    usdi_reward.mantissa().try_into().unwrap(),
                )?;
            }
        } else if usdi_reward.is_sign_negative() {
            // Transfer reward from vault to amm.
            if using_usdi_collateral {
                token::transfer(
                    CpiContext::new_with_signer(
                        ctx.accounts.token_program.to_account_info().clone(),
                        Transfer {
                            from: ctx.accounts.vault.to_account_info().clone(),
                            to: ctx
                                .accounts
                                .amm_usdi_token_account
                                .to_account_info()
                                .clone(),
                            authority: ctx.accounts.manager.to_account_info().clone(),
                        },
                        seeds,
                    ),
                    usdi_reward.abs().mantissa().try_into().unwrap(),
                )?;
            } else {
                token::mint_to(
                    CpiContext::new_with_signer(
                        ctx.accounts.token_program.to_account_info().clone(),
                        MintTo {
                            mint: ctx.accounts.usdi_mint.to_account_info().clone(),
                            to: ctx
                                .accounts
                                .amm_usdi_token_account
                                .to_account_info()
                                .clone(),
                            authority: ctx.accounts.manager.to_account_info().clone(),
                        },
                        seeds,
                    ),
                    usdi_reward.abs().mantissa().try_into().unwrap(),
                )?;
            }
        }

        // Set borrowed positions to zero
        single_pool_comet.positions[position_index as usize].borrowed_usdi =
            RawDecimal::new(0, DEVNET_TOKEN_SCALE);
        single_pool_comet.positions[position_index as usize].borrowed_iasset =
            RawDecimal::new(0, DEVNET_TOKEN_SCALE);

        // Decrease liquidity tokens
        single_pool_comet.positions[position_index as usize].liquidity_token_value =
            RawDecimal::from(
                comet_position.liquidity_token_value.to_decimal() - liquidity_token_value,
            );

        // Burn the rest which is just the borrowed amounts
        usdi_burn_amount = usdi_borrowed;
        iasset_burn_amount = iasset_borrowed; // Equal to claimable_iasset - initial_iasset_reward
    }

    // Burn claim from pools
    iasset_burn_amount.rescale(DEVNET_TOKEN_SCALE);
    token::burn(
        CpiContext::new_with_signer(
            ctx.accounts.token_program.to_account_info().clone(),
            Burn {
                mint: ctx.accounts.iasset_mint.to_account_info().clone(),
                from: ctx
                    .accounts
                    .amm_iasset_token_account
                    .to_account_info()
                    .clone(),
                authority: ctx.accounts.manager.to_account_info().clone(),
            },
            seeds,
        ),
        iasset_burn_amount.mantissa().try_into().unwrap(),
    )?;

<<<<<<< HEAD
    usdi_burn_amount.rescale(DEVNET_TOKEN_SCALE);
    token::burn(
        CpiContext::new_with_signer(
=======
        let mut borrowed_usdi = comet_position.borrowed_usdi.to_decimal() - usdi_liquidity_value;
        borrowed_usdi.rescale(DEVNET_TOKEN_SCALE);
        let mut borrowed_iasset = comet_position.borrowed_iasset.to_decimal() - iasset_burn_value;
        borrowed_iasset.rescale(DEVNET_TOKEN_SCALE);

        // update comet data
        single_pool_comet.positions[position_index as usize].borrowed_usdi =
            RawDecimal::from(borrowed_usdi);
        single_pool_comet.positions[position_index as usize].borrowed_iasset =
            RawDecimal::from(borrowed_iasset);

        let mut new_vault_comet_supply = token_data.collaterals
            [comet_collateral.collateral_index as usize]
            .vault_comet_supply
            .to_decimal()
            + usdi_collateral_amount;
        new_vault_comet_supply.rescale(collateral_scale);

        token_data.collaterals[comet_collateral.collateral_index as usize].vault_comet_supply =
            RawDecimal::from(new_vault_comet_supply);

        let mut new_collateral_amount =
            comet_collateral.collateral_amount.to_decimal() + usdi_collateral_amount;
        new_collateral_amount.rescale(collateral_scale);
        single_pool_comet.collaterals[position_index as usize].collateral_amount =
            RawDecimal::from(new_collateral_amount);
    } else if initial_comet_price < current_price {
        let mut usdi_burn_value =
            lp_position_claimable_ratio * comet_position.borrowed_usdi.to_decimal();
        usdi_burn_value = if usdi_burn_value > usdi_liquidity_value {
            usdi_liquidity_value
        } else {
            usdi_burn_value
        };
        let mut usdi_surplus = usdi_liquidity_value - usdi_burn_value;
        // burn liquidity from amm
        let cpi_accounts = Burn {
            mint: ctx.accounts.iasset_mint.to_account_info().clone(),
            to: ctx
                .accounts
                .amm_iasset_token_account
                .to_account_info()
                .clone(),
            authority: ctx.accounts.manager.to_account_info().clone(),
        };
        let burn_iasset_context = CpiContext::new_with_signer(
>>>>>>> 9914ba26
            ctx.accounts.token_program.to_account_info().clone(),
            Burn {
                mint: ctx.accounts.usdi_mint.to_account_info().clone(),
                from: ctx
                    .accounts
                    .amm_usdi_token_account
                    .to_account_info()
                    .clone(),
                authority: ctx.accounts.manager.to_account_info().clone(),
            },
            seeds,
        ),
        usdi_burn_amount.mantissa().try_into().unwrap(),
    )?;

    token::burn(
        CpiContext::new_with_signer(
            ctx.accounts.token_program.to_account_info().clone(),
            Burn {
                mint: ctx.accounts.liquidity_token_mint.to_account_info().clone(),
                from: ctx
                    .accounts
                    .comet_liquidity_token_account
                    .to_account_info()
                    .clone(),
                authority: ctx.accounts.manager.to_account_info().clone(),
<<<<<<< HEAD
            },
            seeds,
        ),
        liquidity_token_value.mantissa().try_into().unwrap(),
    )?;

=======
            };
            let burn_usdi_context = CpiContext::new_with_signer(
                ctx.accounts.token_program.to_account_info().clone(),
                cpi_accounts,
                seeds,
            );
            let mut burn_value = usdi_burn_value + usdi_surplus;
            burn_value.rescale(DEVNET_TOKEN_SCALE);
            token::burn(burn_usdi_context, burn_value.mantissa().try_into().unwrap())?;

            token_data.collaterals[comet_collateral.collateral_index as usize].vault_usdi_supply =
                RawDecimal::from(
                    token_data.collaterals[comet_collateral.collateral_index as usize]
                        .vault_usdi_supply
                        .to_decimal()
                        - usdi_surplus,
                );
        }

        // update comet data
        let mut borrowed_usdi = comet_position.borrowed_usdi.to_decimal() - usdi_burn_value;
        borrowed_usdi.rescale(DEVNET_TOKEN_SCALE);
        let mut borrowed_iasset =
            comet_position.borrowed_iasset.to_decimal() - iasset_liquidity_value;
        borrowed_iasset.rescale(DEVNET_TOKEN_SCALE);

        single_pool_comet.positions[position_index as usize].borrowed_usdi =
            RawDecimal::from(borrowed_usdi);
        single_pool_comet.positions[position_index as usize].borrowed_iasset =
            RawDecimal::from(borrowed_iasset);

        let mut new_vault_comet_supply = token_data.collaterals
            [comet_collateral.collateral_index as usize]
            .vault_comet_supply
            .to_decimal()
            + usdi_surplus;
        new_vault_comet_supply.rescale(collateral_scale);
        token_data.collaterals[comet_collateral.collateral_index as usize].vault_comet_supply =
            RawDecimal::from(new_vault_comet_supply);
        let mut new_collateral_amount = single_pool_comet.collaterals[position_index as usize]
            .collateral_amount
            .to_decimal()
            + usdi_surplus;
        new_collateral_amount.rescale(collateral_scale);
        single_pool_comet.collaterals[position_index as usize].collateral_amount =
            RawDecimal::from(new_collateral_amount);
    } else {
        // burn liquidity from amm
        let cpi_accounts = Burn {
            mint: ctx.accounts.usdi_mint.to_account_info().clone(),
            to: ctx
                .accounts
                .amm_usdi_token_account
                .to_account_info()
                .clone(),
            authority: ctx.accounts.manager.to_account_info().clone(),
        };
        let burn_usdi_context = CpiContext::new_with_signer(
            ctx.accounts.token_program.to_account_info().clone(),
            cpi_accounts,
            seeds,
        );
        usdi_liquidity_value.rescale(DEVNET_TOKEN_SCALE);
        token::burn(
            burn_usdi_context,
            usdi_liquidity_value.mantissa().try_into().unwrap(),
        )?;
        let cpi_accounts = Burn {
            mint: ctx.accounts.iasset_mint.to_account_info().clone(),
            to: ctx
                .accounts
                .amm_iasset_token_account
                .to_account_info()
                .clone(),
            authority: ctx.accounts.manager.to_account_info().clone(),
        };
        let burn_iasset_context = CpiContext::new_with_signer(
            ctx.accounts.token_program.to_account_info().clone(),
            cpi_accounts,
            seeds,
        );
        iasset_liquidity_value.rescale(DEVNET_TOKEN_SCALE);
        token::burn(
            burn_iasset_context,
            iasset_liquidity_value.mantissa().try_into().unwrap(),
        )?;

        let mut borrowed_usdi = comet_position.borrowed_usdi.to_decimal() - usdi_liquidity_value;
        borrowed_usdi.rescale(DEVNET_TOKEN_SCALE);

        let mut borrowed_iasset =
            comet_position.borrowed_iasset.to_decimal() - iasset_liquidity_value;
        borrowed_iasset.rescale(DEVNET_TOKEN_SCALE);

        single_pool_comet.positions[position_index as usize].borrowed_usdi =
            RawDecimal::from(borrowed_usdi);
        single_pool_comet.positions[position_index as usize].borrowed_iasset =
            RawDecimal::from(borrowed_iasset);
    }
    // burn liquidity tokens from comet
    let cpi_accounts = Burn {
        mint: ctx.accounts.liquidity_token_mint.to_account_info().clone(),
        to: ctx
            .accounts
            .comet_liquidity_token_account
            .to_account_info()
            .clone(),
        authority: ctx.accounts.manager.to_account_info().clone(),
    };
    let burn_liquidity_tokens_to_comet_context = CpiContext::new_with_signer(
        ctx.accounts.token_program.to_account_info().clone(),
        cpi_accounts,
        seeds,
    );
    liquidity_token_value.rescale(DEVNET_TOKEN_SCALE);
    token::burn(
        burn_liquidity_tokens_to_comet_context,
        liquidity_token_value.mantissa().try_into().unwrap(),
    )?;

    // update comet position data
    let mut updated_liquidity_token_value =
        comet_position.liquidity_token_value.to_decimal() - liquidity_token_value;
    updated_liquidity_token_value.rescale(DEVNET_TOKEN_SCALE);
    single_pool_comet.positions[position_index as usize].liquidity_token_value =
        RawDecimal::from(updated_liquidity_token_value);

>>>>>>> 9914ba26
    // update pool data
    ctx.accounts.amm_iasset_token_account.reload()?;
    ctx.accounts.amm_usdi_token_account.reload()?;
    ctx.accounts.liquidity_token_mint.reload()?;
    ctx.accounts.vault.reload()?;

    token_data.pools[comet_position.pool_index as usize].iasset_amount = RawDecimal::new(
        ctx.accounts
            .amm_iasset_token_account
            .amount
            .try_into()
            .unwrap(),
        DEVNET_TOKEN_SCALE,
    );
    token_data.pools[comet_position.pool_index as usize].usdi_amount = RawDecimal::new(
        ctx.accounts
            .amm_usdi_token_account
            .amount
            .try_into()
            .unwrap(),
        DEVNET_TOKEN_SCALE,
    );
    token_data.pools[comet_position.pool_index as usize].liquidity_token_supply = RawDecimal::new(
        ctx.accounts.liquidity_token_mint.supply.try_into().unwrap(),
        DEVNET_TOKEN_SCALE,
    );
    token_data.collaterals[comet_collateral.collateral_index as usize].vault_comet_supply =
        RawDecimal::new(
            ctx.accounts.vault.amount.try_into().unwrap(),
            DEVNET_TOKEN_SCALE,
        );

    Ok(())
}<|MERGE_RESOLUTION|>--- conflicted
+++ resolved
@@ -79,20 +79,13 @@
     manager_nonce: u8,
     liquidity_token_amount: u64,
     position_index: u8,
-<<<<<<< HEAD
 ) -> Result<()> {
-=======
-) -> ProgramResult {
->>>>>>> 9914ba26
     let seeds = &[&[b"manager", bytemuck::bytes_of(&manager_nonce)][..]];
     let token_data = &mut ctx.accounts.token_data.load_mut()?;
     let mut single_pool_comet = ctx.accounts.single_pool_comet.load_mut()?;
     let comet_position = single_pool_comet.positions[position_index as usize];
     let comet_collateral = single_pool_comet.collaterals[position_index as usize];
-<<<<<<< HEAD
     let comet_liquidity_tokens = comet_position.liquidity_token_value.to_decimal();
-=======
->>>>>>> 9914ba26
 
     let liquidity_token_value = Decimal::new(
         liquidity_token_amount.try_into().unwrap(),
@@ -339,58 +332,9 @@
         iasset_burn_amount.mantissa().try_into().unwrap(),
     )?;
 
-<<<<<<< HEAD
     usdi_burn_amount.rescale(DEVNET_TOKEN_SCALE);
     token::burn(
         CpiContext::new_with_signer(
-=======
-        let mut borrowed_usdi = comet_position.borrowed_usdi.to_decimal() - usdi_liquidity_value;
-        borrowed_usdi.rescale(DEVNET_TOKEN_SCALE);
-        let mut borrowed_iasset = comet_position.borrowed_iasset.to_decimal() - iasset_burn_value;
-        borrowed_iasset.rescale(DEVNET_TOKEN_SCALE);
-
-        // update comet data
-        single_pool_comet.positions[position_index as usize].borrowed_usdi =
-            RawDecimal::from(borrowed_usdi);
-        single_pool_comet.positions[position_index as usize].borrowed_iasset =
-            RawDecimal::from(borrowed_iasset);
-
-        let mut new_vault_comet_supply = token_data.collaterals
-            [comet_collateral.collateral_index as usize]
-            .vault_comet_supply
-            .to_decimal()
-            + usdi_collateral_amount;
-        new_vault_comet_supply.rescale(collateral_scale);
-
-        token_data.collaterals[comet_collateral.collateral_index as usize].vault_comet_supply =
-            RawDecimal::from(new_vault_comet_supply);
-
-        let mut new_collateral_amount =
-            comet_collateral.collateral_amount.to_decimal() + usdi_collateral_amount;
-        new_collateral_amount.rescale(collateral_scale);
-        single_pool_comet.collaterals[position_index as usize].collateral_amount =
-            RawDecimal::from(new_collateral_amount);
-    } else if initial_comet_price < current_price {
-        let mut usdi_burn_value =
-            lp_position_claimable_ratio * comet_position.borrowed_usdi.to_decimal();
-        usdi_burn_value = if usdi_burn_value > usdi_liquidity_value {
-            usdi_liquidity_value
-        } else {
-            usdi_burn_value
-        };
-        let mut usdi_surplus = usdi_liquidity_value - usdi_burn_value;
-        // burn liquidity from amm
-        let cpi_accounts = Burn {
-            mint: ctx.accounts.iasset_mint.to_account_info().clone(),
-            to: ctx
-                .accounts
-                .amm_iasset_token_account
-                .to_account_info()
-                .clone(),
-            authority: ctx.accounts.manager.to_account_info().clone(),
-        };
-        let burn_iasset_context = CpiContext::new_with_signer(
->>>>>>> 9914ba26
             ctx.accounts.token_program.to_account_info().clone(),
             Burn {
                 mint: ctx.accounts.usdi_mint.to_account_info().clone(),
@@ -417,142 +361,12 @@
                     .to_account_info()
                     .clone(),
                 authority: ctx.accounts.manager.to_account_info().clone(),
-<<<<<<< HEAD
             },
             seeds,
         ),
         liquidity_token_value.mantissa().try_into().unwrap(),
     )?;
 
-=======
-            };
-            let burn_usdi_context = CpiContext::new_with_signer(
-                ctx.accounts.token_program.to_account_info().clone(),
-                cpi_accounts,
-                seeds,
-            );
-            let mut burn_value = usdi_burn_value + usdi_surplus;
-            burn_value.rescale(DEVNET_TOKEN_SCALE);
-            token::burn(burn_usdi_context, burn_value.mantissa().try_into().unwrap())?;
-
-            token_data.collaterals[comet_collateral.collateral_index as usize].vault_usdi_supply =
-                RawDecimal::from(
-                    token_data.collaterals[comet_collateral.collateral_index as usize]
-                        .vault_usdi_supply
-                        .to_decimal()
-                        - usdi_surplus,
-                );
-        }
-
-        // update comet data
-        let mut borrowed_usdi = comet_position.borrowed_usdi.to_decimal() - usdi_burn_value;
-        borrowed_usdi.rescale(DEVNET_TOKEN_SCALE);
-        let mut borrowed_iasset =
-            comet_position.borrowed_iasset.to_decimal() - iasset_liquidity_value;
-        borrowed_iasset.rescale(DEVNET_TOKEN_SCALE);
-
-        single_pool_comet.positions[position_index as usize].borrowed_usdi =
-            RawDecimal::from(borrowed_usdi);
-        single_pool_comet.positions[position_index as usize].borrowed_iasset =
-            RawDecimal::from(borrowed_iasset);
-
-        let mut new_vault_comet_supply = token_data.collaterals
-            [comet_collateral.collateral_index as usize]
-            .vault_comet_supply
-            .to_decimal()
-            + usdi_surplus;
-        new_vault_comet_supply.rescale(collateral_scale);
-        token_data.collaterals[comet_collateral.collateral_index as usize].vault_comet_supply =
-            RawDecimal::from(new_vault_comet_supply);
-        let mut new_collateral_amount = single_pool_comet.collaterals[position_index as usize]
-            .collateral_amount
-            .to_decimal()
-            + usdi_surplus;
-        new_collateral_amount.rescale(collateral_scale);
-        single_pool_comet.collaterals[position_index as usize].collateral_amount =
-            RawDecimal::from(new_collateral_amount);
-    } else {
-        // burn liquidity from amm
-        let cpi_accounts = Burn {
-            mint: ctx.accounts.usdi_mint.to_account_info().clone(),
-            to: ctx
-                .accounts
-                .amm_usdi_token_account
-                .to_account_info()
-                .clone(),
-            authority: ctx.accounts.manager.to_account_info().clone(),
-        };
-        let burn_usdi_context = CpiContext::new_with_signer(
-            ctx.accounts.token_program.to_account_info().clone(),
-            cpi_accounts,
-            seeds,
-        );
-        usdi_liquidity_value.rescale(DEVNET_TOKEN_SCALE);
-        token::burn(
-            burn_usdi_context,
-            usdi_liquidity_value.mantissa().try_into().unwrap(),
-        )?;
-        let cpi_accounts = Burn {
-            mint: ctx.accounts.iasset_mint.to_account_info().clone(),
-            to: ctx
-                .accounts
-                .amm_iasset_token_account
-                .to_account_info()
-                .clone(),
-            authority: ctx.accounts.manager.to_account_info().clone(),
-        };
-        let burn_iasset_context = CpiContext::new_with_signer(
-            ctx.accounts.token_program.to_account_info().clone(),
-            cpi_accounts,
-            seeds,
-        );
-        iasset_liquidity_value.rescale(DEVNET_TOKEN_SCALE);
-        token::burn(
-            burn_iasset_context,
-            iasset_liquidity_value.mantissa().try_into().unwrap(),
-        )?;
-
-        let mut borrowed_usdi = comet_position.borrowed_usdi.to_decimal() - usdi_liquidity_value;
-        borrowed_usdi.rescale(DEVNET_TOKEN_SCALE);
-
-        let mut borrowed_iasset =
-            comet_position.borrowed_iasset.to_decimal() - iasset_liquidity_value;
-        borrowed_iasset.rescale(DEVNET_TOKEN_SCALE);
-
-        single_pool_comet.positions[position_index as usize].borrowed_usdi =
-            RawDecimal::from(borrowed_usdi);
-        single_pool_comet.positions[position_index as usize].borrowed_iasset =
-            RawDecimal::from(borrowed_iasset);
-    }
-    // burn liquidity tokens from comet
-    let cpi_accounts = Burn {
-        mint: ctx.accounts.liquidity_token_mint.to_account_info().clone(),
-        to: ctx
-            .accounts
-            .comet_liquidity_token_account
-            .to_account_info()
-            .clone(),
-        authority: ctx.accounts.manager.to_account_info().clone(),
-    };
-    let burn_liquidity_tokens_to_comet_context = CpiContext::new_with_signer(
-        ctx.accounts.token_program.to_account_info().clone(),
-        cpi_accounts,
-        seeds,
-    );
-    liquidity_token_value.rescale(DEVNET_TOKEN_SCALE);
-    token::burn(
-        burn_liquidity_tokens_to_comet_context,
-        liquidity_token_value.mantissa().try_into().unwrap(),
-    )?;
-
-    // update comet position data
-    let mut updated_liquidity_token_value =
-        comet_position.liquidity_token_value.to_decimal() - liquidity_token_value;
-    updated_liquidity_token_value.rescale(DEVNET_TOKEN_SCALE);
-    single_pool_comet.positions[position_index as usize].liquidity_token_value =
-        RawDecimal::from(updated_liquidity_token_value);
-
->>>>>>> 9914ba26
     // update pool data
     ctx.accounts.amm_iasset_token_account.reload()?;
     ctx.accounts.amm_usdi_token_account.reload()?;
