--- conflicted
+++ resolved
@@ -78,17 +78,12 @@
     let token_data = &mut ctx.accounts.token_data.load_mut()?;
     let mut comet = ctx.accounts.comet.load_mut()?;
     let comet_position = comet.positions[comet_position_index as usize];
-<<<<<<< HEAD
     let comet_collateral = comet.collaterals[0];
 
     require!(
         comet_collateral.collateral_index as usize == USDI_COLLATERAL_INDEX,
         InceptError::InvalidCollateralType
     );
-=======
-    let comet_collateral = comet.collaterals[comet_collateral_index as usize];
-    let comet_liquidity_tokens = comet_position.liquidity_token_value.to_decimal();
->>>>>>> f557a92c
 
     let liquidity_token_value = Decimal::new(
         liquidity_token_amount.try_into().unwrap(),
@@ -130,7 +125,6 @@
         DEVNET_TOKEN_SCALE,
     );
 
-<<<<<<< HEAD
     let lp_position_claimable_ratio = liquidity_token_value / liquidity_token_supply;
 
     let borrowed_usdi = comet_position.borrowed_usdi.to_decimal();
@@ -213,7 +207,7 @@
     if usdi_to_burn.is_sign_positive() {
         let cpi_accounts = Burn {
             mint: ctx.accounts.usdi_mint.to_account_info().clone(),
-            to: ctx
+            from: ctx
                 .accounts
                 .amm_usdi_token_account
                 .to_account_info()
@@ -237,7 +231,7 @@
     if iasset_to_burn.is_sign_positive() {
         let cpi_accounts = Burn {
             mint: ctx.accounts.iasset_mint.to_account_info().clone(),
-            to: ctx
+            from: ctx
                 .accounts
                 .amm_iasset_token_account
                 .to_account_info()
@@ -245,190 +239,6 @@
             authority: ctx.accounts.manager.to_account_info().clone(),
         };
         let burn_iasset_context = CpiContext::new_with_signer(
-=======
-    let claimable_ratio = liquidity_token_value / liquidity_token_supply;
-
-    let usdi_borrowed = comet_position.borrowed_usdi.to_decimal();
-    let iasset_borrowed = comet_position.borrowed_iasset.to_decimal();
-
-    // calculate initial comet pool price
-    let initial_comet_price = calculate_amm_price(iasset_borrowed, usdi_borrowed);
-    // calculate current pool price
-    let current_price = calculate_amm_price(iasset_amm_value, usdi_amm_value);
-
-    // Check that position price is within 1 tick size of comet price
-    let tick_size = Decimal::new(1, 2);
-    require!(
-        (current_price - initial_comet_price).abs() < tick_size,
-        InceptError::CenteredCometRequired
-    );
-
-    // Check that after withdrawal there is not a one sided-position
-    let claimable_usdi = claimable_ratio * usdi_amm_value;
-    let claimable_iasset = claimable_ratio * iasset_amm_value;
-
-    let borrowed_position_remains =
-        claimable_usdi < usdi_borrowed && claimable_iasset < iasset_borrowed;
-    let borrowed_position_paid_off =
-        claimable_usdi >= usdi_borrowed && claimable_iasset >= iasset_borrowed;
-    let claiming_all_liquidity = liquidity_token_value == comet_liquidity_tokens;
-
-    require!(
-        borrowed_position_remains || borrowed_position_paid_off || claiming_all_liquidity,
-        InceptError::InvalidResultingComet
-    );
-
-    let mut usdi_burn_amount: Decimal;
-    let mut iasset_burn_amount: Decimal;
-
-    if borrowed_position_remains {
-        // If there is a position leftover, check that the new price is still within one tick.
-        let new_usdi_borrowed = usdi_borrowed - claimable_usdi;
-        let new_iasset_borrowed = iasset_borrowed - claimable_iasset;
-        let new_price = calculate_amm_price(new_iasset_borrowed, new_usdi_borrowed);
-        require!(
-            (current_price - new_price).abs() < tick_size,
-            InceptError::InvalidResultingComet
-        );
-
-        // Decrease borrowed positions
-        comet.positions[comet_position_index as usize].borrowed_usdi =
-            RawDecimal::from(new_usdi_borrowed);
-        comet.positions[comet_position_index as usize].borrowed_iasset =
-            RawDecimal::from(new_iasset_borrowed);
-        // Decrease liquidity tokens
-        comet.positions[comet_position_index as usize].liquidity_token_value = RawDecimal::from(
-            comet_position.liquidity_token_value.to_decimal() - liquidity_token_value,
-        );
-
-        usdi_burn_amount = claimable_usdi;
-        iasset_burn_amount = claimable_iasset;
-    } else {
-        // Position is paid with rewards.
-        let mut usdi_reward = claimable_usdi - usdi_borrowed;
-        let iasset_reward = claimable_iasset - iasset_borrowed;
-
-        let temp_usdi_amm = usdi_amm_value - claimable_usdi;
-        let temp_iasset_amm = iasset_amm_value - claimable_iasset;
-        let temp_k = temp_usdi_amm * temp_iasset_amm;
-
-        if iasset_reward.is_sign_positive() {
-            let additional_usdi_reward = temp_usdi_amm - temp_k / (temp_iasset_amm + iasset_reward);
-            usdi_reward += additional_usdi_reward;
-        } else if iasset_reward.is_sign_negative() {
-            let additional_usdi_cost = temp_k / (temp_iasset_amm + iasset_reward) - temp_iasset_amm;
-            usdi_reward -= additional_usdi_cost;
-        }
-
-        let using_usdi_collateral =
-            comet_collateral.collateral_index as usize == USDI_COLLATERAL_INDEX;
-
-        usdi_reward.rescale(DEVNET_TOKEN_SCALE);
-
-        comet.collaterals[comet_collateral_index as usize].collateral_amount = RawDecimal::from(
-            comet.collaterals[comet_collateral_index as usize]
-                .collateral_amount
-                .to_decimal()
-                + usdi_reward,
-        );
-
-        if usdi_reward.is_sign_positive() {
-            // Transfer reward from amm to vault.
-            if using_usdi_collateral {
-                token::transfer(
-                    CpiContext::new_with_signer(
-                        ctx.accounts.token_program.to_account_info().clone(),
-                        Transfer {
-                            from: ctx
-                                .accounts
-                                .amm_usdi_token_account
-                                .to_account_info()
-                                .clone(),
-                            to: ctx.accounts.vault.to_account_info().clone(),
-                            authority: ctx.accounts.manager.to_account_info().clone(),
-                        },
-                        seeds,
-                    ),
-                    usdi_reward.mantissa().try_into().unwrap(),
-                )?;
-            } else {
-                token::burn(
-                    CpiContext::new_with_signer(
-                        ctx.accounts.token_program.to_account_info().clone(),
-                        Burn {
-                            mint: ctx.accounts.usdi_mint.to_account_info().clone(),
-                            from: ctx
-                                .accounts
-                                .amm_usdi_token_account
-                                .to_account_info()
-                                .clone(),
-                            authority: ctx.accounts.manager.to_account_info().clone(),
-                        },
-                        seeds,
-                    ),
-                    usdi_reward.mantissa().try_into().unwrap(),
-                )?;
-            }
-        } else if usdi_reward.is_sign_negative() {
-            // Transfer reward from vault to amm.
-            if using_usdi_collateral {
-                token::transfer(
-                    CpiContext::new_with_signer(
-                        ctx.accounts.token_program.to_account_info().clone(),
-                        Transfer {
-                            from: ctx.accounts.vault.to_account_info().clone(),
-                            to: ctx
-                                .accounts
-                                .amm_usdi_token_account
-                                .to_account_info()
-                                .clone(),
-                            authority: ctx.accounts.manager.to_account_info().clone(),
-                        },
-                        seeds,
-                    ),
-                    usdi_reward.abs().mantissa().try_into().unwrap(),
-                )?;
-            } else {
-                token::mint_to(
-                    CpiContext::new_with_signer(
-                        ctx.accounts.token_program.to_account_info().clone(),
-                        MintTo {
-                            mint: ctx.accounts.usdi_mint.to_account_info().clone(),
-                            to: ctx
-                                .accounts
-                                .amm_usdi_token_account
-                                .to_account_info()
-                                .clone(),
-                            authority: ctx.accounts.manager.to_account_info().clone(),
-                        },
-                        seeds,
-                    ),
-                    usdi_reward.abs().mantissa().try_into().unwrap(),
-                )?;
-            }
-        }
-
-        // Set borrowed positions to zero
-        comet.positions[comet_position_index as usize].borrowed_usdi =
-            RawDecimal::new(0, DEVNET_TOKEN_SCALE);
-        comet.positions[comet_position_index as usize].borrowed_iasset =
-            RawDecimal::new(0, DEVNET_TOKEN_SCALE);
-
-        // Decrease liquidity tokens
-        comet.positions[comet_position_index as usize].liquidity_token_value = RawDecimal::from(
-            comet_position.liquidity_token_value.to_decimal() - liquidity_token_value,
-        );
-
-        // Burn the rest which is just the borrowed amounts
-        usdi_burn_amount = usdi_borrowed;
-        iasset_burn_amount = iasset_borrowed; // Equal to claimable_iasset - initial_iasset_reward
-    }
-
-    // Burn claim from pools
-    iasset_burn_amount.rescale(DEVNET_TOKEN_SCALE);
-    token::burn(
-        CpiContext::new_with_signer(
->>>>>>> f557a92c
             ctx.accounts.token_program.to_account_info().clone(),
             Burn {
                 mint: ctx.accounts.iasset_mint.to_account_info().clone(),
@@ -440,7 +250,6 @@
                 authority: ctx.accounts.manager.to_account_info().clone(),
             },
             seeds,
-<<<<<<< HEAD
         );
 
         iasset_to_burn.rescale(DEVNET_TOKEN_SCALE);
@@ -452,7 +261,7 @@
     // burn liquidity tokens from comet
     let cpi_accounts = Burn {
         mint: ctx.accounts.liquidity_token_mint.to_account_info().clone(),
-        to: ctx
+        from: ctx
             .accounts
             .comet_liquidity_token_account
             .to_account_info()
@@ -464,30 +273,6 @@
         cpi_accounts,
         seeds,
     );
-=======
-        ),
-        iasset_burn_amount.mantissa().try_into().unwrap(),
-    )?;
-
-    usdi_burn_amount.rescale(DEVNET_TOKEN_SCALE);
-    token::burn(
-        CpiContext::new_with_signer(
-            ctx.accounts.token_program.to_account_info().clone(),
-            Burn {
-                mint: ctx.accounts.usdi_mint.to_account_info().clone(),
-                from: ctx
-                    .accounts
-                    .amm_usdi_token_account
-                    .to_account_info()
-                    .clone(),
-                authority: ctx.accounts.manager.to_account_info().clone(),
-            },
-            seeds,
-        ),
-        usdi_burn_amount.mantissa().try_into().unwrap(),
-    )?;
-
->>>>>>> f557a92c
     token::burn(
         CpiContext::new_with_signer(
             ctx.accounts.token_program.to_account_info().clone(),
