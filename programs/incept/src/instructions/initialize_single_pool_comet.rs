//use crate::instructions::InitializeSinglePoolComet;
use crate::error::*;
use crate::states::*;
use anchor_lang::prelude::*;
// use anchor_spl::token::*;
#[derive(Accounts)]
#[instruction(manager_nonce: u8, pool_index: u8, collateral_index: u8)]
pub struct InitializeSinglePoolComet<'info> {
    pub user: Signer<'info>,
    #[account(
        seeds = [b"manager".as_ref()],
        bump = manager_nonce,
        has_one = token_data,
    )]
    pub manager: Box<Account<'info, Manager>>,
    #[account(
        mut,
        has_one = manager,
        constraint = (pool_index as u64) < token_data.load()?.num_pools,
        constraint = (collateral_index as u64) < token_data.load()?.num_collaterals,
    )]
    pub token_data: AccountLoader<'info, TokenData>,
    #[account(
        mut,
        constraint = single_pool_comets.load()?.is_single_pool == 1,
        constraint = &single_pool_comets.load()?.owner == user.to_account_info().key @ InceptError::InvalidAccountLoaderOwner
    )]
    pub single_pool_comets: AccountLoader<'info, Comet>,
}

pub fn execute(
    ctx: Context<InitializeSinglePoolComet>,
    _manager_nonce: u8,
    pool_index: u8,
<<<<<<< HEAD
) -> Result<()> {
    let token_data = &mut ctx.accounts.token_data.load_mut()?;
=======
    collateral_index: u8,
) -> ProgramResult {
    let single_pool_comets = &mut ctx.accounts.single_pool_comets.load_mut()?;
>>>>>>> aae32bed

    single_pool_comets.add_collateral(CometCollateral {
        authority: *ctx.accounts.user.to_account_info().key,
        collateral_amount: RawDecimal::default(),
        collateral_index: collateral_index as u64,
    });
    single_pool_comets.add_position(CometPosition {
        authority: *ctx.accounts.user.to_account_info().key,
        pool_index: pool_index as u64,
        borrowed_usdi: RawDecimal::default(),
        borrowed_iasset: RawDecimal::default(),
        liquidity_token_value: RawDecimal::default(),
        comet_liquidation: CometLiquidation {
            ..Default::default()
        },
    });

    Ok(())
}<|MERGE_RESOLUTION|>--- conflicted
+++ resolved
@@ -32,14 +32,9 @@
     ctx: Context<InitializeSinglePoolComet>,
     _manager_nonce: u8,
     pool_index: u8,
-<<<<<<< HEAD
+    collateral_index: u8,
 ) -> Result<()> {
-    let token_data = &mut ctx.accounts.token_data.load_mut()?;
-=======
-    collateral_index: u8,
-) -> ProgramResult {
     let single_pool_comets = &mut ctx.accounts.single_pool_comets.load_mut()?;
->>>>>>> aae32bed
 
     single_pool_comets.add_collateral(CometCollateral {
         authority: *ctx.accounts.user.to_account_info().key,
