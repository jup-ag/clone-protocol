use crate::error::*;
//use crate::instructions::WithdrawCollateralFromComet;
use crate::math::*;
use crate::states::*;
use anchor_lang::prelude::*;
use anchor_lang::AccountsClose;
use anchor_spl::token::{self, *};
use rust_decimal::prelude::*;
use std::convert::TryInto;

#[derive(Accounts)]
#[instruction(manager_nonce: u8, user_nonce: u8, comet_collateral_index: u8, collateral_amount: u64)]
pub struct WithdrawCollateralFromComet<'info> {
    pub user: Signer<'info>,
    #[account(
        mut,
        seeds = [b"user".as_ref(), user.key.as_ref()],
        bump = user_nonce,
    )]
    pub user_account: Account<'info, User>,
    #[account(
        seeds = [b"manager".as_ref()],
        bump = manager_nonce,
        has_one = token_data,
    )]
    pub manager: Account<'info, Manager>,
    #[account(
        mut,
        has_one = manager,
    )]
    pub token_data: AccountLoader<'info, TokenData>,
    #[account(
        mut,
        constraint = &comet.load()?.owner == user.to_account_info().key @ InceptError::InvalidAccountLoaderOwner,
        constraint = (comet_collateral_index as u64) < comet.load()?.num_collaterals @ InceptError::InvalidInputPositionIndex
    )]
    pub comet: AccountLoader<'info, Comet>,
    #[account(
        mut,
        address = token_data.load()?.collaterals[comet.load()?.collaterals[comet_collateral_index as usize].collateral_index as usize].vault,
   )]
    pub vault: Box<Account<'info, TokenAccount>>,
    #[account(
        mut,
        associated_token::mint = vault.mint,
        associated_token::authority = user
    )]
    pub user_collateral_token_account: Account<'info, TokenAccount>,
    pub token_program: Program<'info, Token>,
}

pub fn execute(
    ctx: Context<WithdrawCollateralFromComet>,
    manager_nonce: u8,
    _user_nonce: u8,
    comet_collateral_index: u8,
    collateral_amount: u64,
) -> Result<()> {
    let seeds = &[&[b"manager", bytemuck::bytes_of(&manager_nonce)][..]];
    let token_data = &mut ctx.accounts.token_data.load_mut()?;

    let comet_collateral_index = comet_collateral_index as usize;

    let mut close = false;
    {
        let mut comet = ctx.accounts.comet.load_mut()?;
        let comet_collateral = comet.collaterals[comet_collateral_index];
        let collateral = token_data.collaterals[comet_collateral.collateral_index as usize];
<<<<<<< HEAD
        let collateral_scale = collateral.vault_comet_supply.to_decimal().scale();
        let subtracted_collateral_value =
            Decimal::new(collateral_amount.try_into().unwrap(), collateral_scale);
=======

        let subtracted_collateral_value = Decimal::new(
            collateral_amount.try_into().unwrap(),
            collateral
                .vault_comet_supply
                .to_decimal()
                .scale()
                .try_into()
                .unwrap(),
        )
        .min(comet_collateral.collateral_amount.to_decimal());
>>>>>>> f557a92c

        // subtract collateral amount from vault supply
        let mut vault_comet_supply =
            collateral.vault_comet_supply.to_decimal() - subtracted_collateral_value;
        vault_comet_supply.rescale(collateral_scale);
        token_data.collaterals[comet_collateral.collateral_index as usize].vault_comet_supply =
            RawDecimal::from(vault_comet_supply);

        // ensure the position holds sufficient collateral
        require!(
            subtracted_collateral_value <= comet_collateral.collateral_amount.to_decimal(),
            InceptError::InsufficientCollateral
        );

        // update the collateral amount
<<<<<<< HEAD
        let mut new_collateral_amount =
            comet_collateral.collateral_amount.to_decimal() - subtracted_collateral_value;
        new_collateral_amount.rescale(collateral_scale);
        comet.collaterals[comet_collateral_index as usize].collateral_amount =
            RawDecimal::from(new_collateral_amount);

        // remove collateral if empty
        if new_collateral_amount.is_zero() {
            comet.remove_collateral(comet_collateral_index as usize);
=======
        comet.collaterals[comet_collateral_index].collateral_amount = RawDecimal::from(
            comet_collateral.collateral_amount.to_decimal() - subtracted_collateral_value,
        );

        // remove collateral if empty
        if comet.collaterals[comet_collateral_index]
            .collateral_amount
            .to_decimal()
            .is_zero() && comet_collateral_index != USDI_COLLATERAL_INDEX
        {
            comet.remove_collateral(comet_collateral_index);
>>>>>>> f557a92c
        }

        // send collateral from vault to user
        let cpi_accounts = Transfer {
            from: ctx.accounts.vault.to_account_info().clone(),
            to: ctx
                .accounts
                .user_collateral_token_account
                .to_account_info()
                .clone(),
            authority: ctx.accounts.manager.to_account_info().clone(),
        };
        let cpi_program = ctx.accounts.token_program.to_account_info();
        token::transfer(
            CpiContext::new_with_signer(cpi_program, cpi_accounts, seeds),
            collateral_amount,
        )?;

        // check to see if the comet is empty and should be closed
        if comet.num_collaterals == 0 {
            close = true;
        } else {
            // Require a healthy score after transactions

            let health_score = calculate_health_score(&comet, token_data, None)?;

            require!(health_score.is_healthy(), InceptError::HealthScoreTooLow);
        }
    }
    if close {
        // close comet account if no collateral remains
        let comet_pubkey = *ctx.accounts.comet.to_account_info().key;
        ctx.accounts
            .comet
            .close(ctx.accounts.user.to_account_info())?;
        if comet_pubkey.eq(&ctx.accounts.user_account.comet) {
            ctx.accounts.user_account.comet = Pubkey::default();
        }
    }

    Ok(())
}<|MERGE_RESOLUTION|>--- conflicted
+++ resolved
@@ -66,23 +66,17 @@
         let mut comet = ctx.accounts.comet.load_mut()?;
         let comet_collateral = comet.collaterals[comet_collateral_index];
         let collateral = token_data.collaterals[comet_collateral.collateral_index as usize];
-<<<<<<< HEAD
-        let collateral_scale = collateral.vault_comet_supply.to_decimal().scale();
-        let subtracted_collateral_value =
-            Decimal::new(collateral_amount.try_into().unwrap(), collateral_scale);
-=======
+
+        let collateral_scale = collateral
+            .vault_comet_supply
+            .to_decimal()
+            .scale();
 
         let subtracted_collateral_value = Decimal::new(
             collateral_amount.try_into().unwrap(),
-            collateral
-                .vault_comet_supply
-                .to_decimal()
-                .scale()
-                .try_into()
-                .unwrap(),
+            collateral_scale     
         )
         .min(comet_collateral.collateral_amount.to_decimal());
->>>>>>> f557a92c
 
         // subtract collateral amount from vault supply
         let mut vault_comet_supply =
@@ -98,7 +92,6 @@
         );
 
         // update the collateral amount
-<<<<<<< HEAD
         let mut new_collateral_amount =
             comet_collateral.collateral_amount.to_decimal() - subtracted_collateral_value;
         new_collateral_amount.rescale(collateral_scale);
@@ -106,21 +99,9 @@
             RawDecimal::from(new_collateral_amount);
 
         // remove collateral if empty
-        if new_collateral_amount.is_zero() {
-            comet.remove_collateral(comet_collateral_index as usize);
-=======
-        comet.collaterals[comet_collateral_index].collateral_amount = RawDecimal::from(
-            comet_collateral.collateral_amount.to_decimal() - subtracted_collateral_value,
-        );
-
-        // remove collateral if empty
-        if comet.collaterals[comet_collateral_index]
-            .collateral_amount
-            .to_decimal()
-            .is_zero() && comet_collateral_index != USDI_COLLATERAL_INDEX
+        if new_collateral_amount.is_zero() && comet_collateral_index != USDI_COLLATERAL_INDEX
         {
             comet.remove_collateral(comet_collateral_index);
->>>>>>> f557a92c
         }
 
         // send collateral from vault to user
