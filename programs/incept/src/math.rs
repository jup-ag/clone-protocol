use crate::states::*;
use crate::*;

pub fn check_feed_update(asset_info: AssetInfo, slot: u64) -> Result<()> {
    if asset_info.last_update < slot {
        return Err(InceptError::OutdatedOracle.into());
    }
    Ok(())
}

pub fn calculate_price_from_iasset(
    iasset_amount_value: Decimal,
    iasset_amm_value: Decimal,
    usdi_amm_value: Decimal,
    buy: bool,
) -> Result<Decimal> {
    let invariant = calculate_invariant(iasset_amm_value, usdi_amm_value);
    if buy {
        let new_iasset_amm_value = iasset_amm_value - iasset_amount_value;
        return Ok(invariant / new_iasset_amm_value - usdi_amm_value);
    }
    return Ok(usdi_amm_value - invariant / (iasset_amm_value + iasset_amount_value));
}

// pub fn check_price_confidence(price: Decimal, confidence: Decimal) -> Result<()> {
//     let confidence_40x = confidence * Decimal::new(40, 0);
//     if confidence_40x >= price {
//         return Err(InceptError::OracleConfidenceOutOfRange.into());
//     };
//     Ok(())
// }

pub fn calculate_liquidity_provider_values_from_iasset(
    iasset_liquidity_value: Decimal,
    iasset_amm_value: Decimal,
    usdi_amm_value: Decimal,
    liquidity_token_supply: Decimal,
) -> Result<(Decimal, Decimal)> {
    let usdi_liquidity_value: Decimal;
    let liquidity_tokens_value: Decimal;
    // check to see if the market is empty
    if iasset_amm_value.is_zero() {
        // choose arbtrary amount of usdi to provide and liquidity tokens to recieve
        usdi_liquidity_value = iasset_liquidity_value;
        liquidity_tokens_value = iasset_liquidity_value * Decimal::new(10, 0);
    } else {
        // calculate arbtrary amount of usdi to provide and liquidity tokens to recieve
        usdi_liquidity_value =
            calculate_amm_price(iasset_amm_value, usdi_amm_value) * iasset_liquidity_value;
        liquidity_tokens_value = liquidity_token_supply
            * calculate_liquidity_proportion_from_usdi(usdi_liquidity_value, usdi_amm_value)?;
    }

    return Ok((usdi_liquidity_value, liquidity_tokens_value));
}

pub fn calculate_liquidity_provider_values_from_usdi(
    usdi_liquidity_value: Decimal,
    iasset_amm_value: Decimal,
    usdi_amm_value: Decimal,
    liquidity_token_supply: Decimal,
) -> Result<(Decimal, Decimal)> {
    let liquidity_proportion =
        calculate_liquidity_proportion_from_usdi(usdi_liquidity_value, usdi_amm_value)?;
    let inverse_liquidity_proportion = Decimal::one() - liquidity_proportion;
    let iasset_liquidity_value: Decimal;
    let liquidity_tokens_value: Decimal;
    // check to see if the market is empty
    if iasset_amm_value.is_zero() {
        // choose arbtrary amount of usdi to provide and liquidity tokens to recieve
        iasset_liquidity_value = usdi_liquidity_value;
        liquidity_tokens_value = usdi_liquidity_value * Decimal::new(10, 0);
    } else {
        // calculate arbtrary amount of usdi to provide and liquidity tokens to recieve
        iasset_liquidity_value =
            usdi_liquidity_value / calculate_amm_price(iasset_amm_value, usdi_amm_value);
        liquidity_tokens_value =
            liquidity_proportion * liquidity_token_supply / inverse_liquidity_proportion;
    }

    return Ok((iasset_liquidity_value, liquidity_tokens_value));
}

pub fn calculate_liquidity_provider_values_from_liquidity_tokens(
    liquidity_token_value: Decimal,
    iasset_amm_value: Decimal,
    usdi_amm_value: Decimal,
    liquidity_token_supply: Decimal,
) -> Result<(Decimal, Decimal)> {
    let liquidity_proportion = calculate_liquidity_proportion_from_liquidity_tokens(
        liquidity_token_value,
        liquidity_token_supply,
    );

    let iasset_value = iasset_amm_value * liquidity_proportion;
    let usdi_value = usdi_amm_value * liquidity_proportion;

    return Ok((iasset_value, usdi_value));
}

pub fn calculate_amm_price(iasset_value: Decimal, usdi_value: Decimal) -> Decimal {
    return usdi_value / iasset_value;
}

pub fn calculate_invariant(iasset_value: Decimal, usdi_value: Decimal) -> Decimal {
    return usdi_value * iasset_value;
}

pub fn calculate_liquidity_proportion_from_liquidity_tokens(
    liquidity_token_value: Decimal,
    liquidity_token_supply: Decimal,
) -> Decimal {
    return liquidity_token_value / liquidity_token_supply;
}

pub fn calculate_liquidity_proportion_from_usdi(
    usdi_liquidity_value: Decimal,
    usdi_amm_value: Decimal,
) -> Result<Decimal> {
    return Ok(usdi_liquidity_value / (usdi_amm_value + usdi_liquidity_value));
}

pub fn calculate_recentering_values_with_usdi_surplus(
    comet_iasset_borrowed: Decimal,
    comet_usdi_borrowed: Decimal,
    iasset_amm_value: Decimal,
    usdi_amm_value: Decimal,
    liquidity_token_value: Decimal,
    liquidity_token_supply: Decimal,
) -> (Decimal, Decimal, Decimal) {
    let invariant = calculate_invariant(iasset_amm_value, usdi_amm_value);
    let liquidity_proportion = calculate_liquidity_proportion_from_liquidity_tokens(
        liquidity_token_value,
        liquidity_token_supply,
    );
    let inverse_liquidity_proportion = Decimal::one() - liquidity_proportion;

    let iasset_debt = (comet_iasset_borrowed - liquidity_proportion * iasset_amm_value)
        / inverse_liquidity_proportion;

    let new_iasset_amm_value = iasset_amm_value - iasset_debt;

    let usdi_surplus =
        liquidity_proportion * invariant / new_iasset_amm_value - comet_usdi_borrowed;

    let usdi_amount = invariant / new_iasset_amm_value - usdi_amm_value;

    return (usdi_surplus, usdi_amount, iasset_debt);
}

pub fn calculate_recentering_values_with_iasset_surplus(
    comet_iasset_borrowed: Decimal,
    comet_usdi_borrowed: Decimal,
    iasset_amm_value: Decimal,
    usdi_amm_value: Decimal,
    liquidity_token_value: Decimal,
    liquidity_token_supply: Decimal,
) -> (Decimal, Decimal, Decimal) {
    let invariant = calculate_invariant(iasset_amm_value, usdi_amm_value);
    let liquidity_proportion = calculate_liquidity_proportion_from_liquidity_tokens(
        liquidity_token_value,
        liquidity_token_supply,
    );
    let inverse_liquidity_proportion = Decimal::one() - liquidity_proportion;

    let iasset_surplus = (liquidity_proportion * iasset_amm_value - comet_iasset_borrowed)
        / inverse_liquidity_proportion;

    let new_iasset_amm_value = iasset_amm_value + iasset_surplus;

    let new_usdi_amm_value = invariant / new_iasset_amm_value;

    let usdi_debt = comet_usdi_borrowed - liquidity_proportion * new_usdi_amm_value;

    let usdi_burned = usdi_amm_value - new_usdi_amm_value;

    return (iasset_surplus, usdi_burned, usdi_debt);
}

pub fn check_mint_collateral_sufficient(
    asset_info: AssetInfo,
    asset_amount_borrowed: Decimal,
    collateral_ratio: Decimal,
    collateral_amount: Decimal,
    slot: u64,
) -> Result<()> {
    if check_feed_update(asset_info, slot).is_err() {
        return Err(error!(InceptError::OutdatedOracle));
    }
    if (asset_info.price.to_decimal() * asset_amount_borrowed * collateral_ratio)
        > collateral_amount
    {
        return Err(InceptError::InvalidMintCollateralRatio.into());
    }
    Ok(())
}

#[derive(Clone, Debug)]
pub struct HealthScore {
    pub score: Decimal,
    pub effective_collateral: Decimal,
    pub total_il_term: Decimal,
    pub total_position_term: Decimal,
}

impl HealthScore {
    pub fn is_healthy(&self) -> bool {
        self.score.is_sign_positive()
    }
}

pub fn calculate_comet_position_loss(
    token_data: &TokenData,
    comet_position: &CometPosition,
) -> Result<(Decimal, Decimal)> {
    let pool = token_data.pools[comet_position.pool_index as usize];

    let liquidity_proportion = calculate_liquidity_proportion_from_liquidity_tokens(
        comet_position.liquidity_token_value.to_decimal(),
        pool.liquidity_token_supply.to_decimal(),
    );
    let pool_usdi = pool.usdi_amount.to_decimal();
    let pool_iasset = pool.iasset_amount.to_decimal();
    let pool_price = pool_usdi / pool_iasset;
    let effective_price = if pool_price > pool.asset_info.price.to_decimal() {
        pool_price
    } else {
        pool.asset_info.price.to_decimal()
    };

    let borrowed_usdi = comet_position.borrowed_usdi.to_decimal();
    let borrowed_iasset = comet_position.borrowed_iasset.to_decimal();

    let impermanent_loss;

    if liquidity_proportion.is_zero() {
        if comet_position.borrowed_usdi.to_decimal() > comet_position.borrowed_iasset.to_decimal() {
            impermanent_loss = borrowed_usdi;
        } else {
            impermanent_loss = borrowed_iasset * effective_price;
        }
    } else {
        let claimable_usdi = liquidity_proportion * pool_usdi;
        let claimable_iasset = liquidity_proportion * pool_iasset;
        let init_price = borrowed_usdi / borrowed_iasset;

        if pool_price < init_price {
            impermanent_loss = borrowed_usdi - claimable_usdi;
        } else if pool_price > init_price {
            impermanent_loss = effective_price * (borrowed_iasset - claimable_iasset);
        } else {
            impermanent_loss = Decimal::zero();
        }
    }
    // TODO: Do we need to ensure the impermanent loss is always non-negative?

    let impermanent_loss_term =
        impermanent_loss * token_data.il_health_score_coefficient.to_decimal();
    let position_term = borrowed_usdi * pool.asset_info.health_score_coefficient.to_decimal();

    Ok((impermanent_loss_term, position_term))
}

pub fn calculate_health_score(
    comet: &Comet,
    token_data: &TokenData,
    single_pool_position_index: Option<usize>,
) -> Result<HealthScore> {
    let slot = Clock::get().expect("Failed to get slot.").slot;

    let single_index = if comet.is_single_pool == 1 {
        assert!(single_pool_position_index.is_some());
        let index = single_pool_position_index.unwrap();
        assert!(index < comet.num_positions as usize);
        Some(index)
    } else {
        None
    };

    let mut total_il_term = Decimal::zero();
    let mut total_position_term = Decimal::zero();

    for index in 0..(comet.num_positions as usize) {
        if let Some(s_index) = single_index {
            if s_index != index {
                continue;
            }
        }
        let comet_position = comet.positions[index as usize];
        let pool = token_data.pools[comet_position.pool_index as usize];

        if check_feed_update(pool.asset_info, slot).is_err() {
            return Err(error!(InceptError::OutdatedOracle));
        }

        let (impermanent_loss_term, position_term) =
            calculate_comet_position_loss(&token_data, &comet_position)?;

        total_il_term += impermanent_loss_term;
        total_position_term += position_term;
    }

    let effective_collateral =
        comet.calculate_effective_collateral_value(token_data, single_pool_position_index);

    let score = Decimal::new(100, 0) - (total_il_term + total_position_term) / effective_collateral;

<<<<<<< HEAD
    if score > Decimal::ZERO {
        Ok(HealthScore::Healthy {
            score: score.to_f64().unwrap(),
        })
    } else {
        Ok(HealthScore::SubjectToLiquidation {
            score: score.to_f64().unwrap(),
        })
    }
=======
    Ok(HealthScore {
        score,
        effective_collateral,
        total_il_term,
        total_position_term,
    })
>>>>>>> f557a92c
}<|MERGE_RESOLUTION|>--- conflicted
+++ resolved
@@ -305,22 +305,10 @@
 
     let score = Decimal::new(100, 0) - (total_il_term + total_position_term) / effective_collateral;
 
-<<<<<<< HEAD
-    if score > Decimal::ZERO {
-        Ok(HealthScore::Healthy {
-            score: score.to_f64().unwrap(),
-        })
-    } else {
-        Ok(HealthScore::SubjectToLiquidation {
-            score: score.to_f64().unwrap(),
-        })
-    }
-=======
     Ok(HealthScore {
         score,
         effective_collateral,
         total_il_term,
         total_position_term,
     })
->>>>>>> f557a92c
 }