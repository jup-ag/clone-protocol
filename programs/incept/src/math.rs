--- conflicted
+++ resolved
@@ -201,15 +201,11 @@
     SubjectToLiquidation { score: f64 },
 }
 
-<<<<<<< HEAD
-pub fn calculate_health_score(comet: &Comet, token_data: &TokenData) -> Result<HealthScore> {
-=======
 pub fn calculate_health_score(
     comet: &Comet,
     token_data: &TokenData,
     single_pool_index: Option<usize>,
-) -> Result<HealthScore, InceptError> {
->>>>>>> aae32bed
+) -> Result<HealthScore> {
     let slot = Clock::get().expect("Failed to get slot.").slot;
 
     let single_index = if comet.is_single_pool == 1 {
