{
    "name": "clone-protocol",
    "version": "0.1.0",
    "dependencies": {
        "@coral-xyz/anchor": "^0.27.0",
        "@metaplex-foundation/solita": "^0.19.4",
        "@pythnetwork/client": "^2.17.0",
        "@solana/buffer-layout": "^4.0.0",
<<<<<<< HEAD
        "@solana/spl-token": "^0.2.0",
        "axios": "^1.4.0",
        "boxen": "^4.2.0",
        "google-spreadsheet": "^3.3.0",
        "toml": "^3.0.0",
        "yargs": "^17.7.2"
=======
        "@solana/spl-token": "^0.2.0"
>>>>>>> d2437731
    },
    "devDependencies": {
        "@types/chai": "^4.3.0",
        "@types/mocha": "^8.0.0",
        "@types/node": "^18.14.6",
        "@types/yargs": "^17.0.24",
        "chai": "^4.3.6",
        "mocha": "^10.2.0",
        "ts-mocha": "^8.0.0",
        "ts-node": "^10.9.1",
        "typescript": "^4.3.5",
        "helius-sdk": "^1.0.8",
        "toml": "^3.0.0",
        "axios": "^1.4.0"
    },
    "scripts": {
        "build": "tsc"
    }
}<|MERGE_RESOLUTION|>--- conflicted
+++ resolved
@@ -6,16 +6,12 @@
         "@metaplex-foundation/solita": "^0.19.4",
         "@pythnetwork/client": "^2.17.0",
         "@solana/buffer-layout": "^4.0.0",
-<<<<<<< HEAD
         "@solana/spl-token": "^0.2.0",
         "axios": "^1.4.0",
         "boxen": "^4.2.0",
         "google-spreadsheet": "^3.3.0",
         "toml": "^3.0.0",
         "yargs": "^17.7.2"
-=======
-        "@solana/spl-token": "^0.2.0"
->>>>>>> d2437731
     },
     "devDependencies": {
         "@types/chai": "^4.3.0",
@@ -23,10 +19,10 @@
         "@types/node": "^18.14.6",
         "@types/yargs": "^17.0.24",
         "chai": "^4.3.6",
-        "mocha": "^10.2.0",
+        "mocha": "^8.4.0",
         "ts-mocha": "^8.0.0",
         "ts-node": "^10.9.1",
-        "typescript": "^4.3.5",
+        "typescript": "^5.1",
         "helius-sdk": "^1.0.8",
         "toml": "^3.0.0",
         "axios": "^1.4.0"
