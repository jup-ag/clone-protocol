--- conflicted
+++ resolved
@@ -400,15 +400,6 @@
     return (await this.program.account.comet.fetch(
       forManager ? userAccountData.cometManager.comet : userAccountData.comet
     )) as Comet;
-  }
-
-  public async calculateTotalCometCollateral(forManager?: boolean, address?: PublicKey) {
-    const comet = await this.getComet(forManager, address);
-    let totalCollateralAmount = 0;
-    for (let i = 0; i < Number(comet.numCollaterals); i++) {
-      totalCollateralAmount += toNumber(comet.collaterals[i].collateralAmount)
-    }
-    return totalCollateralAmount
   }
 
   public async getManagerAddress() {
@@ -2437,12 +2428,7 @@
     const tokenData = await this.getTokenData();
     const comet = await this.getComet();
 
-<<<<<<< HEAD
-    const totalCollateralAmount = await this.calculateTotalCometCollateral();
-=======
-    // TODO: Update this using getEffectiveUSDCollateralValue.
-    const totalCollateralAmount = await this.getEffectiveUSDCollateralValue();//toNumber(comet.totalCollateralAmount);
->>>>>>> 44c9971b
+    const totalCollateralAmount = await this.getEffectiveUSDCollateralValue();
 
     const loss =
       comet.positions
@@ -2731,11 +2717,8 @@
       bump,
       jupiterNonce,
       positionIndex,
-<<<<<<< HEAD
-=======
       assetIndex,
       cometCollateralIndex,
->>>>>>> 44c9971b
       toDevnetScale(reductionAmount),
       {
         accounts: {
