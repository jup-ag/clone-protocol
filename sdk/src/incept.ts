--- conflicted
+++ resolved
@@ -2586,16 +2586,10 @@
             const iassetDebt = borrowedIasset - claimableIasset;
 
             const oracleMarked = toNumber(pool.assetInfo.price) * iassetDebt;
-<<<<<<< HEAD
             const effectiveDebt = iassetDebt / (1 - claimableRatio);
             const poolMarked = calculateInputFromOutput(
               pool,
               effectiveDebt,
-=======
-            const poolMarked = calculateInputFromOutput(
-              pool,
-              iassetDebt,
->>>>>>> 6b1221e2
               false
             );
 
@@ -2646,12 +2640,8 @@
       const iassetDebt = borrowedIasset - claimableIasset;
 
       const oracleMarked = toNumber(pool.assetInfo.price) * iassetDebt;
-<<<<<<< HEAD
       const effectiveDebt = iassetDebt / (1 - claimableRatio);
       const poolMarked = calculateInputFromOutput(pool, effectiveDebt, false);
-=======
-      const poolMarked = calculateInputFromOutput(pool, iassetDebt, false);
->>>>>>> 6b1221e2
 
       ILD += Math.max(oracleMarked, poolMarked);
       isUsdi = false;
@@ -2701,12 +2691,8 @@
       const iassetDebt = borrowedIasset - claimableIasset;
 
       const oracleMarked = toNumber(pool.assetInfo.price) * iassetDebt;
-<<<<<<< HEAD
       const effectiveDebt = iassetDebt / (1 - claimableRatio);
       const poolMarked = calculateInputFromOutput(pool, effectiveDebt, false);
-=======
-      const poolMarked = calculateInputFromOutput(pool, iassetDebt, false);
->>>>>>> 6b1221e2
 
       ILD += Math.max(oracleMarked, poolMarked);
       isUsdi = false;
@@ -2750,12 +2736,8 @@
         const iassetDebt = borrowedIasset - claimableIasset;
 
         const oracleMarked = toNumber(pool.assetInfo.price) * iassetDebt;
-<<<<<<< HEAD
         const effectiveDebt = iassetDebt / (1 - claimableRatio);
         const poolMarked = calculateInputFromOutput(pool, effectiveDebt, false);
-=======
-        const poolMarked = calculateInputFromOutput(pool, iassetDebt, false);
->>>>>>> 6b1221e2
 
         ILD += Math.max(oracleMarked, poolMarked);
         isUsdi = false;
