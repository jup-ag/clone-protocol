--- conflicted
+++ resolved
@@ -545,21 +545,12 @@
     mintIndex: number,
     userCollateralTokenAccount: PublicKey,
     collateralAmount: BN,
-<<<<<<< HEAD
-=======
-    mintIndex: number,
->>>>>>> 542b4b23
     signers?: Array<Keypair>
   ) {
     const addCollateralToMintIx = await this.addCollateralToMintInstruction(
       mintIndex,
       userCollateralTokenAccount,
-<<<<<<< HEAD
       collateralAmount
-=======
-      collateralAmount,
-      mintIndex
->>>>>>> 542b4b23
     );
     await this.provider.send(
       new Transaction().add(addCollateralToMintIx),
@@ -570,20 +561,11 @@
   public async addCollateralToMintInstruction(
     mintIndex: number,
     userCollateralTokenAccount: PublicKey,
-<<<<<<< HEAD
     collateralAmount: BN
   ) {
     let tokenData = await this.getTokenData();
     let userAccount = await this.getUserAccount();
     const mintPosition = await this.getMintPosition(mintIndex);
-=======
-    collateralAmount: BN,
-    mintIndex: number
-  ) {
-    let tokenData = await this.getTokenData();
-    let userAccount = await this.getUserAccount();
-    let mint = await this.getMintPosition(mintIndex);
->>>>>>> 542b4b23
 
     return (await this.program.instruction.addCollateralToMint(
       this.managerAddress[1],
@@ -595,11 +577,7 @@
           manager: this.managerAddress[0],
           tokenData: this.manager!.tokenData,
           mintPositions: userAccount.mintPositions,
-<<<<<<< HEAD
           vault: tokenData.collaterals[mintPosition.collateralIndex].vault,
-=======
-          vault: tokenData.collaterals[mint.collateralIndex].vault,
->>>>>>> 542b4b23
           userCollateralTokenAccount: userCollateralTokenAccount,
           tokenProgram: TOKEN_PROGRAM_ID,
         },
@@ -611,10 +589,6 @@
     userCollateralTokenAccount: PublicKey,
     mintIndex: number,
     collateralAmount: BN,
-<<<<<<< HEAD
-=======
-    mintIndex: number,
->>>>>>> 542b4b23
     signers?: Array<Keypair>
   ) {
     const updatePricesIx = await this.updatePricesInstruction();
@@ -623,12 +597,7 @@
         this.provider.wallet.publicKey,
         mintIndex,
         userCollateralTokenAccount,
-<<<<<<< HEAD
         collateralAmount
-=======
-        collateralAmount,
-        mintIndex
->>>>>>> 542b4b23
       );
     await this.provider.send(
       new Transaction().add(updatePricesIx).add(withdrawCollateralFromMintIx),
@@ -640,20 +609,11 @@
     user: PublicKey,
     mintIndex: number,
     userCollateralTokenAccount: PublicKey,
-<<<<<<< HEAD
     collateralAmount: BN
   ) {
     let tokenData = await this.getTokenData();
     let userAccount = await this.getUserAccount();
     const mintPosition = await this.getMintPosition(mintIndex);
-=======
-    collateralAmount: BN,
-    mintIndex: number
-  ) {
-    let tokenData = await this.getTokenData();
-    let userAccount = await this.getUserAccount();
-    let mint = await this.getMintPosition(mintIndex);
->>>>>>> 542b4b23
 
     return (await this.program.instruction.withdrawCollateralFromMint(
       this.managerAddress[1],
@@ -665,11 +625,7 @@
           manager: this.managerAddress[0],
           tokenData: this.manager!.tokenData,
           mintPositions: userAccount.mintPositions,
-<<<<<<< HEAD
           vault: tokenData.collaterals[mintPosition.collateralIndex].vault,
-=======
-          vault: tokenData.collaterals[mint.collateralIndex].vault,
->>>>>>> 542b4b23
           userCollateralTokenAccount: userCollateralTokenAccount,
           tokenProgram: TOKEN_PROGRAM_ID,
         },
@@ -783,12 +739,7 @@
         this.provider.wallet.publicKey,
         mintIndex,
         userCollateralTokenAccount,
-<<<<<<< HEAD
         new BN(getMantissa(mintPosition.collateralAmount))
-=======
-        mintPosition.collateralAmount.val,
-        mintIndex
->>>>>>> 542b4b23
       );
 
     const updatePricesIx = await this.updatePricesInstruction(
@@ -1489,7 +1440,7 @@
       const paySinglePoolCometILDIx =
         await this.paySinglePoolCometILDInstruction(
           cometIndex,
-          toScaledNumber(singlePoolComet.collaterals[0].collateralAmount)
+          getMantissa(singlePoolComet.collaterals[0].collateralAmount)
         );
       await this.provider.send(
         new Transaction()
@@ -1501,7 +1452,7 @@
       const paySinglePoolCometILDIx =
         await this.paySinglePoolCometILDInstruction(
           cometIndex,
-          toScaledNumber(singlePoolComet.collaterals[0].collateralAmount)
+          getMantissa(singlePoolComet.collaterals[0].collateralAmount)
         );
       await this.provider.send(
         new Transaction().add(paySinglePoolCometILDIx),
@@ -1877,15 +1828,16 @@
     let comet = await this.getComet(forManager);
     let cometPosition = comet.positions[cometPositionIndex];
     let cometCollateral = comet.collaterals[cometCollateralIndex];
+    let [managerAddress, managerNonce] = await this.getManagerAddress();
 
     return (await this.program.instruction.recenterComet(
-      this.managerAddress[1],
+      managerNonce,
       cometPositionIndex,
       cometCollateralIndex,
       {
         accounts: {
           user: this.provider.wallet.publicKey,
-          manager: this.managerAddress[0],
+          manager: managerAddress,
           tokenData: this.manager!.tokenData,
           usdiMint: this.manager!.usdiMint,
           iassetMint:
@@ -1959,51 +1911,6 @@
     )) as TransactionInstruction;
   }
 
-<<<<<<< HEAD
-  public async withdrawLiquidityAndPayCometILD(
-    userUsdiTokenAccount: PublicKey,
-    userIassetTokenAccount: PublicKey,
-    cometPositionIndex: number,
-    forManager: boolean,
-    signers?: Array<Keypair>
-  ) {
-    let comet = await this.getComet();
-    if (Number(comet.numPositions) == 0) {
-      return;
-    }
-    let cometPosition = comet.positions[cometPositionIndex];
-    if (toNumber(cometPosition.liquidityTokenValue) != 0) {
-      const withdrawLiquidityFromCometIx =
-        await this.withdrawLiquidityFromCometInstruction(
-          userIassetTokenAccount,
-          userUsdiTokenAccount,
-          new BN(getMantissa(cometPosition.liquidityTokenValue)),
-          cometPositionIndex,
-          forManager
-        );
-      const payCometILDIx = await this.payCometILDInstruction(
-        userUsdiTokenAccount,
-        userIassetTokenAccount,
-        cometPositionIndex,
-        forManager
-      );
-      await this.provider.send(
-        new Transaction().add(withdrawLiquidityFromCometIx).add(payCometILDIx),
-        signers
-      );
-    } else {
-      const payCometILDIx = await this.payCometILDInstruction(
-        userUsdiTokenAccount,
-        userIassetTokenAccount,
-        cometPositionIndex,
-        forManager
-      );
-      await this.provider.send(new Transaction().add(payCometILDIx), signers);
-    }
-  }
-
-=======
->>>>>>> 542b4b23
   // Hackathon ONLY!
   public async hackathonMintUsdiInstruction(
     userUsdiTokenAccount: PublicKey,
