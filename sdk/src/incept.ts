import * as anchor from "@project-serum/anchor";
import { BN, Program, Provider } from "@project-serum/anchor";
import {
  TOKEN_PROGRAM_ID,
  ASSOCIATED_TOKEN_PROGRAM_ID,
  createAssociatedTokenAccountInstruction,
  getAccount,
  getAssociatedTokenAddress,
  TokenAccountNotFoundError,
  thawAccountInstructionData,
} from "@solana/spl-token";
import { Incept as InceptProgram, IDL } from "./idl/incept";
import { JupiterAggMock, IDL as JupiterIDL } from "./idl/jupiter_agg_mock";
import {
  PublicKey,
  Connection,
  ConfirmOptions,
  TransactionInstruction,
  Transaction,
  Keypair,
} from "@solana/web3.js";
import { sleep } from "./utils";
import {
  MintPositionsUninitialized,
  SinglePoolCometUninitialized,
  CalculationError,
  LiquidityPositionsUninitialized,
} from "./error";
import { assert } from "chai";
import { RawDecimal, toNumber, getMantissa } from "./decimal";
import { HighlightSpanKind } from "typescript";

const RENT_PUBKEY = anchor.web3.SYSVAR_RENT_PUBKEY;
const SYSTEM_PROGRAM_ID = anchor.web3.SystemProgram.programId;
export const DEVNET_TOKEN_SCALE = 8;
export const MAX_PRICE_SIZE = 128;

export const toDevnetScale = (x: number) => {
  return new BN(x * 10 ** DEVNET_TOKEN_SCALE);
};

const SPL_ASSOCIATED_TOKEN_ACCOUNT_PROGRAM_ID: PublicKey = new PublicKey(
  "ATokenGPvbdGVxr1b2hvZbsiqW5xWH25efTNsLJA8knL"
);

export class Incept {
  connection: Connection;
  programId: PublicKey;
  program: Program<InceptProgram>;
  manager?: Manager;
  opts?: ConfirmOptions;
  managerAddress: [PublicKey, number];
  provider: Provider;

  public constructor(
    programId: PublicKey,
    provider: Provider,
    opts?: ConfirmOptions
  ) {
    this.managerAddress = [PublicKey.default, 0];
    this.connection = provider.connection;
    this.programId = programId;
    this.provider = provider;
    this.opts = opts;
    this.program = new Program<InceptProgram>(IDL, this.programId, provider);
  }
  public async initializeManager(
    chainlinkProgram: PublicKey,
    ilHealthScoreCoefficient: number,
    ilHealthScoreCutoff: number,
    ilLiquidationRewardPct: number,
    maxHealthLiquidation: number,
    liquidatorFee: number,
    collateralFullLiquidationThreshold: number
  ) {
    const managerPubkeyAndBump = await this.getManagerAddress();
    const usdiMint = anchor.web3.Keypair.generate();
    const usdiVault = anchor.web3.Keypair.generate();
    const tokenData = anchor.web3.Keypair.generate();

    await this.program.methods
      .initializeManager(
        toDevnetScale(ilHealthScoreCoefficient),
        toDevnetScale(ilHealthScoreCutoff),
        toDevnetScale(ilLiquidationRewardPct),
        new BN(maxHealthLiquidation),
        new BN(liquidatorFee),
        new BN(collateralFullLiquidationThreshold)
      )
      .accounts({
        admin: this.provider.publicKey!,
        manager: managerPubkeyAndBump[0],
        usdiMint: usdiMint.publicKey,
        usdiVault: usdiVault.publicKey,
        tokenData: tokenData.publicKey,
        rent: RENT_PUBKEY,
        chainlinkProgram: chainlinkProgram,
        tokenProgram: TOKEN_PROGRAM_ID,
        systemProgram: SYSTEM_PROGRAM_ID,
      })
      .preInstructions([
        await this.program.account.tokenData.createInstruction(tokenData),
      ])
      .signers([usdiMint, usdiVault, tokenData])
      .rpc();

    this.managerAddress = managerPubkeyAndBump;
    this.manager = (await this.program.account.manager.fetch(
      this.managerAddress[0]
    )) as Manager;
  }

  public async loadManager() {
    this.managerAddress = await this.getManagerAddress();
    this.manager = (await this.getManagerAccount()) as Manager;
  }

  public onManagerAccountChange(fn: (state: Manager) => void) {
    this.program.account.manager
      .subscribe(this.managerAddress[0])
      .on("change", (state: Manager) => {
        fn(state);
      });
  }

  public onTokenDataChange(fn: (state: TokenData) => void) {
    this.program.account.tokenData
      .subscribe(this.manager!.tokenData)
      .on("change", (state: TokenData) => {
        fn(state);
      });
  }

  public async getCollateral(collateralIndex: number) {
    const tokenData = (await this.getTokenData()) as TokenData;
    return tokenData.collaterals[collateralIndex];
  }

  public async initializeUser(user?: PublicKey) {
    const { userPubkey, bump } = await this.getUserAddress(user);
    await this.program.rpc.initializeUser(bump, {
      accounts: {
        user: user ? user : this.provider.publicKey!,
        userAccount: userPubkey,
        rent: RENT_PUBKEY,
        tokenProgram: TOKEN_PROGRAM_ID,
        systemProgram: SYSTEM_PROGRAM_ID,
      },
    });
  }

  public async initializeUserInstruction() {
    const { userPubkey, bump } = await this.getUserAddress();
    return await this.program.methods
      .initializeUser(bump)
      .accounts({
        user: this.provider.publicKey!,
        userAccount: userPubkey,
        rent: RENT_PUBKEY,
        tokenProgram: TOKEN_PROGRAM_ID,
        systemProgram: SYSTEM_PROGRAM_ID,
      })
      .instruction();
  }

  public async addCollateral(
    admin: PublicKey,
    scale: number,
    stable: number,
    collateral_mint: PublicKey,
    collateralization_ratio: number = 0,
    pythOracle?: PublicKey,
    chainlinkOracle?: PublicKey
  ) {
    const vaultAccount = anchor.web3.Keypair.generate();

    let remainingAccounts =
      pythOracle && chainlinkOracle
        ? [
            {
              pubkey: pythOracle,
              isWritable: false,
              isSigner: false,
            },
            {
              pubkey: chainlinkOracle,
              isWritable: false,
              isSigner: false,
            },
          ]
        : [];

    await this.program.methods
      .addCollateral(
        this.managerAddress[1],
        scale,
        stable,
        toDevnetScale(collateralization_ratio)
      )
      .accounts({
        admin: admin,
        manager: this.managerAddress[0],
        tokenData: this.manager!.tokenData,
        collateralMint: collateral_mint,
        vault: vaultAccount.publicKey,
        rent: RENT_PUBKEY,
        tokenProgram: TOKEN_PROGRAM_ID,
        systemProgram: SYSTEM_PROGRAM_ID,
      })
      .remainingAccounts(remainingAccounts)
      .signers([vaultAccount])
      .rpc();
  }

  public async initializePool(
    admin: PublicKey,
    stableCollateralRatio: number,
    cryptoCollateralRatio: number,
    liquidityTradingFee: number,
    pythOracle: PublicKey,
    chainlinkOracle: PublicKey,
    healthScoreCoefficient: number,
    liquidationDiscountRate: number
  ) {
    const usdiTokenAccount = anchor.web3.Keypair.generate();
    const iassetMintAccount = anchor.web3.Keypair.generate();
    const iassetTokenAccount = anchor.web3.Keypair.generate();
    const liquidationIassetTokenAccount = anchor.web3.Keypair.generate();
    const liquidityTokenMintAccount = anchor.web3.Keypair.generate();
    const cometLiquidityTokenAccount = anchor.web3.Keypair.generate();

    await this.program.methods
      .initializePool(
        stableCollateralRatio,
        cryptoCollateralRatio,
        liquidityTradingFee,
        toDevnetScale(healthScoreCoefficient),
        new BN(liquidationDiscountRate)
      )
      .accounts({
        admin: admin,
        manager: this.managerAddress[0],
        tokenData: this.manager!.tokenData,
        usdiMint: this.manager!.usdiMint,
        usdiTokenAccount: usdiTokenAccount.publicKey,
        iassetMint: iassetMintAccount.publicKey,
        iassetTokenAccount: iassetTokenAccount.publicKey,
        liquidationIassetTokenAccount: liquidationIassetTokenAccount.publicKey,
        liquidityTokenMint: liquidityTokenMintAccount.publicKey,
        cometLiquidityTokenAccount: cometLiquidityTokenAccount.publicKey,
        pythOracle: pythOracle,
        chainlinkOracle: chainlinkOracle,
        rent: RENT_PUBKEY,
        tokenProgram: TOKEN_PROGRAM_ID,
        systemProgram: SYSTEM_PROGRAM_ID,
      })
      .signers([
        usdiTokenAccount,
        iassetMintAccount,
        iassetTokenAccount,
        liquidationIassetTokenAccount,
        liquidityTokenMintAccount,
        cometLiquidityTokenAccount,
      ])
      .rpc();
  }

  public async getPool(poolIndex: number) {
    const tokenData = (await this.getTokenData()) as TokenData;
    return tokenData.pools[poolIndex];
  }

  public async getPoolBalances(poolIndex: number) {
    let pool = await this.getPool(poolIndex);

    let iasset = 0;
    let usdi = 0;

    try {
      iasset = Number(
        (
          await this.connection.getTokenAccountBalance(
            pool.iassetTokenAccount,
            "confirmed"
          )
        ).value!.uiAmount
      );
    } catch {}

    try {
      usdi = Number(
        (
          await this.connection.getTokenAccountBalance(
            pool.usdiTokenAccount,
            "confirmed"
          )
        ).value!.uiAmount
      );
    } catch {}
    return [Number(iasset), Number(usdi)];
  }

  public async getAssetInfo(poolIndex: number) {
    const tokenData = (await this.getTokenData()) as TokenData;
    return tokenData.pools[poolIndex].assetInfo as AssetInfo;
  }

  public async updatePrices(poolIndices?: number[], signers?: Array<Keypair>) {
    let txn = new Transaction();
    // const additionalComputeBudgetInstruction =
    //   ComputeBudgetProgram.requestUnits({
    //     units: 400000,
    //     additionalFee: 0,
    //   });
    //txn.add(additionalComputeBudgetInstruction);
    let updatePricesIx = await this.updatePricesInstruction(poolIndices);
    txn.add(updatePricesIx);

    await this.provider.sendAndConfirm!(txn, signers);
  }

  public async updatePricesInstruction(poolIndices?: number[]) {
    const tokenData = await this.getTokenData();
    let arr = [];
    for (let i = 0; i < tokenData.numPools.toNumber(); i++) {
      arr.push(i);
    }
    let indices = poolIndices ? poolIndices : arr;

    let priceFeeds: Array<{
      pubkey: PublicKey;
      isWritable: boolean;
      isSigner: boolean;
    }> = [];

    indices.forEach((index) => {
      priceFeeds.push({
        pubkey: tokenData.pools[index].assetInfo.priceFeedAddresses[0],
        isWritable: false,
        isSigner: false,
      });
    });

    let zero_padding = MAX_PRICE_SIZE - indices.length;
    for (let i = 0; i < zero_padding; i++) {
      indices.push(0);
    }

    return await this.program.methods
      .updatePrices(this.managerAddress[1], { indices: indices })
      .accounts({
        manager: this.managerAddress[0],
        tokenData: this.manager!.tokenData,
      })
      .remainingAccounts(priceFeeds)
      .instruction();
  }

  public async getTokenData() {
    return (await this.program.account.tokenData.fetch(
      this.manager!.tokenData
    )) as TokenData;
  }

  public async getLiquidityPositions() {
    const userAccountData = (await this.getUserAccount()) as User;
    if (
      userAccountData.liquidityPositions.equals(anchor.web3.PublicKey.default)
    ) {
      throw new LiquidityPositionsUninitialized();
    }
    return (await this.program.account.liquidityPositions.fetch(
      userAccountData.liquidityPositions
    )) as LiquidityPositions;
  }

  public async getLiquidityPosition(liquidityIndex: number) {
    return (await this.getLiquidityPositions()).liquidityPositions[
      liquidityIndex
    ];
  }

  public async getMintPositions() {
    const userAccountData = (await this.getUserAccount()) as User;

    if (
      userAccountData.mintPositions.toString() === PublicKey.default.toString()
    ) {
      throw new MintPositionsUninitialized();
    }

    return (await this.program.account.mintPositions.fetch(
      userAccountData.mintPositions
    )) as MintPositions;
  }

  public async getMintPosition(mintIndex: number) {
    return (await this.getMintPositions()).mintPositions[mintIndex];
  }

  public async getSinglePoolComets(address?: PublicKey) {
    const userAccountData = (await this.getUserAccount(address)) as User;
    if (userAccountData.singlePoolComets.equals(PublicKey.default)) {
      throw new SinglePoolCometUninitialized();
    }
    return (await this.program.account.comet.fetch(
      userAccountData.singlePoolComets
    )) as Comet;
  }
  public async getSinglePoolComet(cometIndex: number, address?: PublicKey) {
    const singlePoolComets = await this.getSinglePoolComets(address);
    return singlePoolComets.positions[cometIndex];
  }

  public async getComet(forManager?: boolean, address?: PublicKey) {
    const userAccountData = (await this.getUserAccount(address)) as User;
    return (await this.program.account.comet.fetch(
      forManager ? userAccountData.cometManager.comet : userAccountData.comet
    )) as Comet;
  }

  public async getManagerAddress() {
    return await PublicKey.findProgramAddress(
      [Buffer.from("manager")],
      this.program.programId
    );
  }

  public async getManagerAccount() {
    return (await this.program.account.manager.fetch(
      this.managerAddress[0]
    )) as Manager;
  }

  public async getUserAddress(address?: PublicKey) {
    if (!address) {
      address = this.provider.publicKey!;
    }

    const [userPubkey, bump] = await PublicKey.findProgramAddress(
      [Buffer.from("user"), address.toBuffer()],
      this.program.programId
    );
    return { userPubkey, bump };
  }

  public async getUserAccount(address?: PublicKey) {
    if (!address) {
      const { userPubkey, bump } = await this.getUserAddress();
      address = userPubkey;
    }

    return (await this.program.account.user.fetch(address)) as User;
  }

  public async mintUsdi(
    amount: number,
    userUsdiTokenAccount: PublicKey,
    userCollateralTokenAccount: PublicKey,
    collateralIndex: number,
    signers?: Array<Keypair>
  ) {
    const mintUsdiIx = (await this.mintUsdiInstruction(
      toDevnetScale(amount),
      userUsdiTokenAccount,
      userCollateralTokenAccount,
      collateralIndex
    )) as TransactionInstruction;
    await this.provider.sendAndConfirm!(
      new Transaction().add(mintUsdiIx),
      signers
    );
  }

  public async mintUsdiInstruction(
    amount: BN,
    userUsdiTokenAccount: PublicKey,
    userCollateralTokenAccount: PublicKey,
    collateralIndex: number
  ) {
    let tokenData = await this.getTokenData();
    return await this.program.methods
      .mintUsdi(this.managerAddress[1], new BN(amount))
      .accounts({
        user: this.provider.publicKey!,
        manager: this.managerAddress[0],
        tokenData: this.manager!.tokenData,
        vault: tokenData.collaterals[collateralIndex].vault,
        usdiMint: this.manager!.usdiMint,
        userUsdiTokenAccount: userUsdiTokenAccount,
        userCollateralTokenAccount: userCollateralTokenAccount,
        tokenProgram: TOKEN_PROGRAM_ID,
      })
      .instruction();
  }

  public async initializeMintPosition(
    iassetAmount: BN,
    collateralAmount: BN,
    userCollateralTokenAccount: PublicKey,
    userIassetTokenAccount: PublicKey,
    poolIndex: number,
    collateralIndex: number,
    signers?: Array<Keypair>
  ) {
    const updatePricesIx = await this.updatePricesInstruction();
    const initializeMintPositionIx =
      await this.initializeMintPositionInstruction(
        userCollateralTokenAccount,
        userIassetTokenAccount,
        iassetAmount,
        collateralAmount,
        poolIndex,
        collateralIndex
      );
    await this.provider.sendAndConfirm!(
      new Transaction().add(updatePricesIx).add(initializeMintPositionIx),
      signers
    );
  }

  public async initializeMintPositionInstruction(
    userCollateralTokenAccount: PublicKey,
    userIassetTokenAccount: PublicKey,
    iassetAmount: BN,
    collateralAmount: BN,
    poolIndex: number,
    collateralIndex: number
  ) {
    let tokenData = await this.getTokenData();
    let userAccount = await this.getUserAccount();

    if (userAccount.mintPositions.equals(PublicKey.default)) {
      let { userPubkey, bump } = await this.getUserAddress();

      const mintPositionsAccount = anchor.web3.Keypair.generate();
      await this.program.methods
        .initializeMintPositions(bump)
        .accounts({
          user: this.provider.publicKey!,
          userAccount: userPubkey,
          mintPositions: mintPositionsAccount.publicKey,
          rent: RENT_PUBKEY,
          tokenProgram: TOKEN_PROGRAM_ID,
          systemProgram: SYSTEM_PROGRAM_ID,
        })
        .preInstructions([
          await this.program.account.mintPositions.createInstruction(
            mintPositionsAccount
          ),
        ])
        .signers([mintPositionsAccount])
        .rpc();
    }
    userAccount = await this.getUserAccount();

    return await this.program.methods
      .initializeMintPosition(
        this.managerAddress[1],
        iassetAmount,
        collateralAmount
      )
      .accounts({
        user: this.provider.publicKey!,
        manager: this.managerAddress[0],
        tokenData: this.manager!.tokenData,
        mintPositions: userAccount.mintPositions,
        vault: tokenData.collaterals[collateralIndex].vault,
        userCollateralTokenAccount: userCollateralTokenAccount,
        iassetMint: tokenData.pools[poolIndex].assetInfo.iassetMint,
        userIassetTokenAccount: userIassetTokenAccount,
        oracle: tokenData.pools[poolIndex].assetInfo.priceFeedAddresses[0],
        tokenProgram: TOKEN_PROGRAM_ID,
      })
      .instruction();
  }

  public async addCollateralToMint(
    mintIndex: number,
    userCollateralTokenAccount: PublicKey,
    collateralAmount: BN,
    signers?: Array<Keypair>
  ) {
    const addCollateralToMintIx = await this.addCollateralToMintInstruction(
      mintIndex,
      userCollateralTokenAccount,
      collateralAmount
    );
    await this.provider.sendAndConfirm!(
      new Transaction().add(addCollateralToMintIx),
      signers
    );
  }

  public async addCollateralToMintInstruction(
    mintIndex: number,
    userCollateralTokenAccount: PublicKey,
    collateralAmount: BN
  ) {
    let tokenData = await this.getTokenData();
    let userAccount = await this.getUserAccount();
    const mintPosition = await this.getMintPosition(mintIndex);

    return await this.program.methods
      .addCollateralToMint(this.managerAddress[1], mintIndex, collateralAmount)
      .accounts({
        user: this.provider.publicKey!,
        manager: this.managerAddress[0],
        tokenData: this.manager!.tokenData,
        mintPositions: userAccount.mintPositions,
        vault: tokenData.collaterals[mintPosition.collateralIndex].vault,
        userCollateralTokenAccount: userCollateralTokenAccount,
        tokenProgram: TOKEN_PROGRAM_ID,
      })
      .instruction();
  }

  public async withdrawCollateralFromMint(
    userCollateralTokenAccount: PublicKey,
    mintIndex: number,
    collateralAmount: BN,
    signers?: Array<Keypair>
  ) {
    const updatePricesIx = await this.updatePricesInstruction();
    const withdrawCollateralFromMintIx =
      await this.withdrawCollateralFromMintInstruction(
        this.provider.publicKey!,
        mintIndex,
        userCollateralTokenAccount,
        collateralAmount
      );
    await this.provider.sendAndConfirm!(
      new Transaction().add(updatePricesIx).add(withdrawCollateralFromMintIx),
      signers
    );
  }

  public async withdrawCollateralFromMintInstruction(
    user: PublicKey,
    mintIndex: number,
    userCollateralTokenAccount: PublicKey,
    collateralAmount: BN
  ) {
    let tokenData = await this.getTokenData();
    let userAccount = await this.getUserAccount();
    const mintPosition = await this.getMintPosition(mintIndex);

    return await this.program.methods
      .withdrawCollateralFromMint(
        this.managerAddress[1],
        mintIndex,
        collateralAmount
      )
      .accounts({
        user: user,
        manager: this.managerAddress[0],
        tokenData: this.manager!.tokenData,
        mintPositions: userAccount.mintPositions,
        vault: tokenData.collaterals[mintPosition.collateralIndex].vault,
        userCollateralTokenAccount: userCollateralTokenAccount,
        tokenProgram: TOKEN_PROGRAM_ID,
      })
      .instruction();
  }

  public async payBackiAssetToMint(
    userIassetTokenAccount: PublicKey,
    iassetAmount: BN,
    mintIndex: number,
    signers: Array<Keypair>
  ) {
    const payBackiAssetToMintIx = await this.payBackiAssetToMintInstruction(
      userIassetTokenAccount,
      iassetAmount,
      mintIndex
    );
    await this.provider.sendAndConfirm!(
      new Transaction().add(payBackiAssetToMintIx),
      signers
    );
  }
  public async payBackiAssetToMintInstruction(
    userIassetTokenAccount: PublicKey,
    iassetAmount: BN,
    mintIndex: number
  ) {
    let mint = await this.getMintPosition(mintIndex);
    let assetInfo = await this.getAssetInfo(mint.poolIndex);
    let userAccount = await this.getUserAccount();

    return await this.program.methods
      .payBackMint(this.managerAddress[1], mintIndex, iassetAmount)
      .accounts({
        user: this.provider.publicKey!,
        manager: this.managerAddress[0],
        tokenData: this.manager!.tokenData,
        mintPositions: userAccount.mintPositions,
        iassetMint: assetInfo.iassetMint,
        userIassetTokenAccount: userIassetTokenAccount,
        tokenProgram: TOKEN_PROGRAM_ID,
      })
      .instruction();
  }

  public async addiAssetToMint(
    userIassetTokenAccount: PublicKey,
    iassetAmount: BN,
    mintIndex: number,
    signers: Array<Keypair>
  ) {
    const updatePricesIx = await this.updatePricesInstruction();
    const addiAssetToMintIx = await this.addiAssetToMintInstruction(
      userIassetTokenAccount,
      iassetAmount,
      mintIndex
    );
    await this.provider.sendAndConfirm!(
      new Transaction().add(updatePricesIx).add(addiAssetToMintIx),
      signers
    );
  }
  public async addiAssetToMintInstruction(
    userIassetTokenAccount: PublicKey,
    iassetAmount: BN,
    mintIndex: number
  ) {
    let mint = await this.getMintPosition(mintIndex);
    let assetInfo = await this.getAssetInfo(mint.poolIndex);
    let userAccount = await this.getUserAccount();

    return await this.program.methods
      .addIassetToMint(this.managerAddress[1], mintIndex, iassetAmount)
      .accounts({
        user: this.provider.publicKey!,
        manager: this.managerAddress[0],
        tokenData: this.manager!.tokenData,
        mintPositions: userAccount.mintPositions,
        iassetMint: assetInfo.iassetMint,
        userIassetTokenAccount: userIassetTokenAccount,
        tokenProgram: TOKEN_PROGRAM_ID,
      })
      .instruction();
  }

  public async closeMintPosition(
    userIassetTokenAccount: PublicKey,
    mintIndex: number,
    userCollateralTokenAccount: PublicKey,
    signers: Array<Keypair>
  ) {
    const mintPosition = await this.getMintPosition(mintIndex);

    const payBackiAssetToMintIx = await this.payBackiAssetToMintInstruction(
      userIassetTokenAccount,
      new BN(getMantissa(mintPosition.borrowedIasset)),
      mintIndex
    );

    const withdrawCollateralFromMintIx =
      await this.withdrawCollateralFromMintInstruction(
        this.provider.publicKey!,
        mintIndex,
        userCollateralTokenAccount,
        new BN(getMantissa(mintPosition.collateralAmount))
      );

    const updatePricesIx = await this.updatePricesInstruction();

    await this.provider.sendAndConfirm!(
      new Transaction()
        .add(payBackiAssetToMintIx)
        .add(updatePricesIx)
        .add(withdrawCollateralFromMintIx),
      signers
    );
  }

  public async initializeLiquidityPosition(
    iassetAmount: BN,
    userUsdiTokenAccount: PublicKey,
    userIassetTokenAccount: PublicKey,
    userLiquidityTokenAccount: PublicKey,
    poolIndex: number,
    signers?: Array<Keypair>
  ) {
    let userAccount = await this.getUserAccount();
    let newSigners = signers === undefined ? [] : signers;
    let tx = new Transaction();
    let liquidityPositionAddress = userAccount.liquidityPositions;
    if (liquidityPositionAddress.equals(PublicKey.default)) {
      const liquidityPositionsAccount = anchor.web3.Keypair.generate();
      liquidityPositionAddress = liquidityPositionsAccount.publicKey;
      tx.add(
        await this.program.account.liquidityPositions.createInstruction(
          liquidityPositionsAccount
        )
      );
      tx.add(
        await this.initializeLiquidityPositionsInstruction(
          liquidityPositionsAccount
        )
      );
      newSigners.push(liquidityPositionsAccount);
    }

    tx.add(
      await this.initializeLiquidityPositionInstruction(
        userUsdiTokenAccount,
        userIassetTokenAccount,
        userLiquidityTokenAccount,
        iassetAmount,
        poolIndex,
        liquidityPositionAddress
      )
    );
    await this.provider.sendAndConfirm!(
      tx,
      newSigners
      //signers
    );
  }
  public async initializeLiquidityPositionInstruction(
    userUsdiTokenAccount: PublicKey,
    userIassetTokenAccount: PublicKey,
    userLiquidityTokenAccount: PublicKey,
    iassetAmount: BN,
    poolIndex: number,
    liquidityPositionsAddress?: PublicKey
  ) {
    let tokenData = await this.getTokenData();
    let userAccount = await this.getUserAccount();
    let pool = await tokenData.pools[poolIndex];

    return (await this.program.instruction.initializeLiquidityPosition(
      this.managerAddress[1],
      poolIndex,
      iassetAmount,
      {
        accounts: {
          user: this.provider.publicKey!,
          manager: this.managerAddress[0],
          tokenData: this.manager!.tokenData,
          liquidityPositions:
            liquidityPositionsAddress !== undefined
              ? liquidityPositionsAddress
              : userAccount.liquidityPositions,
          userUsdiTokenAccount: userUsdiTokenAccount,
          userIassetTokenAccount: userIassetTokenAccount,
          userLiquidityTokenAccount: userLiquidityTokenAccount,
          ammUsdiTokenAccount: pool.usdiTokenAccount,
          ammIassetTokenAccount: pool.iassetTokenAccount,
          liquidityTokenMint: pool.liquidityTokenMint,
          tokenProgram: TOKEN_PROGRAM_ID,
        },
      }
    )) as TransactionInstruction;
  }

  public async initializeLiquidityPositionsInstruction(
    liquidityPositionsAccount: Keypair
  ) {
    // const liquidityPositionsAccount = anchor.web3.Keypair.generate();
    let { userPubkey, bump } = await this.getUserAddress();
    return await this.program.instruction.initializeLiquidityPositions(bump, {
      accounts: {
        user: this.provider.publicKey!,
        userAccount: userPubkey,
        liquidityPositions: liquidityPositionsAccount.publicKey,
        rent: RENT_PUBKEY,
        tokenProgram: TOKEN_PROGRAM_ID,
        systemProgram: SYSTEM_PROGRAM_ID,
      },
      // preInstructions: [
      //   await this.program.account.liquidityPositions.createInstruction(
      //     liquidityPositionsAccount
      //   ),
      // ],
      // signers: [liquidityPositionsAccount],
    });
  }

  public async provideLiquidity(
    iassetAmount: BN,
    userUsdiTokenAccount: PublicKey,
    userIassetTokenAccount: PublicKey,
    userLiquidityTokenAccount: PublicKey,
    liquidityPosition: number,
    signers?: Array<Keypair>
  ) {
    const provideLiquidityIx = await this.provideLiquidityInstruction(
      userUsdiTokenAccount,
      userIassetTokenAccount,
      userLiquidityTokenAccount,
      iassetAmount,
      liquidityPosition
    );
    await this.provider.sendAndConfirm!(
      new Transaction().add(provideLiquidityIx),
      signers
    );
  }
  public async provideLiquidityInstruction(
    userUsdiTokenAccount: PublicKey,
    userIassetTokenAccount: PublicKey,
    userLiquidityTokenAccount: PublicKey,
    iassetAmount: BN,
    liquidityPosition: number
  ) {
    let tokenData = await this.getTokenData();
    let userAccount = await this.getUserAccount();

<<<<<<< HEAD
    return await this.program.methods
      .provideLiquidity(this.managerAddress[1], poolIndex, iassetAmount)
      .accounts({
        user: this.provider.publicKey!,
        manager: this.managerAddress[0],
        tokenData: this.manager!.tokenData,
        liquidityPositions: userAccount.liquidityPositions,
        userUsdiTokenAccount: userUsdiTokenAccount,
        userIassetTokenAccount: userIassetTokenAccount,
        userLiquidityTokenAccount: userLiquidityTokenAccount,
        ammUsdiTokenAccount: pool.usdiTokenAccount,
        ammIassetTokenAccount: pool.iassetTokenAccount,
        liquidityTokenMint: pool.liquidityTokenMint,
        tokenProgram: TOKEN_PROGRAM_ID,
      })
      .instruction();
=======
    let userLiquidityPosition = await this.getLiquidityPosition(
      liquidityPosition
    );
    let pool = tokenData.pools[userLiquidityPosition.poolIndex];

    return (await this.program.instruction.provideLiquidity(
      this.managerAddress[1],
      liquidityPosition,
      iassetAmount,
      {
        accounts: {
          user: this.provider.wallet.publicKey,
          manager: this.managerAddress[0],
          tokenData: this.manager!.tokenData,
          liquidityPositions: userAccount.liquidityPositions,
          userUsdiTokenAccount: userUsdiTokenAccount,
          userIassetTokenAccount: userIassetTokenAccount,
          userLiquidityTokenAccount: userLiquidityTokenAccount,
          ammUsdiTokenAccount: pool.usdiTokenAccount,
          ammIassetTokenAccount: pool.iassetTokenAccount,
          liquidityTokenMint: pool.liquidityTokenMint,
          tokenProgram: TOKEN_PROGRAM_ID,
        },
      }
    )) as TransactionInstruction;
>>>>>>> 9914ba26
  }

  public async withdrawLiquidity(
    liquidityTokenAmount: BN,
    userUsdiTokenAccount: PublicKey,
    userIassetTokenAccount: PublicKey,
    userLiquidityTokenAccount: PublicKey,
    poolIndex: number,
    signers?: Array<Keypair>
  ) {
    const withdrawLiquidityIx = await this.withdrawLiquidityInstruction(
      userUsdiTokenAccount,
      userIassetTokenAccount,
      userLiquidityTokenAccount,
      liquidityTokenAmount,
      poolIndex
    );
    await this.provider.sendAndConfirm!(
      new Transaction().add(withdrawLiquidityIx),
      signers
    );
  }
  public async withdrawLiquidityInstruction(
    userUsdiTokenAccount: PublicKey,
    userIassetTokenAccount: PublicKey,
    userLiquidityTokenAccount: PublicKey,
    liquidityTokenAmount: BN,
    liquidityPositionIndex: number
  ) {
    let tokenData = await this.getTokenData();
    let userAccount = await this.getUserAccount();
    let liquidityPosition = await this.getLiquidityPosition(
      liquidityPositionIndex
    );

    let pool = tokenData.pools[liquidityPosition.poolIndex];

    return await this.program.methods
      .withdrawLiquidity(
        this.managerAddress[1],
        liquidityPositionIndex,
        liquidityTokenAmount
      )
      .accounts({
        user: this.provider.publicKey!,
        manager: this.managerAddress[0],
        tokenData: this.manager!.tokenData,
        liquidityPositions: userAccount.liquidityPositions,
        userUsdiTokenAccount: userUsdiTokenAccount,
        userIassetTokenAccount: userIassetTokenAccount,
        userLiquidityTokenAccount: userLiquidityTokenAccount,
        ammUsdiTokenAccount: pool.usdiTokenAccount,
        ammIassetTokenAccount: pool.iassetTokenAccount,
        liquidityTokenMint: pool.liquidityTokenMint,
        tokenProgram: TOKEN_PROGRAM_ID,
      })
      .instruction();
  }

  public async buySynth(
    iassetAmount: BN,
    userUsdiTokenAccount: PublicKey,
    userIassetTokenAccount: PublicKey,
    poolIndex: number,
    signers?: Array<Keypair>
  ) {
    const buySynthIx = await this.buySynthInstruction(
      userUsdiTokenAccount,
      userIassetTokenAccount,
      iassetAmount,
      poolIndex
    );
    await this.provider.sendAndConfirm!(
      new Transaction().add(buySynthIx),
      signers
    );
  }
  public async buySynthInstruction(
    userUsdiTokenAccount: PublicKey,
    userIassetTokenAccount: PublicKey,
    iassetAmount: BN,
    poolIndex: number
  ) {
    let tokenData = await this.getTokenData();

    return await this.program.methods
      .buySynth(this.managerAddress[1], poolIndex, iassetAmount)
      .accounts({
        user: this.provider.publicKey!,
        manager: this.managerAddress[0],
        tokenData: this.manager!.tokenData,
        userUsdiTokenAccount: userUsdiTokenAccount,
        userIassetTokenAccount: userIassetTokenAccount,
        ammUsdiTokenAccount: tokenData.pools[poolIndex].usdiTokenAccount,
        ammIassetTokenAccount: tokenData.pools[poolIndex].iassetTokenAccount,
        tokenProgram: TOKEN_PROGRAM_ID,
      })
      .instruction();
  }

  public async sellSynth(
    iassetAmount: BN,
    userUsdiTokenAccount: PublicKey,
    userIassetTokenAccount: PublicKey,
    poolIndex: number,
    signers?: Array<Keypair>
  ) {
    const buySynthIx = await this.sellSynthInstruction(
      userUsdiTokenAccount,
      userIassetTokenAccount,
      iassetAmount,
      poolIndex
    );
    await this.provider.sendAndConfirm!(
      new Transaction().add(buySynthIx),
      signers
    );
  }
  public async sellSynthInstruction(
    userUsdiTokenAccount: PublicKey,
    userIassetTokenAccount: PublicKey,
    iassetAmount: BN,
    poolIndex: number
  ) {
    let tokenData = await this.getTokenData();

    return await this.program.methods
      .sellSynth(this.managerAddress[1], poolIndex, iassetAmount)
      .accounts({
        user: this.provider.publicKey!,
        manager: this.managerAddress[0],
        tokenData: this.manager!.tokenData,
        userUsdiTokenAccount: userUsdiTokenAccount,
        userIassetTokenAccount: userIassetTokenAccount,
        ammUsdiTokenAccount: tokenData.pools[poolIndex].usdiTokenAccount,
        ammIassetTokenAccount: tokenData.pools[poolIndex].iassetTokenAccount,
        tokenProgram: TOKEN_PROGRAM_ID,
      })
      .instruction();
  }

  public async openNewSinglePoolComet(
    userCollateralTokenAccount: PublicKey,
    usdiAmount: BN,
    collateralAmount: BN,
    poolIndex: number,
    collateralIndex: number,
    signers?: Array<Keypair>
  ) {
    const userAccount = await this.getUserAccount();
    const singlePoolComets = await this.getSinglePoolComets();
    const newIndex = singlePoolComets.numPositions.toNumber();
    // await this.initializeSinglePoolComet(poolIndex, collateralIndex);
    const updatePricesIx = await this.updatePricesInstruction();

    const initializeSinglePoolCometInstruction =
      await this.initializeSinglePoolCometInstruction(
        poolIndex,
        collateralIndex
      );
    // const initializeSinglePoolCometInstruction =
    //   await this.initializeCometInstruction(
    //     cometAccount,
    //     poolIndex,
    //     collateralIndex
    //   );
    const addCollateralToSinglePoolCometIx =
      await this.addCollateralToSinglePoolCometInstruction(
        userCollateralTokenAccount,
        collateralAmount,
        collateralIndex,
        newIndex
      );
    const addLiquidityToSinglePoolCometIx =
      await this.addLiquidityToSinglePoolCometInstruction(
        usdiAmount,
        newIndex,
        poolIndex
      );
    await this.provider.sendAndConfirm!(
      new Transaction()
        .add(updatePricesIx)
        .add(initializeSinglePoolCometInstruction)
        .add(addCollateralToSinglePoolCometIx)
        .add(addLiquidityToSinglePoolCometIx),
      signers
    );
  }

  public async initializeSinglePoolComet(
    poolIndex: number,
    collateralIndex: number
  ) {
    let tokenData = await this.getTokenData();
    let userAccount = await this.getUserAccount();
    let singlePoolCometsAccount = userAccount.singlePoolComets;

    if (userAccount.singlePoolComets.equals(PublicKey.default)) {
      let { userPubkey, bump } = await this.getUserAddress();
      const singlePoolCometsAccountKeypair = anchor.web3.Keypair.generate();
      singlePoolCometsAccount = singlePoolCometsAccountKeypair.publicKey;

      await this.program.methods
        .initializeComet(bump, true)
        .accounts({
          user: this.provider.publicKey!,
          userAccount: userPubkey,
          comet: singlePoolCometsAccount,
          rent: RENT_PUBKEY,
          tokenProgram: TOKEN_PROGRAM_ID,
          systemProgram: SYSTEM_PROGRAM_ID,
        })
        .preInstructions([
          await this.program.account.comet.createInstruction(
            singlePoolCometsAccountKeypair
          ),
        ])
        .signers([singlePoolCometsAccountKeypair])
        .rpc();
    }
    userAccount = await this.getUserAccount();

    await this.program.methods
      .initializeSinglePoolComet(
        this.managerAddress[1],
        poolIndex,
        collateralIndex
      )
      .accounts({
        user: this.provider.publicKey!,
        manager: this.managerAddress[0],
        tokenData: this.manager!.tokenData,
        singlePoolComets: userAccount.singlePoolComets,
      })
      // .preInstructions([
      //   await this.program.account.comet.createInstruction(
      //     singlePoolCometAccount
      //   ),
      // ])
      .rpc();
  }

  public async initializeSinglePoolCometInstruction(
    poolIndex: number,
    collateralIndex: number
  ) {
    let userAccount = await this.getUserAccount();

    return await this.program.methods
      .initializeSinglePoolComet(
        this.managerAddress[1],
        poolIndex,
        collateralIndex
      )
      .accounts({
        user: this.provider.publicKey!,
        manager: this.managerAddress[0],
        tokenData: this.manager!.tokenData,
        singlePoolComets: userAccount.singlePoolComets,
      })
      // .preInstructions([
      //   await this.program.account.comet.createInstruction(
      //     singlePoolCometAccount
      //   ),
      // ])
      .instruction();
  }

  public async addCollateralToSinglePoolComet(
    userCollateralTokenAccount: PublicKey,
    collateralAmount: BN,
    positionIndex: number,
    signers?: Array<Keypair>
  ) {
    let singlePoolComets = await this.getSinglePoolComets();
    const addCollateralToCometIx =
      await this.addCollateralToSinglePoolCometInstruction(
        userCollateralTokenAccount,
        collateralAmount,
        singlePoolComets.collaterals[positionIndex].collateralIndex,
        positionIndex
      );
    await this.provider.sendAndConfirm!(
      new Transaction().add(addCollateralToCometIx),
      signers
    );
  }
  public async addCollateralToSinglePoolCometInstruction(
    userCollateralTokenAccount: PublicKey,
    collateralAmount: BN,
    collateralIndex: number,
    positionIndex: number
  ) {
    let tokenData = await this.getTokenData();
    let userAccount = await this.getUserAccount();

    return await this.program.methods
      .addCollateralToSinglePoolComet(
        this.managerAddress[1],
        positionIndex,
        collateralAmount
      )
      .accounts({
        user: this.provider.publicKey!,
        manager: this.managerAddress[0],
        tokenData: this.manager!.tokenData,
        singlePoolComet: userAccount.singlePoolComets,
        vault: tokenData.collaterals[collateralIndex].vault,
        userCollateralTokenAccount: userCollateralTokenAccount,
        tokenProgram: TOKEN_PROGRAM_ID,
      })
      .instruction();
  }

  public async withdrawCollateralFromSinglePoolComet(
    userCollateralTokenAccount: PublicKey,
    collateralAmount: BN,
    cometIndex: number,
    signers?: Array<Keypair>
  ) {
    const updatePricesIx = await this.updatePricesInstruction();
    const withdrawCollateralFromCometIx =
      await this.withdrawCollateralFromSinglePoolCometInstruction(
        userCollateralTokenAccount,
        collateralAmount,
        cometIndex
      );
    await this.provider.sendAndConfirm!(
      new Transaction().add(updatePricesIx).add(withdrawCollateralFromCometIx),
      signers
    );
  }
  public async withdrawCollateralFromSinglePoolCometInstruction(
    userCollateralTokenAccount: PublicKey,
    collateralAmount: BN,
    cometIndex: number
  ) {
    const { userPubkey, bump } = await this.getUserAddress();
    const userAccount = await this.getUserAccount();
    let tokenData = await this.getTokenData();
    let singlePoolComet = await this.getSinglePoolComets();

    return await this.program.methods
      .withdrawCollateralFromSinglePoolComet(
        this.managerAddress[1],
        bump,
        cometIndex,
        collateralAmount
      )
      .accounts({
        user: this.provider.publicKey!,
        userAccount: userPubkey,
        manager: this.managerAddress[0],
        tokenData: this.manager!.tokenData,
        comet: userAccount.singlePoolComets,
        vault:
          tokenData.collaterals[
            singlePoolComet.collaterals[cometIndex].collateralIndex
          ].vault,
        userCollateralTokenAccount: userCollateralTokenAccount,
        tokenProgram: TOKEN_PROGRAM_ID,
      })
      .instruction();
  }

  public async addLiquidityToSinglePoolComet(
    usdiAmount: BN,
    positionIndex: number,
    signers?: Array<Keypair>
  ) {
    const updatePricesIx = await this.updatePricesInstruction();
    const singlePoolComet = await this.getSinglePoolComet(positionIndex);
    const addLiquidityToSinglePoolCometIx =
      await this.addLiquidityToSinglePoolCometInstruction(
        usdiAmount,
        positionIndex,
        singlePoolComet.poolIndex
      );
    await this.provider.sendAndConfirm!(
      new Transaction()
        .add(updatePricesIx)
        .add(addLiquidityToSinglePoolCometIx),
      signers
    );
  }
  public async addLiquidityToSinglePoolCometInstruction(
    usdiAmount: BN,
    positionIndex: number,
    poolIndex: number
  ) {
    let tokenData = await this.getTokenData();
    const { userPubkey, bump } = await this.getUserAddress();
    const userAccountData = (await this.getUserAccount()) as User;

    return await this.program.methods
      .addLiquidityToSinglePoolComet(
        bump,
        this.managerAddress[1],
        positionIndex,
        usdiAmount
      )
      .accounts({
        user: this.provider.publicKey!,
        userAccount: userPubkey,
        manager: this.managerAddress[0],
        tokenData: this.manager!.tokenData,
        singlePoolComet: userAccountData.singlePoolComets,
        usdiMint: this.manager!.usdiMint,
        iassetMint: tokenData.pools[poolIndex].assetInfo.iassetMint,
        ammUsdiTokenAccount: tokenData.pools[poolIndex].usdiTokenAccount,
        ammIassetTokenAccount: tokenData.pools[poolIndex].iassetTokenAccount,
        liquidityTokenMint: tokenData.pools[poolIndex].liquidityTokenMint,
        cometLiquidityTokenAccount:
          tokenData.pools[poolIndex].cometLiquidityTokenAccount,
        tokenProgram: TOKEN_PROGRAM_ID,
      })
      .instruction();
  }

  public async withdrawLiquidityFromSinglePoolComet(
    liquidityTokenAmount: BN,
    cometIndex: number,
    signers?: Array<Keypair>
  ) {
    const withdrawLiquidityFromSinglePoolCometIx =
      await this.withdrawLiquidityFromSinglePoolCometInstruction(
        liquidityTokenAmount,
        cometIndex
      );
    await this.provider.sendAndConfirm!(
      new Transaction().add(withdrawLiquidityFromSinglePoolCometIx),
      signers
    );
  }
  public async withdrawLiquidityFromSinglePoolCometInstruction(
    liquidityTokenAmount: BN,
    positionIndex: number
  ) {
    let tokenData = await this.getTokenData();
    const { userPubkey, bump } = await this.getUserAddress();
    const userAccount = await this.getUserAccount();
    let singlePoolComet = await this.getSinglePoolComets();
    let poolIndex = singlePoolComet.positions[positionIndex].poolIndex;

<<<<<<< HEAD
    return await this.program.methods
      .withdrawLiquidityFromSinglePoolComet(
        bump,
        this.managerAddress[1],
        liquidityTokenAmount,
        positionIndex
      )
      .accounts({
        user: this.provider.publicKey!,
        manager: this.managerAddress[0],
        userAccount: userPubkey,
        tokenData: this.manager!.tokenData,
        usdiMint: this.manager!.usdiMint,
        iassetMint: tokenData.pools[poolIndex].assetInfo.iassetMint,
        singlePoolComet: userAccount.singlePoolComets,
        ammUsdiTokenAccount: tokenData.pools[poolIndex].usdiTokenAccount,
        ammIassetTokenAccount: tokenData.pools[poolIndex].iassetTokenAccount,
        liquidityTokenMint: tokenData.pools[poolIndex].liquidityTokenMint,
        cometLiquidityTokenAccount:
          tokenData.pools[poolIndex].cometLiquidityTokenAccount,
        vault:
          tokenData.collaterals[
            singlePoolComet.collaterals[positionIndex].collateralIndex
          ].vault,
        tokenProgram: TOKEN_PROGRAM_ID,
      })
      .instruction();
=======
    return (await this.program.instruction.withdrawLiquidityFromSinglePoolComet(
      bump,
      this.managerAddress[1],
      liquidityTokenAmount,
      positionIndex,
      {
        accounts: {
          user: this.provider.wallet.publicKey,
          manager: this.managerAddress[0],
          userAccount: userPubkey,
          tokenData: this.manager!.tokenData,
          usdiMint: this.manager!.usdiMint,
          iassetMint: tokenData.pools[poolIndex].assetInfo.iassetMint,
          singlePoolComet: userAccount.singlePoolComets,
          ammUsdiTokenAccount: tokenData.pools[poolIndex].usdiTokenAccount,
          ammIassetTokenAccount: tokenData.pools[poolIndex].iassetTokenAccount,
          liquidityTokenMint: tokenData.pools[poolIndex].liquidityTokenMint,
          cometLiquidityTokenAccount:
            tokenData.pools[poolIndex].cometLiquidityTokenAccount,
          vault:
            tokenData.collaterals[
              singlePoolComet.collaterals[positionIndex].collateralIndex
            ].vault,
          tokenProgram: TOKEN_PROGRAM_ID,
        },
      }
    )) as TransactionInstruction;
>>>>>>> 9914ba26
  }

  public async recenterSinglePoolComet(
    cometIndex: number,
    signers?: Array<Keypair>
  ) {
    const recenterSingleCometIx = await this.recenterSingleCometInstruction(
      cometIndex
    );
    await this.provider.sendAndConfirm!(
      new Transaction().add(recenterSingleCometIx),
      signers
    );
  }

  public async recenterSingleCometInstruction(positionIndex: number) {
    let tokenData = await this.getTokenData();
    const userAccount = await this.getUserAccount();
    const singlePoolComet = await this.getSinglePoolComets();
    const poolIndex = singlePoolComet.positions[positionIndex].poolIndex;
    const { userPubkey, bump } = await this.getUserAddress();

    return await this.program.methods
      .recenterComet(bump, this.managerAddress[1], positionIndex, positionIndex)
      .accounts({
        user: this.provider.publicKey!,
        userAccount: userPubkey,
        manager: this.managerAddress[0],
        tokenData: this.manager!.tokenData,
        usdiMint: this.manager!.usdiMint,
        iassetMint: tokenData.pools[poolIndex].assetInfo.iassetMint,
        comet: userAccount.singlePoolComets,
        ammUsdiTokenAccount: tokenData.pools[poolIndex].usdiTokenAccount,
        ammIassetTokenAccount: tokenData.pools[poolIndex].iassetTokenAccount,
        liquidityTokenMint: tokenData.pools[poolIndex].liquidityTokenMint,
        vault:
          tokenData.collaterals[
            singlePoolComet.collaterals[positionIndex].collateralIndex
          ].vault,
        tokenProgram: TOKEN_PROGRAM_ID,
      })
      .instruction();
  }

  public async paySinglePoolCometILD(
    cometIndex: number,
    collateralAmount: number,
    signers?: Array<Keypair>
  ) {
    const paySinglePoolCometILDIx = await this.paySinglePoolCometILDInstruction(
      cometIndex,
      collateralAmount
    );
    await this.provider.sendAndConfirm!(
      new Transaction().add(paySinglePoolCometILDIx),
      signers
    );
  }
  public async paySinglePoolCometILDInstruction(
    cometIndex: number,
    collateralAmount: number
  ) {
    let tokenData = await this.getTokenData();
    const userAccount = await this.getUserAccount();
    let comet = await this.getSinglePoolComets();
    let position = comet.positions[cometIndex];

<<<<<<< HEAD
    return await this.program.methods
      .payImpermanentLossDebt(
        this.managerAddress[1],
        0,
        0,
        new BN(collateralAmount)
      )
      .accounts({
        user: this.provider.publicKey!,
        manager: this.managerAddress[0],
        tokenData: this.manager!.tokenData,
        usdiMint: this.manager!.usdiMint,
        iassetMint: tokenData.pools[position.poolIndex].assetInfo.iassetMint,
        comet: userAccount.singlePoolComets,
        ammUsdiTokenAccount:
          tokenData.pools[position.poolIndex].usdiTokenAccount,
        ammIassetTokenAccount:
          tokenData.pools[position.poolIndex].iassetTokenAccount,
        vault:
          tokenData.collaterals[comet.collaterals[cometIndex].collateralIndex]
            .vault,
        tokenProgram: TOKEN_PROGRAM_ID,
      })
      .instruction();
=======
    return (await this.program.instruction.payImpermanentLossDebt(
      this.managerAddress[1],
      cometIndex,
      cometIndex,
      new BN(collateralAmount),
      {
        accounts: {
          user: this.provider.wallet.publicKey,
          manager: this.managerAddress[0],
          tokenData: this.manager!.tokenData,
          usdiMint: this.manager!.usdiMint,
          iassetMint: tokenData.pools[position.poolIndex].assetInfo.iassetMint,
          comet: userAccount.singlePoolComets,
          ammUsdiTokenAccount:
            tokenData.pools[position.poolIndex].usdiTokenAccount,
          ammIassetTokenAccount:
            tokenData.pools[position.poolIndex].iassetTokenAccount,
          vault:
            tokenData.collaterals[comet.collaterals[cometIndex].collateralIndex]
              .vault,
          tokenProgram: TOKEN_PROGRAM_ID,
        },
      }
    )) as TransactionInstruction;
>>>>>>> 9914ba26
  }

  public async withdrawLiquidityAndPaySinglePoolCometILD(
    cometIndex: number,
    signers?: Array<Keypair>
  ) {
    let singlePoolComet = await this.getSinglePoolComets();
    if (Number(singlePoolComet.numPositions) == 0) {
      return;
    }
    if (
      getMantissa(singlePoolComet.positions[cometIndex].liquidityTokenValue) !==
      0
    ) {
      const withdrawLiquidityFromSinglePoolCometIx =
        await this.withdrawLiquidityFromSinglePoolCometInstruction(
          new BN(
            getMantissa(
              singlePoolComet.positions[cometIndex].liquidityTokenValue
            )
          ),
          cometIndex
        );
      const paySinglePoolCometILDIx =
        await this.paySinglePoolCometILDInstruction(
          cometIndex,
          getMantissa(singlePoolComet.collaterals[cometIndex].collateralAmount)
        );
      await this.provider.sendAndConfirm!(
        new Transaction()
          .add(withdrawLiquidityFromSinglePoolCometIx)
          .add(paySinglePoolCometILDIx),
        signers
      );
    } else {
      const paySinglePoolCometILDIx =
        await this.paySinglePoolCometILDInstruction(
          cometIndex,
          getMantissa(singlePoolComet.collaterals[cometIndex].collateralAmount)
        );
      await this.provider.sendAndConfirm!(
        new Transaction().add(paySinglePoolCometILDIx),
        signers
      );
    }
  }

  public async closeSinglePoolComet(
    cometIndex: number,
    signers?: Array<Keypair>
  ) {
    const closeSinglePoolCometIx = await this.closeSinglePoolCometInstruction(
      cometIndex
    );
    await this.provider.sendAndConfirm!(
      new Transaction().add(closeSinglePoolCometIx),
      signers
    );
  }
  public async closeSinglePoolCometInstruction(cometIndex: number) {
    const { userPubkey, bump } = await this.getUserAddress();
    let userAccount = await this.getUserAccount();

    return await this.program.methods
      .closeSinglePoolComet(bump, cometIndex)
      .accounts({
        user: this.provider.publicKey!,
        userAccount: userPubkey,
        singlePoolComet: userAccount.singlePoolComets,
        tokenProgram: TOKEN_PROGRAM_ID,
      })
      .instruction();
  }

  public async withdrawCollateralAndCloseSinglePoolComet(
    userCollateralTokenAccount: PublicKey,
    cometIndex: number,
    signers?: Array<Keypair>
  ) {
    let singlePoolComet = await this.getSinglePoolComets();
    if (
      getMantissa(singlePoolComet.positions[cometIndex].liquidityTokenValue) !=
      0
    ) {
      return;
    }
    const withdrawCollateralFromSinglePoolCometIx =
      await this.withdrawCollateralFromSinglePoolCometInstruction(
        userCollateralTokenAccount,
        new BN(
          getMantissa(singlePoolComet.collaterals[cometIndex].collateralAmount)
        ),
        cometIndex
      );
    const closeSinglePoolCometIx = await this.closeSinglePoolCometInstruction(
      cometIndex
    );
    await this.provider.sendAndConfirm!(
      new Transaction()
        .add(await this.updatePricesInstruction())
        .add(withdrawCollateralFromSinglePoolCometIx)
        .add(closeSinglePoolCometIx),
      signers
    );
  }

  public async initializeCometManager(user = this.provider.publicKey!) {
    const { userPubkey, bump } = await this.getUserAddress(user);

    const cometManagerAccount = anchor.web3.Keypair.generate();
    const memberShipTokenMintAccount = anchor.web3.Keypair.generate();

    await this.program.methods
      .initializeCometManager(this.managerAddress[1], bump)
      .accounts({
        user: this.provider.publicKey!,
        admin: this.provider.publicKey!,
        manager: this.managerAddress[0],
        userAccount: userPubkey,
        cometManager: cometManagerAccount.publicKey,
        membershipTokenMint: memberShipTokenMintAccount.publicKey,
        rent: RENT_PUBKEY,
        tokenProgram: TOKEN_PROGRAM_ID,
        systemProgram: SYSTEM_PROGRAM_ID,
      })
      .preInstructions([
        await this.program.account.comet.createInstruction(cometManagerAccount),
      ])
      .signers([cometManagerAccount, memberShipTokenMintAccount])
      .rpc();
  }

  public async addCollateralToComet(
    userCollateralTokenAccount: PublicKey,
    collateralAmount: BN,
    collateralIndex: number,
    forManager: boolean,
    signers?: Array<Keypair>
  ) {
    const addCollateralToCometIx = await this.addCollateralToCometInstruction(
      userCollateralTokenAccount,
      collateralAmount,
      collateralIndex,
      forManager
    );
    await this.provider.sendAndConfirm!(
      new Transaction().add(addCollateralToCometIx),
      signers
    );
  }

  public async initializeComet(user = this.provider.publicKey!) {
    let { userPubkey, bump } = await this.getUserAddress(user);

    const cometAccount = anchor.web3.Keypair.generate();

    await this.provider.sendAndConfirm!(
      await this.initializeCometInstruction(cometAccount, false, user),
      [cometAccount]
    );
  }

  // public async initializeSinglePoolComet(
  //   user = this.provider.publicKey!
  // ) {
  //   let { userPubkey, bump } = await this.getUserAddress(user);

  //   const cometAccount = anchor.web3.Keypair.generate();

  //   await this.provider.send!(
  //     await this.initializeCometInstruction(cometAccount, true, user),
  //     [cometAccount]
  //   );
  // }

  public async initializeCometInstruction(
    cometAccount: Keypair,
    isSinglePool: boolean,
    user?: PublicKey
  ) {
    let { userPubkey, bump } = await this.getUserAddress(user);
    let tx = new Transaction()
      .add(await this.program.account.comet.createInstruction(cometAccount))
      .add(
        await this.program.methods
          .initializeComet(bump, isSinglePool)
          .accounts({
            user: user ? user : this.provider.publicKey!,
            userAccount: userPubkey,
            comet: cometAccount.publicKey,
            rent: RENT_PUBKEY,
            tokenProgram: TOKEN_PROGRAM_ID,
            systemProgram: SYSTEM_PROGRAM_ID,
          })
          .instruction()
      );
    return tx;
  }

  public async addCollateralToCometInstruction(
    userCollateralTokenAccount: PublicKey,
    collateralAmount: BN,
    collateralIndex: number,
    forManager: boolean
  ) {
    let tokenData = await this.getTokenData();
    let userAccount = await this.getUserAccount();
    let cometAddress = forManager
      ? userAccount.cometManager.comet
      : userAccount.comet;

    return await this.program.methods
      .addCollateralToComet(
        this.managerAddress[1],
        collateralIndex,
        collateralAmount
      )
      .accounts({
        user: this.provider.publicKey!,
        manager: this.managerAddress[0],
        tokenData: this.manager!.tokenData,
        comet: cometAddress,
        vault: tokenData.collaterals[collateralIndex].vault,
        userCollateralTokenAccount: userCollateralTokenAccount,
        tokenProgram: TOKEN_PROGRAM_ID,
      })
      .instruction();
  }

  public async withdrawCollateralFromComet(
    userCollateralTokenAccount: PublicKey,
    collateralAmount: BN,
    cometCollateralIndex: number,
    forManager: boolean,
    signers?: Array<Keypair>
  ) {
    const updatePricesIx = await this.updatePricesInstruction();
    const withdrawCollateralFromCometIx =
      await this.withdrawCollateralFromCometInstruction(
        userCollateralTokenAccount,
        collateralAmount,
        cometCollateralIndex,
        forManager
      );
    await this.provider.sendAndConfirm!(
      new Transaction().add(updatePricesIx).add(withdrawCollateralFromCometIx),
      signers
    );
  }
  public async withdrawCollateralFromCometInstruction(
    userCollateralTokenAccount: PublicKey,
    collateralAmount: BN,
    cometCollateralIndex: number,
    forManager: boolean
  ) {
    const { userPubkey, bump } = await this.getUserAddress();
    let tokenData = await this.getTokenData();
    let userAccount = await this.getUserAccount();
    let comet = await this.getComet(forManager);
    let cometAddress = forManager
      ? userAccount.cometManager.comet
      : userAccount.comet;

    return await this.program.methods
      .withdrawCollateralFromComet(
        this.managerAddress[1],
        bump,
        cometCollateralIndex,
        collateralAmount
      )
      .accounts({
        user: this.provider.publicKey!,
        userAccount: userPubkey,
        manager: this.managerAddress[0],
        tokenData: this.manager!.tokenData,
        comet: cometAddress,
        vault:
          tokenData.collaterals[
            comet.collaterals[cometCollateralIndex].collateralIndex
          ].vault,
        userCollateralTokenAccount: userCollateralTokenAccount,
        tokenProgram: TOKEN_PROGRAM_ID,
      })
      .instruction();
  }

  public async addLiquidityToComet(
    usdiAmount: BN,
    poolIndex: number,
    forManager: boolean,
    signers?: Array<Keypair>
  ) {
    const updatePricesIx = await this.updatePricesInstruction();
    const addLiquidityToCometIx = await this.addLiquidityToCometInstruction(
      usdiAmount,
      poolIndex,
      forManager
    );
    await this.provider.sendAndConfirm!(
      new Transaction().add(updatePricesIx).add(addLiquidityToCometIx),
      signers
    );
  }
  public async addLiquidityToCometInstruction(
    usdiAmount: BN,
    poolIndex: number,
    forManager: boolean
  ) {
    let tokenData = await this.getTokenData();
    let userAccount = await this.getUserAccount();
    let cometAddress = forManager
      ? userAccount.cometManager.comet
      : userAccount.comet;

    return await this.program.methods
      .addLiquidityToComet(this.managerAddress[1], poolIndex, usdiAmount)
      .accounts({
        user: this.provider.publicKey!,
        manager: this.managerAddress[0],
        tokenData: this.manager!.tokenData,
        usdiMint: this.manager!.usdiMint,
        iassetMint: tokenData.pools[poolIndex].assetInfo.iassetMint,
        comet: cometAddress,
        ammUsdiTokenAccount: tokenData.pools[poolIndex].usdiTokenAccount,
        ammIassetTokenAccount: tokenData.pools[poolIndex].iassetTokenAccount,
        liquidityTokenMint: tokenData.pools[poolIndex].liquidityTokenMint,
        cometLiquidityTokenAccount:
          tokenData.pools[poolIndex].cometLiquidityTokenAccount,
        tokenProgram: TOKEN_PROGRAM_ID,
      })
      .instruction();
  }

  public async withdrawLiquidityFromComet(
    liquidityTokenAmount: BN,
    cometPositionIndex: number,
    collateralIndex: number,
    forManager: boolean,
    signers?: Array<Keypair>
  ) {
    const withdrawLiquidityFromCometIx =
      await this.withdrawLiquidityFromCometInstruction(
        liquidityTokenAmount,
        cometPositionIndex,
        collateralIndex,
        forManager
      );
    await this.provider.sendAndConfirm!(
      new Transaction().add(withdrawLiquidityFromCometIx),
      signers
    );
  }
  public async withdrawLiquidityFromCometInstruction(
    liquidityTokenAmount: BN,
    cometPositionIndex: number,
    collateralIndex: number,
    forManager: boolean
  ) {
    let tokenData = await this.getTokenData();
    let userAccount = await this.getUserAccount();
    let cometAddress = forManager
      ? userAccount.cometManager.comet
      : userAccount.comet;
    let comet = await this.getComet(forManager);
    let position = comet.positions[cometPositionIndex];

    return await this.program.methods
      .withdrawLiquidityFromComet(
        this.managerAddress[1],
        cometPositionIndex,
        liquidityTokenAmount,
        collateralIndex
      )
      .accounts({
        user: this.provider.publicKey!,
        manager: this.managerAddress[0],
        tokenData: this.manager!.tokenData,
        usdiMint: this.manager!.usdiMint,
        iassetMint: tokenData.pools[position.poolIndex].assetInfo.iassetMint,
        comet: cometAddress,
        ammUsdiTokenAccount:
          tokenData.pools[position.poolIndex].usdiTokenAccount,
        ammIassetTokenAccount:
          tokenData.pools[position.poolIndex].iassetTokenAccount,
        liquidityTokenMint:
          tokenData.pools[position.poolIndex].liquidityTokenMint,
        cometLiquidityTokenAccount:
          tokenData.pools[position.poolIndex].cometLiquidityTokenAccount,
        vault: tokenData.collaterals[cometPositionIndex].vault,
        tokenProgram: TOKEN_PROGRAM_ID,
      })
      .instruction();
  }

  public async recenterComet(
    cometPositionIndex: number,
    cometCollateralIndex: number,
    forManager: boolean,
    signers?: Array<Keypair>
  ) {
    const recenterCometIx = await this.recenterCometInstruction(
      cometPositionIndex,
      cometCollateralIndex,
      forManager
    );
    await this.provider.sendAndConfirm!(
      new Transaction().add(recenterCometIx),
      signers
    );
  }
  public async recenterCometInstruction(
    cometPositionIndex: number,
    cometCollateralIndex: number,
    forManager: boolean
  ) {
    let tokenData = await this.getTokenData();
    let userAccount = await this.getUserAccount();
    let cometAddress = forManager
      ? userAccount.cometManager.comet
      : userAccount.comet;
    let comet = await this.getComet(forManager);
    let cometPosition = comet.positions[cometPositionIndex];
    let cometCollateral = comet.collaterals[cometCollateralIndex];
    let [managerAddress, managerNonce] = await this.getManagerAddress();
    let { userPubkey, bump } = await this.getUserAddress();

    return await this.program.methods
      .recenterComet(
        bump,
        managerNonce,
        cometPositionIndex,
        cometCollateralIndex
      )
      .accounts({
        user: this.provider.publicKey!,
        userAccount: userPubkey,
        manager: managerAddress,
        tokenData: this.manager!.tokenData,
        usdiMint: this.manager!.usdiMint,
        iassetMint:
          tokenData.pools[cometPosition.poolIndex].assetInfo.iassetMint,
        comet: cometAddress,
        ammUsdiTokenAccount:
          tokenData.pools[cometPosition.poolIndex].usdiTokenAccount,
        ammIassetTokenAccount:
          tokenData.pools[cometPosition.poolIndex].iassetTokenAccount,
        liquidityTokenMint:
          tokenData.pools[cometPosition.poolIndex].liquidityTokenMint,
        vault: tokenData.collaterals[cometCollateral.collateralIndex].vault,
        tokenProgram: TOKEN_PROGRAM_ID,
      })
      .instruction();
  }

  public async payCometILD(
    cometPositionIndex: number,
    cometCollateralIndex: number,
    collateralAmount: number,
    forManager: boolean,
    signers?: Array<Keypair>
  ) {
    const payCometILDIx = await this.payCometILDInstruction(
      cometPositionIndex,
      cometCollateralIndex,
      collateralAmount,
      forManager
    );
    await this.provider.sendAndConfirm!(
      new Transaction().add(payCometILDIx),
      signers
    );
  }
  public async payCometILDInstruction(
    cometPositionIndex: number,
    cometCollateralIndex: number,
    collateralAmount: number,
    forManager: boolean
  ) {
    let tokenData = await this.getTokenData();
    let userAccount = await this.getUserAccount();
    let cometAddress = forManager
      ? userAccount.cometManager.comet
      : userAccount.comet;
    let comet = await this.getComet(forManager);
    let cometPosition = comet.positions[cometPositionIndex];
    let cometCollateral = comet.collaterals[cometCollateralIndex];

    return await this.program.methods
      .payImpermanentLossDebt(
        this.managerAddress[1],
        cometPositionIndex,
        cometCollateralIndex,
        new BN(collateralAmount)
      )
      .accounts({
        user: this.provider.publicKey!,
        manager: this.managerAddress[0],
        tokenData: this.manager!.tokenData,
        usdiMint: this.manager!.usdiMint,
        iassetMint:
          tokenData.pools[cometPosition.poolIndex].assetInfo.iassetMint,
        comet: cometAddress,
        ammUsdiTokenAccount:
          tokenData.pools[cometPosition.poolIndex].usdiTokenAccount,
        ammIassetTokenAccount:
          tokenData.pools[cometPosition.poolIndex].iassetTokenAccount,
        vault: tokenData.collaterals[cometCollateral.collateralIndex].vault,
        tokenProgram: TOKEN_PROGRAM_ID,
      })
      .instruction();
  }

  // Hackathon ONLY!
  public async hackathonMintUsdiInstruction(
    userUsdiTokenAccount: PublicKey,
    amount: number
  ) {
    return this.program.methods
      .mintUsdiHackathon(this.managerAddress[1], new BN(amount))
      .accounts({
        user: this.provider.publicKey!,
        manager: this.managerAddress[0],
        tokenData: this.manager!.tokenData,
        usdiMint: this.manager!.usdiMint,
        userUsdiTokenAccount: userUsdiTokenAccount,
        tokenProgram: TOKEN_PROGRAM_ID,
      })
      .instruction();
  }

  public async getOrCreateUsdiAssociatedTokenAccount() {
    return await this.getOrCreateAssociatedTokenAccount(this.manager!.usdiMint);
  }

  public async getOrCreateAssociatedTokenAccount(mint: PublicKey) {
    const associatedToken = await getAssociatedTokenAddress(
      mint,
      this.provider.publicKey!,
      false,
      TOKEN_PROGRAM_ID,
      ASSOCIATED_TOKEN_PROGRAM_ID
    );

    let account;
    try {
      account = await getAccount(
        this.connection,
        associatedToken,
        "recent",
        TOKEN_PROGRAM_ID
      );
    } catch (error: unknown) {
      if (error instanceof TokenAccountNotFoundError) {
        const transaction = new Transaction().add(
          createAssociatedTokenAccountInstruction(
            this.provider.publicKey!,
            associatedToken,
            this.provider.publicKey!,
            mint,
            TOKEN_PROGRAM_ID,
            ASSOCIATED_TOKEN_PROGRAM_ID
          )
        );

        await this.provider.sendAndConfirm!(transaction);
        await sleep(200);
        account = await getAccount(
          this.connection,
          associatedToken,
          "recent",
          TOKEN_PROGRAM_ID
        );
      } else {
        throw error;
      }
    }

    if (!account) {
      throw Error("Could not create account!");
    }
    return account;
  }

  public async hackathonMintUsdi(
    userUsdiTokenAccount: PublicKey,
    amount: number
  ) {
    const mintUsdiTx = await this.hackathonMintUsdiInstruction(
      userUsdiTokenAccount,
      amount
    );
    await this.provider.sendAndConfirm!(new Transaction().add(mintUsdiTx));
  }

  public async liquidateMintPosition(
    liquidateAccount: PublicKey,
    liquidateAccountBump: number,
    mintIndex: number
  ) {
    const updatePricesIx = await this.updatePricesInstruction();
    const liquidateMintTx = await this.liquidateMintPositionInstruction(
      liquidateAccount,
      liquidateAccountBump,
      mintIndex
    );
    await this.provider.sendAndConfirm!(
      new Transaction().add(updatePricesIx).add(liquidateMintTx)
    );
  }

  public async liquidateMintPositionInstruction(
    liquidateAccount: PublicKey,
    liquidateAccountBump: number,
    mintIndex: number
  ) {
    const userAccount = await this.getUserAccount(liquidateAccount);
    const tokenData = await this.getTokenData();

    const mintPosition = await this.getMintPosition(mintIndex);
    const pool = tokenData.pools[mintPosition.poolIndex];
    const collateral = tokenData.collaterals[mintPosition.collateralIndex];

    const liquidatorCollateralTokenAccount =
      await this.getOrCreateAssociatedTokenAccount(collateral.mint);
    const liquidatoriAssetTokenAccount =
      await this.getOrCreateAssociatedTokenAccount(pool.assetInfo.iassetMint);

    return this.program.methods
      .liquidateMintPosition(
        this.managerAddress[1],
        liquidateAccountBump,
        mintIndex
      )
      .accounts({
        liquidator: this.provider.publicKey!,
        manager: this.managerAddress[0],
        tokenData: this.manager!.tokenData,
        userAccount: liquidateAccount,
        user: liquidateAccount,
        iassetMint: pool.assetInfo.iassetMint,
        mintPositions: userAccount.mintPositions,
        vault: collateral.vault,
        ammUsdiTokenAccount: pool.usdiTokenAccount,
        ammIassetTokenAccount: pool.iassetTokenAccount,
        liquidatorCollateralTokenAccount:
          liquidatorCollateralTokenAccount.address,
        liquidatorIassetTokenAccount: liquidatoriAssetTokenAccount.address,
        tokenProgram: TOKEN_PROGRAM_ID,
      })
      .instruction();
  }

  public async getiAssetInfo() {
    const mints = await this.getiAssetMints();
    const iassetInfo = [];
    let i = 0;
    for (var _ of mints) {
      let poolBalances = await this.getPoolBalances(i);
      let price = poolBalances[1] / poolBalances[0];
      iassetInfo.push([i, price]);
      i++;
    }
    return iassetInfo;
  }

  public async getiAssetMints() {
    const tokenData = await this.getTokenData();
    let mints: PublicKey[] = [];
    let index = 0;
    for (const pool of tokenData.pools) {
      if (index === Number(tokenData.numPools)) {
        break;
      }
      mints.push(pool.assetInfo.iassetMint);
      index++;
    }
    return mints;
  }

  public async getMintiAssetData(index: number) {
    let assetInfo = await this.getAssetInfo(index);
    let associatedTokenAddress = (
      await this.getOrCreateAssociatedTokenAccount(assetInfo.iassetMint)
    ).address;
    let amount = (
      await this.connection.getTokenAccountBalance(
        associatedTokenAddress,
        "confirmed"
      )
    ).value!.uiAmount;
    return [
      toNumber(assetInfo.price),
      getMantissa(assetInfo.stableCollateralRatio),
      getMantissa(assetInfo.cryptoCollateralRatio),
      amount,
    ];
  }

  public async getUseriAssetInfo() {
    const mints = await this.getiAssetMints();
    const userInfo = [];
    let i = 0;
    for (var mint of mints) {
      let associatedTokenAddress = (
        await PublicKey.findProgramAddress(
          [
            this.provider.publicKey!.toBuffer(),
            TOKEN_PROGRAM_ID.toBuffer(),
            mint.toBuffer(),
          ],
          SPL_ASSOCIATED_TOKEN_ACCOUNT_PROGRAM_ID
        )
      )[0];
      let amount;
      try {
        amount = (
          await this.connection.getTokenAccountBalance(
            associatedTokenAddress,
            "confirmed"
          )
        ).value!.uiAmount;
      } catch {
        amount = 0;
      }

      if (amount !== null && amount > 0) {
        let poolBalances = await this.getPoolBalances(i);
        let price = poolBalances[1] / poolBalances[0];
        userInfo.push([i, price, amount]);
      }
      i++;
    }
    return userInfo;
  }

  public async getUserMintInfos() {
    let mintPositions: MintPositions;
    try {
      mintPositions = await this.getMintPositions();
    } catch (error) {
      if (error instanceof MintPositionsUninitialized) {
        return [];
      }
      throw error;
    }

    const mintInfos = [];
    for (let i = 0; i < Number(mintPositions.numPositions); i++) {
      let mintPosition = mintPositions.mintPositions[i];
      let poolIndex = mintPosition.poolIndex;
      let collateralIndex = mintPosition.collateralIndex;
      let assetInfo = await this.getAssetInfo(poolIndex);
      let collateral = await this.getCollateral(collateralIndex);
      let collateralAmount = toNumber(mintPosition.collateralAmount);
      let price = toNumber(assetInfo.price);
      let borrowedIasset = toNumber(mintPosition.borrowedIasset);
      let collateralRatio: Number;
      let minCollateralRatio: Number;
      if (collateral.stable) {
        collateralRatio = collateralAmount / (price * borrowedIasset);
        minCollateralRatio = toNumber(assetInfo.stableCollateralRatio);
      } else {
        let collateralAssetInfo = await this.getAssetInfo(
          collateral.poolIndex.toNumber()
        );
        let collateralPrice = toNumber(collateralAssetInfo.price);
        let collateralAmount = toNumber(mintPosition.collateralAmount);
        collateralRatio =
          (collateralPrice * collateralAmount) / (price * borrowedIasset);
        minCollateralRatio = toNumber(assetInfo.cryptoCollateralRatio);
      }
      mintInfos.push([
        poolIndex,
        collateralIndex,
        price,
        borrowedIasset,
        collateralAmount,
        collateralRatio,
        minCollateralRatio,
      ]);
    }
    return mintInfos;
  }

  public async getUserMintInfo(index: number) {
    const mintPositions = await this.getMintPositions();
    let mintPosition = mintPositions.mintPositions[index];
    let poolIndex = mintPosition.poolIndex;
    let collateralIndex = mintPosition.collateralIndex;
    let assetInfo = await this.getAssetInfo(poolIndex);
    let collateral = await this.getCollateral(collateralIndex);
    let collateralAmount = toNumber(mintPosition.collateralAmount);
    let price = toNumber(assetInfo.price);
    let borrowedIasset = toNumber(mintPosition.borrowedIasset);
    let collateralRatio: number;
    let minCollateralRatio: number;
    if (collateral.stable) {
      collateralRatio = collateralAmount / (price * borrowedIasset);
      minCollateralRatio = toNumber(assetInfo.stableCollateralRatio);
    } else {
      let collateralAssetInfo = await this.getAssetInfo(
        collateral.poolIndex.toNumber()
      );
      let collateralPrice = toNumber(collateralAssetInfo.price);
      let collateralAmount = toNumber(mintPosition.collateralAmount);
      collateralRatio =
        (collateralPrice * collateralAmount) / (price * borrowedIasset);
      minCollateralRatio = toNumber(assetInfo.cryptoCollateralRatio);
    }
    return [
      borrowedIasset,
      collateralAmount,
      collateralRatio,
      minCollateralRatio,
    ];
  }

  public async getUserLiquidityInfos() {
    const liquidityPositions = await this.getLiquidityPositions();
    const liquidityInfos = [];
    for (let i = 0; i < Number(liquidityPositions.numPositions); i++) {
      let liquidityPosition = liquidityPositions.liquidityPositions[i];
      let poolIndex = liquidityPosition.poolIndex;
      let pool = await this.getPool(poolIndex);
      let poolBalances = await this.getPoolBalances(poolIndex);
      let price = poolBalances[1] / poolBalances[0];
      let liquidityTokenAmount = toNumber(
        liquidityPosition.liquidityTokenValue
      );
      let liquidityTokenSupply = (
        await this.connection.getTokenSupply(pool.liquidityTokenMint)
      ).value!.uiAmount;
      if (liquidityTokenSupply === null) {
        throw new Error("Couldn't get token supply");
      }
      let iassetValue =
        (poolBalances[0] * liquidityTokenAmount) / liquidityTokenSupply;
      let usdiValue =
        (poolBalances[1] * liquidityTokenAmount) / liquidityTokenSupply;
      liquidityInfos.push([
        poolIndex,
        price,
        iassetValue,
        usdiValue,
        liquidityTokenAmount,
      ]);
    }
    return liquidityInfos;
  }

  public async getUserSinglePoolCometInfos() {
    let singlePoolComets;
    let cometInfos: any[] = [];
    const tokenData = await this.getTokenData();
    try {
      singlePoolComets = await this.getSinglePoolComets();
    } catch (error) {
      if (error instanceof SinglePoolCometUninitialized) {
        return cometInfos;
      }
      throw error;
    }

    for (let i = 0; i < Number(singlePoolComets.numPositions); i++) {
      try {
        let cometPosition = singlePoolComets.positions[i];
        let cometCollateral = singlePoolComets.collaterals[i];
        let poolIndex = cometPosition.poolIndex;
        if (Number(poolIndex) === 255) {
          cometInfos.push([
            poolIndex,
            cometCollateral.collateralIndex,
            null,
            null,
            null,
            null,
            toNumber(cometCollateral.collateralAmount),
            null,
            null,
            0,
            0,
            0,
            false,
          ]);
          continue;
        }
        let pool = tokenData.pools[poolIndex];
        let collateralIndex = cometCollateral.collateralIndex;
        let assetInfo = pool.assetInfo;
        let poolBalances = [
          toNumber(pool.usdiAmount),
          toNumber(pool.iassetAmount),
        ]; //await this.getPoolBalances(poolIndex);
        let ammPrice = poolBalances[1] / poolBalances[0];
        let oraclePrice = toNumber(assetInfo.price);
        let borrowedIasset = toNumber(cometPosition.borrowedIasset);
        let borrowedUsdi = toNumber(cometPosition.borrowedIasset);
        let totalCollateralAmount = toNumber(cometCollateral.collateralAmount);
<<<<<<< HEAD
        let data = await this.calculateEditCometSinglePoolWithUsdiBorrowed(
=======
        let data = this.calculateEditCometSinglePoolWithUsdiBorrowed(
          tokenData,
          singlePoolComets,
>>>>>>> 9914ba26
          i,
          0,
          0
        );
        let range = [data.lowerPrice, data.upperPrice];
        let lowerPriceRange = range[0];
        let upperPriceRange = range[1];

        let gaps = [
          oraclePrice - lowerPriceRange,
          ammPrice - lowerPriceRange,
          upperPriceRange - oraclePrice,
          upperPriceRange - ammPrice,
        ];
        let minGapIndex = 0;
        for (let i = 0; i < gaps.length; i++) {
          if (gaps[minGapIndex] > gaps[i]) {
            minGapIndex = i;
          }
        }
        let indicatorPrice =
          minGapIndex == 0 || minGapIndex == 2 ? oraclePrice : ammPrice;

        let centerPrice =
          toNumber(cometPosition.borrowedUsdi) /
          toNumber(cometPosition.borrowedIasset);

        let liquidityTokenAmount = toNumber(cometPosition.liquidityTokenValue);
        let liquidityTokenSupply = toNumber(pool.liquidityTokenSupply);
        // let liquidityTokenSupply = (
        //   await this.connection.getTokenSupply(pool.liquidityTokenMint)
        // ).value!.uiAmount;
        if (liquidityTokenSupply === null) {
          throw new Error("Couldn't get token supply");
        }
        let iassetValue =
          (poolBalances[0] * liquidityTokenAmount) / liquidityTokenSupply;
        let usdiValue =
          (poolBalances[0] * liquidityTokenAmount) / liquidityTokenSupply;
        let ildIsIasset: boolean;
        let ild: number;
        if (borrowedIasset > iassetValue) {
          ildIsIasset = true;
          ild = borrowedIasset - iassetValue;
        } else if (borrowedUsdi > usdiValue) {
          ildIsIasset = false;
          ild = borrowedUsdi - usdiValue;
        } else {
          ildIsIasset = false;
          ild = 0;
        }
        cometInfos.push([
          poolIndex,
          collateralIndex,
          indicatorPrice,
          centerPrice,
          lowerPriceRange,
          upperPriceRange,
          totalCollateralAmount,
          ildIsIasset,
          ild,
          borrowedIasset,
          borrowedUsdi,
          liquidityTokenAmount,
          true,
        ]);
      } catch (e) {
        console.log(e);
      }
    }
    return cometInfos;
  }

  public async getiAssetInfos() {
    const iassetInfo = [];
    for (let i = 0; i < Number((await this.getTokenData()).numPools); i++) {
      let poolBalances = await this.getPoolBalances(i);
      let price = poolBalances[1] / poolBalances[0];
      let liquidity = poolBalances[1] * 2;
      iassetInfo.push([i, price, liquidity]);
    }
    return iassetInfo;
  }

  public async updateILHealthScoreCoefficient(coefficient: number) {
    const [pubKey, bump] = await this.getManagerAddress();

    await this.program.methods
      .updateIlHealthScoreCoefficient(bump, toDevnetScale(coefficient))
      .accounts({
        admin: this.provider.publicKey!,
        manager: pubKey,
        tokenData: this.manager!.tokenData,
      })
      .rpc();
  }

  public async updatePoolHealthScoreCoefficient(
    coefficient: number,
    poolIndex: number
  ) {
    const [pubKey, bump] = await this.getManagerAddress();
    await this.program.methods
      .updatePoolHealthScoreCoefficient(
        bump,
        poolIndex,
        toDevnetScale(coefficient)
      )
      .accounts({
        admin: this.provider.publicKey!,
        manager: pubKey,
        tokenData: this.manager!.tokenData,
      })
      .rpc();
  }

  public async getEffectiveUSDCollateralValue(forManager: boolean = false) {
    const tokenData = await this.getTokenData();
    const comet = await this.getComet(forManager);

    // Iterate through collaterals.
    let effectiveUSDCollateral = 0;

    comet.collaterals
      .slice(0, comet.numCollaterals.toNumber())
      .forEach((cometCollateral) => {
        const collateral =
          tokenData.collaterals[cometCollateral.collateralIndex];
        if (collateral.stable.toNumber() === 1) {
          effectiveUSDCollateral += toNumber(cometCollateral.collateralAmount);
        } else {
          const pool = tokenData.pools[collateral.poolIndex.toNumber()];
          const oraclePrice = toNumber(pool.assetInfo.price);
          effectiveUSDCollateral +=
            (oraclePrice * toNumber(cometCollateral.collateralAmount)) /
            toNumber(pool.assetInfo.cryptoCollateralRatio);
        }
      });

    return effectiveUSDCollateral;
  }

  public async getHealthScore(forManager: boolean = false): Promise<{
    healthScore: number;
    ildHealthImpact: number;
  }> {
    const tokenData = await this.getTokenData();
    const comet = await this.getComet(forManager);

    const totalCollateralAmount = await this.getEffectiveUSDCollateralValue(
      forManager
    );
    let totalIldHealthImpact = 0;

    const loss =
      comet.positions
        .slice(0, Number(comet.numPositions))
        .map((position) => {
          let pool = tokenData.pools[position.poolIndex];
          let poolUsdiAmount = toNumber(pool.usdiAmount);
          let poolIassetAmount = toNumber(pool.iassetAmount);
          let poolPrice = poolUsdiAmount / poolIassetAmount;
          let borrowedUsdi = toNumber(position.borrowedUsdi);
          let borrowedIasset = toNumber(position.borrowedIasset);

          let initPrice = borrowedUsdi / borrowedIasset;

          let claimableRatio =
            toNumber(position.liquidityTokenValue) /
            toNumber(pool.liquidityTokenSupply);

          let claimableUsdi = poolUsdiAmount * claimableRatio;
          let claimableIasset = poolIassetAmount * claimableRatio;

          let ilHealthScoreCoefficient = toNumber(
            tokenData.ilHealthScoreCoefficient
          );
          let poolHealthScoreCoefficient = toNumber(
            pool.assetInfo.healthScoreCoefficient
          );
          let markPrice = Math.max(toNumber(pool.assetInfo.price), poolPrice);

          let ilHealthImpact = 0;

          if (borrowedUsdi === 0 || borrowedIasset === 0) {
            ilHealthImpact = borrowedUsdi
              ? borrowedUsdi
              : borrowedIasset * markPrice * ilHealthScoreCoefficient;
          } else if (poolPrice < initPrice) {
            ilHealthImpact =
              (borrowedUsdi - claimableUsdi) * ilHealthScoreCoefficient;
          } else if (initPrice < poolPrice) {
            ilHealthImpact =
              markPrice *
              (borrowedIasset - claimableIasset) *
              ilHealthScoreCoefficient;
          }
          let positionHealthImpact = poolHealthScoreCoefficient * borrowedUsdi;
          totalIldHealthImpact += ilHealthImpact;

          return positionHealthImpact + ilHealthImpact;
        })
        .reduce((partialSum, a) => partialSum + a, 0) / totalCollateralAmount;

    return {
      healthScore: 100 - loss,
      ildHealthImpact: totalIldHealthImpact / totalCollateralAmount,
    };
  }

  public getSinglePoolHealthScore(
    cometIndex: number,
    tokenData: TokenData,
    comet: Comet
  ): { healthScore: number; ILD: number; ildInUsdi: boolean } {
    let position = comet.positions[cometIndex];
    let pool = tokenData.pools[position.poolIndex];
    let poolUsdiAmount = toNumber(pool.usdiAmount);
    let poolIassetAmount = toNumber(pool.iassetAmount);
    let poolPrice = poolUsdiAmount / poolIassetAmount;
    let borrowedUsdi = toNumber(position.borrowedUsdi);
    let borrowedIasset = toNumber(position.borrowedIasset);
    let initPrice = borrowedUsdi / borrowedIasset;

    let claimableRatio =
      toNumber(position.liquidityTokenValue) /
      toNumber(pool.liquidityTokenSupply);

    let markPrice = Math.max(toNumber(pool.assetInfo.price), poolPrice);

    let claimableUsdi = poolUsdiAmount * claimableRatio;
    let claimableIasset = poolIassetAmount * claimableRatio;
    let ILD = 0;
    let isUsdi = false;
    if (initPrice < poolPrice) {
      ILD += (borrowedIasset - claimableIasset) * markPrice;
    } else if (poolPrice < initPrice) {
      ILD += borrowedUsdi - claimableUsdi;
      isUsdi = true;
    }

    const ilCoefficient = toNumber(tokenData.ilHealthScoreCoefficient);
    const assetCoefficient = toNumber(
      tokenData.pools[position.poolIndex].assetInfo.healthScoreCoefficient
    );
    let totalLoss = ilCoefficient * ILD + assetCoefficient * borrowedUsdi;
    const healthScore =
      100 -
      totalLoss / toNumber(comet.collaterals[cometIndex].collateralAmount);

    return { healthScore: healthScore, ILD: ILD, ildInUsdi: isUsdi };
  }

  public async getSinglePoolILD(
    cometIndex: number
  ): Promise<{ ILD: number; ildInUsdi: boolean }> {
    const tokenData = await this.getTokenData();
    const comet = await this.getSinglePoolComets();

    let position = comet.positions[cometIndex];
    let pool = tokenData.pools[position.poolIndex];
    let poolUsdiAmount = toNumber(pool.usdiAmount);
    let poolIassetAmount = toNumber(pool.iassetAmount);
    let poolPrice = poolUsdiAmount / poolIassetAmount;
    let borrowedUsdi = toNumber(position.borrowedUsdi);
    let borrowedIasset = toNumber(position.borrowedIasset);
    let initPrice = borrowedUsdi / borrowedIasset;

    let claimableRatio =
      toNumber(position.liquidityTokenValue) /
      toNumber(pool.liquidityTokenSupply);

    let markPrice = Math.max(toNumber(pool.assetInfo.price), poolPrice);

    let claimableUsdi = poolUsdiAmount * claimableRatio;
    let claimableIasset = poolIassetAmount * claimableRatio;
    let ILD = 0;
    let isUsdi = false;
    if (initPrice < poolPrice) {
      ILD += (borrowedIasset - claimableIasset) * markPrice;
    } else if (poolPrice < initPrice) {
      ILD += borrowedUsdi - claimableUsdi;
      isUsdi = true;
    }

    return { ILD: ILD, ildInUsdi: isUsdi };
  }

  public async getILD(
    poolIndex?: number
  ): Promise<{ isUsdi: boolean; ILD: number; poolIndex: number }[]> {
    const tokenData = await this.getTokenData();
    const comet = await this.getComet();

    let results: { isUsdi: boolean; ILD: number; poolIndex: number }[] = [];

    comet.positions.slice(0, Number(comet.numPositions)).forEach((position) => {
      if (poolIndex !== undefined && poolIndex !== Number(position.poolIndex)) {
        return;
      }

      let pool = tokenData.pools[position.poolIndex];
      let poolUsdiAmount = toNumber(pool.usdiAmount);
      let poolIassetAmount = toNumber(pool.iassetAmount);
      let poolPrice = poolUsdiAmount / poolIassetAmount;

      let borrowedUsdi = toNumber(position.borrowedUsdi);
      let borrowedIasset = toNumber(position.borrowedIasset);
      let initPrice = borrowedUsdi / borrowedIasset;

      let claimableRatio =
        toNumber(position.liquidityTokenValue) /
        toNumber(pool.liquidityTokenSupply);

      let claimableUsdi = poolUsdiAmount * claimableRatio;
      let claimableIasset = poolIassetAmount * claimableRatio;
      let ILD = 0;
      let isUsdi = false;
      if (poolPrice < initPrice) {
        ILD += borrowedUsdi - claimableUsdi;
        isUsdi = true;
      } else if (initPrice < poolPrice) {
        ILD += borrowedIasset - claimableIasset;
      }

      results.push({ isUsdi: isUsdi, ILD: ILD, poolIndex: position.poolIndex });
    });

    return results;
  }

  public async liquidateSinglePoolComet(
    positionIndex: number,
    user: PublicKey,
    liquidatorUsdiCollateralTokenAccount: PublicKey,
    userAddress: { userPubkey: PublicKey; bump: number },
    userAccount: User,
    tokenData: TokenData,
    userComet: Comet
  ) {
    let tx = new Transaction()
      .add(await this.updatePricesInstruction())
      .add(
        await this.liquidateSinglePoolCometInstruction(
          positionIndex,
          user,
          liquidatorUsdiCollateralTokenAccount,
          userAddress,
          userAccount,
          tokenData,
          userComet
        )
      );
    await this.provider.send!(tx);
  }

  public async liquidateSinglePoolCometInstruction(
    positionIndex: number,
    user: PublicKey,
    liquidatorUsdiCollateralTokenAccount: PublicKey,
    userAddress: { userPubkey: PublicKey; bump: number },
    userAccount: User,
    tokenData: TokenData,
    userComet: Comet
  ) {
    let pool =
      tokenData.pools[Number(userComet.positions[positionIndex].poolIndex)];
    let collateral =
      tokenData.collaterals[
        userComet.collaterals[positionIndex].collateralIndex
      ];
    return await this.program.methods
      .liquidateSinglePoolComet(userAddress.bump, positionIndex)
      .accounts({
        liquidator: this.provider.publicKey!,
        manager: this.managerAddress[0],
        tokenData: this.manager!.tokenData,
        user: user,
        userAccount: userAddress.userPubkey,
        comet: userAccount.comet,
        usdiMint: this.manager!.usdiMint,
        iassetMint: pool.assetInfo.iassetMint,
        ammIassetTokenAccount: pool.iassetTokenAccount,
        ammUsdiTokenAccount: pool.usdiTokenAccount,
        liquidityTokenMint: pool.liquidityTokenMint,
        cometLiquidityTokenAccount: pool.cometLiquidityTokenAccount,
        liquidatorCollateralTokenAccount: liquidatorUsdiCollateralTokenAccount,
        vault: collateral.vault,
        tokenProgram: TOKEN_PROGRAM_ID,
      })
      .instruction();
  }

  public calculateNewSinglePoolCometFromUsdiBorrowed(
    poolIndex: number,
    collateralProvided: number,
    usdiBorrowed: number,
    tokenData: TokenData
  ): {
    healthScore: number;
    lowerPrice: number;
    upperPrice: number;
    maxUsdiPosition: number;
  } {
    const pool = tokenData.pools[poolIndex];

    const poolUsdi = toNumber(pool.usdiAmount);
    const poolIasset = toNumber(pool.iassetAmount);
    const poolPrice = poolUsdi / poolIasset;

    const iassetBorrowed = usdiBorrowed / poolPrice;

    const claimableRatio = usdiBorrowed / (usdiBorrowed + poolUsdi);

    const poolCoefficient = toNumber(pool.assetInfo.healthScoreCoefficient);

    const loss = poolCoefficient * usdiBorrowed;

    const healthScore = 100 - loss / collateralProvided;

    const ilHealthScoreCoefficient = toNumber(
      tokenData.ilHealthScoreCoefficient
    );

    const maxILD = (100 * collateralProvided - loss) / ilHealthScoreCoefficient;

    const invariant = (poolUsdi + usdiBorrowed) * (poolIasset + iassetBorrowed);

    // Solution 1: Price goes down, IL is in USDi
    let y1 = Math.max((usdiBorrowed - maxILD) / claimableRatio, 0);
    const lowerPrice = (y1 * y1) / invariant;

    // Solution 2: Price goes up, IL is in iAsset
    let a = usdiBorrowed / poolPrice / invariant;
    let b = -claimableRatio;
    let c = -maxILD;
    let y2 = (-b + Math.sqrt(b * b - 4 * a * c)) / (2 * a);
    const upperPrice = (y2 * y2) / invariant;

    let maxUsdiPosition = (100 * collateralProvided) / poolCoefficient;

    return {
      healthScore: healthScore,
      lowerPrice: lowerPrice,
      upperPrice: upperPrice,
      maxUsdiPosition: maxUsdiPosition,
    };
  }

  public calculateNewSinglePoolCometFromRange(
    poolIndex: number,
    collateralProvided: number,
    price: number,
    isLowerPrice: boolean,
    tokenData: TokenData
  ): {
    healthScore: number;
    lowerPrice: number;
    upperPrice: number;
    usdiBorrowed: number;
    maxUsdiPosition: number;
  } {
    const pool = tokenData.pools[poolIndex];

    const poolUsdi = toNumber(pool.usdiAmount);
    const poolIasset = toNumber(pool.iassetAmount);
    const poolPrice = poolUsdi / poolIasset;

    const poolCoefficient = toNumber(pool.assetInfo.healthScoreCoefficient);
    const ilHealthScoreCoefficient = toNumber(
      tokenData.ilHealthScoreCoefficient
    );

    let maxUsdiPosition = (100 * collateralProvided) / poolCoefficient;

    const priceRange = (usdiBorrowed: number): number => {
      const claimableRatio = usdiBorrowed / (usdiBorrowed + poolUsdi);

      const loss = poolCoefficient * usdiBorrowed;

      const healthScore = 100 - loss / collateralProvided;

      const maxILD =
        (100 * collateralProvided - loss) / ilHealthScoreCoefficient;

      const iassetBorrowed = usdiBorrowed / poolPrice;

      const invariant =
        (poolUsdi + usdiBorrowed) * (poolIasset + iassetBorrowed);

      // Solution 1: Price goes down, IL is in USDi
      let y1 = Math.max((usdiBorrowed - maxILD) / claimableRatio, 0);
      const lowerPrice = (y1 * y1) / invariant;
      // Solution 2: Price goes up, IL is in iAsset
      let a = usdiBorrowed / poolPrice / invariant;
      let b = -claimableRatio;
      let c = -maxILD;
      let y2 = (-b + Math.sqrt(b * b - 4 * a * c)) / (2 * a);
      const upperPrice = (y2 * y2) / invariant;

      return isLowerPrice ? lowerPrice : upperPrice;
    };

    let maxIter = 1000;
    let tolerance = 1e-9;
    let startSearch = 0;
    let stopSearch = maxUsdiPosition;
    let positionGuess = (startSearch + stopSearch) * 0.5;
    let iter = 0;
    let range = priceRange(positionGuess);
    while (iter < maxIter) {
      positionGuess = (startSearch + stopSearch) * 0.5;

      let estPrice = priceRange(positionGuess);

      if (isLowerPrice) {
        let diff = estPrice - price;
        if (Math.abs(diff) < tolerance) {
          break;
        }

        if (diff < 0) {
          // Increase position to increase lower
          startSearch = positionGuess;
        } else {
          stopSearch = positionGuess;
        }
      } else {
        let diff = estPrice - price;
        if (Math.abs(diff) < tolerance) {
          break;
        }

        if (diff < 0) {
          // Reduce position to increase upper
          stopSearch = positionGuess;
        } else {
          startSearch = positionGuess;
        }
      }
      iter += 1;
    }

    if (iter === maxIter) {
      throw new CalculationError("Max iterations reached!");
    }

    const results = this.calculateNewSinglePoolCometFromUsdiBorrowed(
      poolIndex,
      collateralProvided,
      positionGuess,
      tokenData
    );

    return { ...results, usdiBorrowed: positionGuess };
  }

  public calculateEditCometSinglePoolWithUsdiBorrowed(
    tokenData: TokenData,
    comet: Comet,
    cometIndex: number,
    collateralChange: number,
    usdiBorrowedChange: number
  ): {
    maxCollateralWithdrawable: number;
    maxUsdiPosition: number;
    healthScore: number;
    lowerPrice: number;
    upperPrice: number;
  } {
    const position = comet.positions[cometIndex];
    const pool = tokenData.pools[position.poolIndex];

    let lpTokens = toNumber(position.liquidityTokenValue);
    let positionBorrowedUsdi = toNumber(position.borrowedUsdi);
    let positionBorrowedIasset = toNumber(position.borrowedIasset);
    const poolUsdi = toNumber(pool.usdiAmount);
    const poolIasset = toNumber(pool.iassetAmount);
    const poolLpTokens = toNumber(pool.liquidityTokenSupply);
    const claimableRatio = lpTokens / poolLpTokens;

    const poolPrice = poolUsdi / poolIasset;
    const iassetBorrowedChange = usdiBorrowedChange / poolPrice;
    const initPrice = positionBorrowedUsdi / positionBorrowedIasset;

    const newPoolUsdi = poolUsdi + usdiBorrowedChange;
    const newPooliAsset = poolIasset + iassetBorrowedChange;

    let markPrice = Math.max(toNumber(pool.assetInfo.price), poolPrice);
    let newClaimableRatio = claimableRatio;
    // Calculate total lp tokens
    const claimableUsdi = claimableRatio * poolUsdi;
    const newLpTokens =
      (lpTokens * (positionBorrowedUsdi + usdiBorrowedChange)) / claimableUsdi;
    newClaimableRatio = newLpTokens / (poolLpTokens - lpTokens + newLpTokens);
    let newPositionBorrowedUsdi = positionBorrowedUsdi + usdiBorrowedChange;
    let newPositionBorrowedIasset =
      positionBorrowedIasset + iassetBorrowedChange;

    const currentCollateral = toNumber(
      comet.collaterals[cometIndex].collateralAmount
    );
    let newCollateralAmount = currentCollateral + collateralChange;

    let claimableIasset = poolIasset * claimableRatio;
    let ILD = 0; // ILD doesnt change.
    let isUsdi = false;
    if (initPrice < poolPrice) {
      ILD += (positionBorrowedIasset - claimableIasset) * markPrice;
    } else if (poolPrice < initPrice) {
      ILD += positionBorrowedUsdi - claimableUsdi;
      isUsdi = true;
    }

    const ilHealthScoreCoefficient = toNumber(
      tokenData.ilHealthScoreCoefficient
    );

    const poolCoefficient = toNumber(pool.assetInfo.healthScoreCoefficient);
    const newPositionLoss = poolCoefficient * newPositionBorrowedUsdi;
    const ildLoss = ilHealthScoreCoefficient * ILD;
    const loss = ildLoss + newPositionLoss;

    const newHealthScore = 100 - loss / newCollateralAmount;
    const maxCollateralWithdrawable = currentCollateral - loss / 100;

    const maxILD =
      (100 * newCollateralAmount - newPositionLoss) / ilHealthScoreCoefficient;

    const newInvariant = newPoolUsdi * newPooliAsset;

    // Solution 1: Price goes down, IL is in USDi
    let y1 = Math.max(
      (newPositionBorrowedUsdi - maxILD) / newClaimableRatio,
      0
    );
    const lowerPrice = (y1 * y1) / newInvariant;

    // Solution 2: Price goes up, IL is in iAsset
    let a = newPositionBorrowedIasset / newInvariant;
    let b = -newClaimableRatio;
    let c = -maxILD;
    let y2 = (-b + Math.sqrt(b * b - 4 * a * c)) / (2 * a);
    const upperPrice = (y2 * y2) / newInvariant;

    // Max USDi borrowed position possible before health = 0
    let maxUsdiPosition = Math.max(
      0,
      (100 * newCollateralAmount - ildLoss) / poolCoefficient
    );

    return {
      maxCollateralWithdrawable: maxCollateralWithdrawable,
      healthScore: newHealthScore,
      maxUsdiPosition: maxUsdiPosition,
      lowerPrice: lowerPrice,
      upperPrice: upperPrice,
    };
  }

  public calculateEditCometSinglePoolWithRange(
    cometIndex: number,
    collateralChange: number,
    price: number,
    isLowerPrice: boolean,
    comet: Comet,
    tokenData: TokenData
  ): {
    maxCollateralWithdrawable: number;
    usdiPosition: number;
    healthScore: number;
    lowerPrice: number;
    upperPrice: number;
  } {
    const tolerance = 1e-9;
    const maxIter = 100000;
    const position = comet.positions[cometIndex];
    const currentUsdiPosition = toNumber(position.borrowedUsdi);
    const currentIassetPosition = toNumber(position.borrowedIasset);
    const pool = tokenData.pools[position.poolIndex];
    const poolUsdi = toNumber(pool.usdiAmount);
    const poolIasset = toNumber(pool.iassetAmount);
    const poolPrice = poolUsdi / poolIasset;
    const ilHealthScoreCoefficient = toNumber(
      tokenData.ilHealthScoreCoefficient
    );
    const poolCoefficient = toNumber(pool.assetInfo.healthScoreCoefficient);
    const poolLpTokens = toNumber(pool.liquidityTokenSupply);
    const lpTokens = toNumber(position.liquidityTokenValue);
    const claimableRatio = lpTokens / poolLpTokens;

    const currentCollateral = toNumber(
      comet.collaterals[cometIndex].collateralAmount
    );
    let newCollateralAmount = currentCollateral + collateralChange;

    const initData = this.calculateEditCometSinglePoolWithUsdiBorrowed(
      tokenData,
      comet,
      cometIndex,
      collateralChange,
      0
    );

    const priceRange = (
      usdPosition: number
    ): { lower: number; upper: number } => {
      const usdiBorrowedChange = usdPosition - currentUsdiPosition;
      let positionBorrowedUsdi = currentUsdiPosition;
      let positionBorrowedIasset = currentIassetPosition;
      const iassetBorrowedChange = usdiBorrowedChange / poolPrice;

      let newClaimableRatio = claimableRatio;
      // Calculate total lp tokens
      if (usdiBorrowedChange > 0) {
        newClaimableRatio +=
          usdiBorrowedChange / (usdiBorrowedChange + poolUsdi);
      } else if (usdiBorrowedChange < 0) {
        const claimableUsdi = claimableRatio * poolUsdi;
        const newLpTokens =
          (lpTokens * (positionBorrowedUsdi + usdiBorrowedChange)) /
          claimableUsdi;
        newClaimableRatio =
          newLpTokens / (poolLpTokens - lpTokens + newLpTokens);
      }
      positionBorrowedUsdi += usdiBorrowedChange;
      positionBorrowedIasset += iassetBorrowedChange;

      let newPoolUsdi = poolUsdi + usdiBorrowedChange;
      let newPooliAsset = poolIasset + iassetBorrowedChange;

      const positionLoss = poolCoefficient * positionBorrowedUsdi;

      const maxILD =
        (100 * newCollateralAmount - positionLoss) / ilHealthScoreCoefficient;

      const newInvariant = newPoolUsdi * newPooliAsset;

      // Solution 1: Price goes down, IL is in USDi
      let y1 = Math.max((positionBorrowedUsdi - maxILD) / newClaimableRatio, 0);
      const lowerPrice = (y1 * y1) / newInvariant;

      // Solution 2: Price goes up, IL is in iAsset
      let a = positionBorrowedIasset / newInvariant;
      let b = -newClaimableRatio;
      let c = -maxILD;
      let y2 = (-b + Math.sqrt(b * b - 4 * a * c)) / (2 * a);
      const upperPrice = (y2 * y2) / newInvariant;

      // Max USDi borrowed position possible before health = 0
      a = ilHealthScoreCoefficient + poolCoefficient;
      b = poolCoefficient * newPoolUsdi - 100 * newCollateralAmount;
      c = -100 * newCollateralAmount * newPoolUsdi;

      return { lower: lowerPrice, upper: upperPrice };
    };

    let startSearch = 0;
    let stopSearch = initData.maxUsdiPosition;
    let positionGuess = (startSearch + stopSearch) * 0.5;
    let iter = 0;
    while (iter < maxIter) {
      positionGuess = (startSearch + stopSearch) * 0.5;

      let range = priceRange(positionGuess);

      if (isLowerPrice) {
        let diff = range.lower - price;
        if (Math.abs(diff) < tolerance) {
          break;
        }

        if (diff < 0) {
          // Increase position to increase lower
          startSearch = positionGuess;
        } else {
          stopSearch = positionGuess;
        }
      } else {
        let diff = range.upper - price;
        if (Math.abs(diff) < tolerance) {
          break;
        }

        if (diff < 0) {
          // Reduce position to increase upper
          stopSearch = positionGuess;
        } else {
          startSearch = positionGuess;
        }
      }
      iter += 1;
    }

    if (iter === maxIter) {
      throw new CalculationError("Max iterations reached!");
    }

    const finalData = this.calculateEditCometSinglePoolWithUsdiBorrowed(
      tokenData,
      comet,
      cometIndex,
      collateralChange,
      positionGuess - currentUsdiPosition
    );
    return {
      maxCollateralWithdrawable: finalData.maxCollateralWithdrawable,
      usdiPosition: positionGuess,
      healthScore: finalData.healthScore,
      lowerPrice: isLowerPrice ? price : finalData.lowerPrice,
      upperPrice: !isLowerPrice ? price : finalData.upperPrice,
    };
  }

  public calculateCometRecenterSinglePool(
    cometIndex: number,
    tokenData: TokenData,
    comet: Comet
  ): {
    healthScore: number;
    usdiCost: number;
    lowerPrice: number;
    upperPrice: number;
  } {
    const position = comet.positions[cometIndex];
    const pool = tokenData.pools[position.poolIndex];

    const ilCoefficient = toNumber(tokenData.ilHealthScoreCoefficient);
    const assetCoefficient = toNumber(pool.assetInfo.healthScoreCoefficient);

    const borrowedUsdi = toNumber(position.borrowedUsdi);
    const borrowedIasset = toNumber(position.borrowedIasset);
    const lpTokens = toNumber(position.liquidityTokenValue);

    const initPrice = borrowedUsdi / borrowedIasset;
    let poolUsdiAmount = toNumber(pool.usdiAmount);
    let poolIassetAmount = toNumber(pool.iassetAmount);
    let poolPrice = poolUsdiAmount / poolIassetAmount;
    const invariant = poolUsdiAmount * poolIassetAmount;

    const claimableRatio =
      lpTokens / (lpTokens + toNumber(pool.liquidityTokenSupply));

    assert.notEqual(
      initPrice,
      poolPrice,
      "Cannot recenter with same initial and pool prices"
    );
    const iAssetDebt = Math.abs(
      borrowedIasset - claimableRatio * poolIassetAmount
    );
    const usdiDebt = Math.abs(borrowedUsdi - claimableRatio * poolUsdiAmount);
    let usdiCost;
    if (initPrice < poolPrice) {
      // calculate extra usdi comet can claim, iasset debt that comet cannot claim, and usdi amount needed to buy iasset and cover debt
      const requiredUsdi =
        invariant / (poolIassetAmount - iAssetDebt) - poolUsdiAmount;
      usdiCost = requiredUsdi - usdiDebt;

      poolIassetAmount -= iAssetDebt;
      poolUsdiAmount += requiredUsdi;
    } else {
      // calculate extra iAsset comet can claim, usdi debt that comet cannot claim, and amount of usdi gained from trading iasset.
      let extraUsdiFromIasset =
        poolUsdiAmount - invariant / (poolIassetAmount + iAssetDebt);
      usdiCost = usdiDebt - extraUsdiFromIasset;
    }

    const newBorrowedUsdi = claimableRatio * poolUsdiAmount;
    const newBorrowedIasset = claimableRatio * poolIassetAmount;
    const newCollateral = toNumber(
      comet.collaterals[cometIndex].collateralAmount
    );

    const positionLoss = assetCoefficient * newBorrowedUsdi;

    const healthScore = 100 - positionLoss / newCollateral;

    const maxILD = (100 * newCollateral - positionLoss) / ilCoefficient;

    // Solution 1: Price goes down, IL is in USDi
    let y1 = Math.max((newBorrowedUsdi - maxILD) / claimableRatio, 0);

    // Solution 2: Price goes up, IL is in iAsset
    let a = newBorrowedIasset / invariant;
    let b = -claimableRatio;
    let c = -maxILD;
    let y2 = (-b + Math.sqrt(b * b - 4 * a * c)) / (2 * a);

    return {
      usdiCost: usdiCost,
      healthScore: healthScore,
      lowerPrice: (y1 * y1) / invariant,
      upperPrice: (y2 * y2) / invariant,
    };
  }

  public async getUSDiAndiAssetAmountsFromLiquidtyTokens(
    cometIndex: number
  ): Promise<{ usdiClaim: number; iAssetClaim: number }> {
    let comet = await this.getSinglePoolComets();
    let tokenData = await this.getTokenData();
    let position = comet.positions[cometIndex];
    let pool = tokenData.pools[position.poolIndex];

    let lpTokensClaimed = toNumber(position.liquidityTokenValue);
    let totalLpTokens = toNumber(pool.liquidityTokenSupply);

    let claimableRatio = lpTokensClaimed / totalLpTokens;

    return {
      usdiClaim: claimableRatio * toNumber(pool.usdiAmount),
      iAssetClaim: claimableRatio * toNumber(pool.iassetAmount),
    };
  }

  public async swapCometNonstableCollateralInstruction(
    user: PublicKey,
    userAccountAddress: { userPubKey: PublicKey; bump: number },
    userAccount: User,
    userComet: Comet,
    tokenData: TokenData,
    amount: BN,
    cometNonStableCollateralIndex: number,
    cometStableCollateralIndex: number,
    liquidatorStableCollateralAccount: PublicKey,
    liquidatorNonstableCollateralAccount: PublicKey
  ): Promise<TransactionInstruction> {
    const nonstableCollateral =
      tokenData.collaterals[
        userComet.collaterals[cometNonStableCollateralIndex].collateralIndex
      ];
    const stableCollateral =
      tokenData.collaterals[
        userComet.collaterals[cometStableCollateralIndex].collateralIndex
      ];

    return await this.program.methods
      .swapNonstableCollateral(
        userAccountAddress.bump,
        amount,
        cometNonStableCollateralIndex,
        cometStableCollateralIndex
      )
      .accounts({
        liquidator: this.provider.publicKey!,
        manager: this.managerAddress[0],
        tokenData: this.manager!.tokenData,
        user: user,
        userAccount: userAccountAddress.userPubKey,
        comet: userAccount.comet,
        stableCollateralMint: stableCollateral.mint,
        stableCollateralVault: stableCollateral.vault,
        liquidatorStableCollateralTokenAccount:
          liquidatorStableCollateralAccount,
        nonstableCollateralMint: nonstableCollateral.mint,
        nonstableCollateralVault: nonstableCollateral.vault,
        liquidatorNonstableCollateralTokenAccount:
          liquidatorNonstableCollateralAccount,
        tokenProgram: TOKEN_PROGRAM_ID,
      })
      .instruction();
  }

  public async swapStableCollateralIntoUsdiInstruction(
    user: PublicKey,
    userAccountAddress: { userPubKey: PublicKey; bump: number },
    userAccount: User,
    userComet: Comet,
    tokenData: TokenData,
    cometCollateralIndex: number
  ): Promise<TransactionInstruction> {
    const cometCollateral =
      tokenData.collaterals[
        userComet.collaterals[cometCollateralIndex].collateralIndex
      ];

    return await this.program.methods
      .swapStableCollateralIntoUsdi(
        userAccountAddress.bump,
        cometCollateralIndex
      )
      .accounts({
        liquidator: this.provider.publicKey!,
        manager: this.managerAddress[0],
        tokenData: this.manager!.tokenData,
        user: user,
        userAccount: userAccountAddress.userPubKey,
        comet: userAccount.comet,
        usdiMint: this.manager!.usdiMint,
        vault: cometCollateral.vault,
        usdiVault: tokenData.collaterals[0].vault,
        tokenProgram: TOKEN_PROGRAM_ID,
      })
      .instruction();
  }

  public async liquidateCometInstruction(
    user: PublicKey,
    userAccountAddress: { userPubKey: PublicKey; bump: number },
    userAccount: User,
    userComet: Comet,
    tokenData: TokenData,
    cometPositionIndex: number,
    liquidatorUsdiTokenAccount: PublicKey
  ): Promise<TransactionInstruction> {
    let pool =
      tokenData.pools[userComet.positions[cometPositionIndex].poolIndex];
    return await this.program.methods
      .liquidateComet(userAccountAddress.bump, cometPositionIndex)
      .accounts({
        liquidator: this.provider.publicKey!,
        manager: this.managerAddress[0],
        tokenData: this.manager!.tokenData,
        user: user,
        userAccount: userAccountAddress.userPubKey,
        comet: userAccount.comet,
        usdiMint: this.manager!.usdiMint,
        iassetMint: pool.assetInfo.iassetMint,
        ammUsdiTokenAccount: pool.usdiTokenAccount,
        ammIassetTokenAccount: pool.iassetTokenAccount,
        cometLiquidityTokenAccount: pool.cometLiquidityTokenAccount,
        liquidityTokenMint: pool.liquidityTokenMint,
        liquidatorUsdiTokenAccount: liquidatorUsdiTokenAccount,
        usdiVault: tokenData.collaterals[0].vault,
        tokenProgram: TOKEN_PROGRAM_ID,
      })
      .instruction();
  }
}

export interface Manager {
  usdiMint: PublicKey;
  tokenData: PublicKey;
  admin: PublicKey;
  bump: number;
  liquidationConfig: LiquidationConfig;
}

export interface LiquidationConfig {
  liquidatorFee: RawDecimal;
  collateralFullLiquidationThreshold: RawDecimal;
  maxHealthLiquidation: RawDecimal;
}

export interface User {
  isManager: BN;
  authority: PublicKey;
  singlePoolComets: PublicKey;
  mintPositions: PublicKey;
  liquidityPositions: PublicKey;
  comet: PublicKey;
  cometManager: CometManager;
}

export interface TokenData {
  manager: PublicKey;
  numPools: BN;
  numCollaterals: BN;
  pools: Array<Pool>;
  collaterals: Array<Collateral>;
  chainlinkProgram: PublicKey;
  ilHealthScoreCoefficient: RawDecimal;
}

export interface LiquidityPositions {
  owner: PublicKey;
  numPositions: BN;
  liquidityPositions: Array<LiquidityPosition>;
}

export interface LiquidityPosition {
  authority: PublicKey;
  liquidityTokenValue: RawDecimal;
  poolIndex: number;
}

export interface MintPositions {
  owner: PublicKey;
  numPositions: BN;
  mintPositions: Array<MintPosition>;
}

export interface MintPosition {
  authority: PublicKey;
  collateralAmount: RawDecimal;
  poolIndex: number;
  collateralIndex: number;
  borrowedIasset: RawDecimal;
}

export interface LiquidationStatus {
  healthy: object;
  partially: object;
  fully: object;
}

export interface CometLiquidation {
  status: number;
  excessTokenTypeIsUsdi: number;
  excessTokenAmount: RawDecimal;
}

export interface Comet {
  isSinglePool: BN;
  owner: PublicKey;
  numPositions: BN;
  numCollaterals: BN;
  positions: Array<CometPosition>;
  collaterals: Array<CometCollateral>;
}

export interface CometPosition {
  authority: PublicKey;
  poolIndex: number;
  borrowedUsdi: RawDecimal;
  borrowedIasset: RawDecimal;
  liquidityTokenValue: RawDecimal;
  cometLiquidation: CometLiquidation;
}

export interface CometCollateral {
  authority: PublicKey;
  collateralAmount: RawDecimal;
  collateralIndex: number;
}

export interface SinglePoolComets {
  owner: PublicKey;
  numComets: BN;
  comets: Array<PublicKey>;
}

export interface CometManager {
  membershipTokenMint: PublicKey;
  comet: PublicKey;
}

export interface Value {
  val: BN;
  scale: BN;
}

export interface AssetInfo {
  iassetMint: PublicKey;
  priceFeedAddresses: Array<PublicKey>;
  price: RawDecimal;
  twap: RawDecimal;
  confidence: RawDecimal;
  status: number;
  lastUpdate: number;
  stableCollateralRatio: RawDecimal;
  cryptoCollateralRatio: RawDecimal;
  healthScoreCoefficient: RawDecimal;
}

export interface Pool {
  iassetTokenAccount: PublicKey;
  usdiTokenAccount: PublicKey;
  liquidityTokenMint: PublicKey;
  liquidationIassetTokenAccount: PublicKey;
  cometLiquidityTokenAccount: PublicKey;
  iassetAmount: RawDecimal;
  usdiAmount: RawDecimal;
  liquidityTokenSupply: RawDecimal;
  treasuryTradingFee: RawDecimal;
  liquidityTradingFee: RawDecimal;
  assetInfo: AssetInfo;
}

export interface Collateral {
  poolIndex: BN;
  mint: PublicKey;
  vault: PublicKey;
  vaultUsdiSupply: RawDecimal;
  vaultMintSupply: RawDecimal;
  vaultCometSupply: RawDecimal;
  stable: BN;
}<|MERGE_RESOLUTION|>--- conflicted
+++ resolved
@@ -137,24 +137,16 @@
   }
 
   public async initializeUser(user?: PublicKey) {
+    const tx = await this.initializeUserInstruction(user);
+    await this.program.provider.sendAndConfirm!(new Transaction().add(tx));
+  }
+
+  public async initializeUserInstruction(user?: PublicKey) {
     const { userPubkey, bump } = await this.getUserAddress(user);
-    await this.program.rpc.initializeUser(bump, {
-      accounts: {
-        user: user ? user : this.provider.publicKey!,
-        userAccount: userPubkey,
-        rent: RENT_PUBKEY,
-        tokenProgram: TOKEN_PROGRAM_ID,
-        systemProgram: SYSTEM_PROGRAM_ID,
-      },
-    });
-  }
-
-  public async initializeUserInstruction() {
-    const { userPubkey, bump } = await this.getUserAddress();
     return await this.program.methods
       .initializeUser(bump)
       .accounts({
-        user: this.provider.publicKey!,
+        user: user ? user : this.provider.publicKey!,
         userAccount: userPubkey,
         rent: RENT_PUBKEY,
         tokenProgram: TOKEN_PROGRAM_ID,
@@ -831,12 +823,11 @@
     let userAccount = await this.getUserAccount();
     let pool = await tokenData.pools[poolIndex];
 
-    return (await this.program.instruction.initializeLiquidityPosition(
+    return await this.program.methods.initializeLiquidityPosition(
       this.managerAddress[1],
       poolIndex,
-      iassetAmount,
-      {
-        accounts: {
+      iassetAmount).accounts(
+        {
           user: this.provider.publicKey!,
           manager: this.managerAddress[0],
           tokenData: this.manager!.tokenData,
@@ -851,9 +842,8 @@
           ammIassetTokenAccount: pool.iassetTokenAccount,
           liquidityTokenMint: pool.liquidityTokenMint,
           tokenProgram: TOKEN_PROGRAM_ID,
-        },
-      }
-    )) as TransactionInstruction;
+        }
+      ).instruction();
   }
 
   public async initializeLiquidityPositionsInstruction(
@@ -908,10 +898,13 @@
   ) {
     let tokenData = await this.getTokenData();
     let userAccount = await this.getUserAccount();
-
-<<<<<<< HEAD
+    let userLiquidityPosition = await this.getLiquidityPosition(
+      liquidityPosition
+    );
+    let pool = tokenData.pools[userLiquidityPosition.poolIndex];
+
     return await this.program.methods
-      .provideLiquidity(this.managerAddress[1], poolIndex, iassetAmount)
+      .provideLiquidity(this.managerAddress[1], userLiquidityPosition.poolIndex, iassetAmount)
       .accounts({
         user: this.provider.publicKey!,
         manager: this.managerAddress[0],
@@ -926,33 +919,6 @@
         tokenProgram: TOKEN_PROGRAM_ID,
       })
       .instruction();
-=======
-    let userLiquidityPosition = await this.getLiquidityPosition(
-      liquidityPosition
-    );
-    let pool = tokenData.pools[userLiquidityPosition.poolIndex];
-
-    return (await this.program.instruction.provideLiquidity(
-      this.managerAddress[1],
-      liquidityPosition,
-      iassetAmount,
-      {
-        accounts: {
-          user: this.provider.wallet.publicKey,
-          manager: this.managerAddress[0],
-          tokenData: this.manager!.tokenData,
-          liquidityPositions: userAccount.liquidityPositions,
-          userUsdiTokenAccount: userUsdiTokenAccount,
-          userIassetTokenAccount: userIassetTokenAccount,
-          userLiquidityTokenAccount: userLiquidityTokenAccount,
-          ammUsdiTokenAccount: pool.usdiTokenAccount,
-          ammIassetTokenAccount: pool.iassetTokenAccount,
-          liquidityTokenMint: pool.liquidityTokenMint,
-          tokenProgram: TOKEN_PROGRAM_ID,
-        },
-      }
-    )) as TransactionInstruction;
->>>>>>> 9914ba26
   }
 
   public async withdrawLiquidity(
@@ -1397,7 +1363,6 @@
     let singlePoolComet = await this.getSinglePoolComets();
     let poolIndex = singlePoolComet.positions[positionIndex].poolIndex;
 
-<<<<<<< HEAD
     return await this.program.methods
       .withdrawLiquidityFromSinglePoolComet(
         bump,
@@ -1425,35 +1390,6 @@
         tokenProgram: TOKEN_PROGRAM_ID,
       })
       .instruction();
-=======
-    return (await this.program.instruction.withdrawLiquidityFromSinglePoolComet(
-      bump,
-      this.managerAddress[1],
-      liquidityTokenAmount,
-      positionIndex,
-      {
-        accounts: {
-          user: this.provider.wallet.publicKey,
-          manager: this.managerAddress[0],
-          userAccount: userPubkey,
-          tokenData: this.manager!.tokenData,
-          usdiMint: this.manager!.usdiMint,
-          iassetMint: tokenData.pools[poolIndex].assetInfo.iassetMint,
-          singlePoolComet: userAccount.singlePoolComets,
-          ammUsdiTokenAccount: tokenData.pools[poolIndex].usdiTokenAccount,
-          ammIassetTokenAccount: tokenData.pools[poolIndex].iassetTokenAccount,
-          liquidityTokenMint: tokenData.pools[poolIndex].liquidityTokenMint,
-          cometLiquidityTokenAccount:
-            tokenData.pools[poolIndex].cometLiquidityTokenAccount,
-          vault:
-            tokenData.collaterals[
-              singlePoolComet.collaterals[positionIndex].collateralIndex
-            ].vault,
-          tokenProgram: TOKEN_PROGRAM_ID,
-        },
-      }
-    )) as TransactionInstruction;
->>>>>>> 9914ba26
   }
 
   public async recenterSinglePoolComet(
@@ -1521,7 +1457,6 @@
     let comet = await this.getSinglePoolComets();
     let position = comet.positions[cometIndex];
 
-<<<<<<< HEAD
     return await this.program.methods
       .payImpermanentLossDebt(
         this.managerAddress[1],
@@ -1546,32 +1481,6 @@
         tokenProgram: TOKEN_PROGRAM_ID,
       })
       .instruction();
-=======
-    return (await this.program.instruction.payImpermanentLossDebt(
-      this.managerAddress[1],
-      cometIndex,
-      cometIndex,
-      new BN(collateralAmount),
-      {
-        accounts: {
-          user: this.provider.wallet.publicKey,
-          manager: this.managerAddress[0],
-          tokenData: this.manager!.tokenData,
-          usdiMint: this.manager!.usdiMint,
-          iassetMint: tokenData.pools[position.poolIndex].assetInfo.iassetMint,
-          comet: userAccount.singlePoolComets,
-          ammUsdiTokenAccount:
-            tokenData.pools[position.poolIndex].usdiTokenAccount,
-          ammIassetTokenAccount:
-            tokenData.pools[position.poolIndex].iassetTokenAccount,
-          vault:
-            tokenData.collaterals[comet.collaterals[cometIndex].collateralIndex]
-              .vault,
-          tokenProgram: TOKEN_PROGRAM_ID,
-        },
-      }
-    )) as TransactionInstruction;
->>>>>>> 9914ba26
   }
 
   public async withdrawLiquidityAndPaySinglePoolCometILD(
@@ -2470,13 +2379,9 @@
         let borrowedIasset = toNumber(cometPosition.borrowedIasset);
         let borrowedUsdi = toNumber(cometPosition.borrowedIasset);
         let totalCollateralAmount = toNumber(cometCollateral.collateralAmount);
-<<<<<<< HEAD
-        let data = await this.calculateEditCometSinglePoolWithUsdiBorrowed(
-=======
         let data = this.calculateEditCometSinglePoolWithUsdiBorrowed(
           tokenData,
           singlePoolComets,
->>>>>>> 9914ba26
           i,
           0,
           0
