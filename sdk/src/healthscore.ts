--- conflicted
+++ resolved
@@ -1,6 +1,5 @@
 import { TokenData, Comet } from "./interfaces";
 import { toNumber } from "./decimal";
-import { calculateInputFromOutput } from "./utils";
 import { CalculationError } from "./error";
 
 export const getEffectiveUSDCollateralValue = (
@@ -193,24 +192,9 @@
 
     let claimableUsdi = poolUsdiAmount * claimableRatio;
     let claimableIasset = poolIassetAmount * claimableRatio;
-<<<<<<< HEAD
     let usdiILD = Math.max(borrowedUsdi - claimableUsdi, 0);
     let iAssetILD = Math.max(borrowedIasset - claimableIasset, 0);
     let oraclePrice = toNumber(pool.assetInfo.price);
-=======
-    let ILD = 0;
-    let isUsdi = true;
-    if (borrowedUsdi > claimableUsdi) {
-      ILD += borrowedUsdi - claimableUsdi;
-    }
-    if (borrowedIasset > claimableIasset) {
-      const iassetDebt = borrowedIasset - claimableIasset;
-
-      const oracleMarked = toNumber(pool.assetInfo.price) * iassetDebt;
-      ILD += oracleMarked;
-      isUsdi = false;
-    }
->>>>>>> 38063a17
 
     results.push({ iAssetILD, usdiILD, oraclePrice, poolIndex: position.poolIndex });
   });
