--- conflicted
+++ resolved
@@ -105,11 +105,6 @@
     this.opts = opts;
     this.cloneAddress = this.getCloneAddress();
   }
-<<<<<<< HEAD
-  public async initializeClone(
-    cometLiquidatorFee: number,
-    borrowLiquidatorFee: number,
-=======
 
   /// Admin RPC methods ///
 
@@ -118,7 +113,6 @@
     programId: PublicKey,
     cometLiquidatorFeeBps: number,
     borrowLiquidatorFeeBps: number,
->>>>>>> f8436f19
     treasuryAddress: PublicKey,
     usdcMint: PublicKey
   ) {
@@ -127,67 +121,10 @@
     const onusdVault = anchor.web3.Keypair.generate();
     const tokenData = anchor.web3.Keypair.generate();
 
-<<<<<<< HEAD
-    await this.program.methods
-      .initializeClone(
-        new BN(cometLiquidatorFee),
-        new BN(borrowLiquidatorFee),
-        treasuryAddress
-      )
-      .accounts({
-        admin: this.provider.publicKey!,
-        clone: managerPubkeyAndBump[0],
-        onusdMint: onusdMint.publicKey,
-        onusdVault: onusdVault.publicKey,
-        usdcMint: usdcMint,
-        usdcVault: usdcVault.publicKey,
-        tokenData: tokenData.publicKey,
-        rent: RENT_PUBKEY,
-        tokenProgram: TOKEN_PROGRAM_ID,
-        systemProgram: SYSTEM_PROGRAM_ID,
-      })
-      .preInstructions([
-        await this.program.account.tokenData.createInstruction(tokenData),
-      ])
-      .signers([onusdMint, onusdVault, usdcVault, tokenData])
-      .rpc();
-  }
-
-  public async loadClone() {
-    this.cloneAddress = await this.getCloneAddress();
-    this.clone = (await this.getCloneAccount()) as CloneInfo;
-  }
-
-  public async initializeUserInstruction(user?: PublicKey) {
-    const { userPubkey, bump } = await this.getUserAddress(user);
-    return await this.program.methods
-      .initializeUser(user ? user : this.provider.publicKey!)
-      .accounts({
-        user: this.provider.publicKey!,
-        userAccount: userPubkey,
-        rent: RENT_PUBKEY,
-        tokenProgram: TOKEN_PROGRAM_ID,
-        systemProgram: SYSTEM_PROGRAM_ID,
-      })
-      .instruction();
-  }
-
-  public async addCollateral(
-    admin: PublicKey,
-    scale: number,
-    stable: boolean,
-    collateral_mint: PublicKey,
-    oracleIndex: number,
-    liquidationDiscount: number,
-    collateralization_ratio: number = 0
-  ) {
-    const vaultAccount = anchor.web3.Keypair.generate();
-=======
     const [cloneAddress, _] = PublicKey.findProgramAddressSync(
       [Buffer.from("clone")],
       programId
     );
->>>>>>> f8436f19
 
     // Use SystemProgram to create TokenData account.
     let tx = new Transaction().add(
@@ -292,7 +229,6 @@
   }
 
   public async addCollateral(
-    admin: PublicKey,
     scale: number,
     collateral_mint: PublicKey,
     oracleInfoIndex: number,
@@ -304,7 +240,7 @@
       new Transaction().add(
         createAddCollateralInstruction(
           {
-            admin: admin,
+            admin: this.provider.publicKey!,
             clone: this.cloneAddress,
             tokenData: this.clone!.tokenData,
             collateralMint: collateral_mint,
@@ -449,7 +385,7 @@
     poolIndices?: number[]
   ): TransactionInstruction {
     let arr = [];
-    for (let i = 0; i < tokenData.numOracles.toNumber(); i++) {
+    for (let i = 0; i < Number(tokenData.numOracles); i++) {
       arr.push(i);
     }
     let indices = poolIndices ? poolIndices : arr;
@@ -681,7 +617,7 @@
     borrowIndex: number
   ): TransactionInstruction {
     let assetInfo =
-      tokenData.pools[userAccount.borrows.positions[borrowIndex].poolIndex]
+      tokenData.pools[Number(userAccount.borrows.positions[borrowIndex].poolIndex)]
         .assetInfo;
     const { userPubkey } = this.getUserAddress();
 
@@ -790,7 +726,7 @@
         tokenData: this.clone!.tokenData,
         vault:
           tokenData.collaterals[
-            userAccount.comet.collaterals[cometCollateralIndex].collateralIndex
+            Number(userAccount.comet.collaterals[cometCollateralIndex].collateralIndex)
           ].vault,
         userCollateralTokenAccount: userCollateralTokenAccount,
         tokenProgram: TOKEN_PROGRAM_ID,
@@ -856,7 +792,7 @@
         tokenData: this.clone!.tokenData,
         onusdMint: this.clone!.onusdMint,
         onassetMint:
-          tokenData.pools[cometPosition.poolIndex].assetInfo.onassetMint,
+          tokenData.pools[Number(cometPosition.poolIndex)].assetInfo.onassetMint,
         tokenProgram: TOKEN_PROGRAM_ID,
         payerOnassetTokenAccount: payerOnassetTokenAccount,
         payerOnusdTokenAccount: payerOnusdTokenAccount,
@@ -887,8 +823,8 @@
       liquidateeUserAccount.comet.positions[cometPositionIndex];
     const cometCollateral =
       liquidateeUserAccount.comet.collaterals[cometCollateralIndex];
-    const pool = tokenData.pools[cometPosition.poolIndex];
-    const collateral = tokenData.collaterals[cometCollateral.collateralIndex];
+    const pool = tokenData.pools[Number(cometPosition.poolIndex)];
+    const collateral = tokenData.collaterals[Number(cometCollateral.collateralIndex)];
 
     return createLiquidateCometPositionInstruction(
       {
@@ -925,8 +861,8 @@
   ): TransactionInstruction {
     const { userPubkey } = this.getUserAddress(liquidateeAddress);
     const borrowPosition = liquidateeUserAccount.borrows.positions[borrowIndex];
-    const pool = tokenData.pools[borrowPosition.poolIndex];
-    const collateral = tokenData.collaterals[borrowPosition.collateralIndex];
+    const pool = tokenData.pools[Number(borrowPosition.poolIndex)];
+    const collateral = tokenData.collaterals[Number(borrowPosition.collateralIndex)];
 
     return createLiquidateBorrowPositionInstruction(
       {
