export type Incept = {
  "version": "0.1.0",
  "name": "incept",
  "instructions": [
    {
      "name": "initializeManager",
      "accounts": [
        {
          "name": "admin",
          "isMut": false,
          "isSigner": true
        },
        {
          "name": "manager",
          "isMut": true,
          "isSigner": false
        },
        {
          "name": "usdiMint",
          "isMut": true,
          "isSigner": true
        },
        {
          "name": "usdiVault",
          "isMut": true,
          "isSigner": true
        },
        {
          "name": "tokenData",
          "isMut": true,
          "isSigner": false
        },
        {
          "name": "rent",
          "isMut": false,
          "isSigner": false
        },
        {
          "name": "tokenProgram",
          "isMut": false,
          "isSigner": false
        },
        {
          "name": "chainlinkProgram",
          "isMut": false,
          "isSigner": false
        },
        {
          "name": "systemProgram",
          "isMut": false,
          "isSigner": false
        }
      ],
      "args": [
        {
          "name": "managerNonce",
          "type": "u8"
        },
        {
          "name": "ilHealthScoreCoefficient",
          "type": "u64"
        },
        {
          "name": "ilHealthScoreCutoff",
          "type": "u64"
        },
        {
          "name": "ilLiquidationRewardPct",
          "type": "u64"
        }
      ]
    },
    {
      "name": "updateIlHealthScoreCoefficient",
      "accounts": [
        {
          "name": "admin",
          "isMut": false,
          "isSigner": true
        },
        {
          "name": "manager",
          "isMut": false,
          "isSigner": false
        },
        {
          "name": "tokenData",
          "isMut": true,
          "isSigner": false
        }
      ],
      "args": [
        {
          "name": "managerNonce",
          "type": "u8"
        },
        {
          "name": "ilHealthScoreCoefficient",
          "type": "u64"
        }
      ]
    },
    {
      "name": "initializeUser",
      "accounts": [
        {
          "name": "user",
          "isMut": false,
          "isSigner": true
        },
        {
          "name": "userAccount",
          "isMut": true,
          "isSigner": false
        },
        {
          "name": "rent",
          "isMut": false,
          "isSigner": false
        },
        {
          "name": "tokenProgram",
          "isMut": false,
          "isSigner": false
        },
        {
          "name": "systemProgram",
          "isMut": false,
          "isSigner": false
        }
      ],
      "args": [
        {
          "name": "userNonce",
          "type": "u8"
        }
      ]
    },
    {
      "name": "initializeSinglePoolComets",
      "accounts": [
        {
          "name": "user",
          "isMut": false,
          "isSigner": true
        },
        {
          "name": "userAccount",
          "isMut": true,
          "isSigner": false
        },
        {
          "name": "singlePoolComets",
          "isMut": true,
          "isSigner": false
        },
        {
          "name": "rent",
          "isMut": false,
          "isSigner": false
        },
        {
          "name": "tokenProgram",
          "isMut": false,
          "isSigner": false
        },
        {
          "name": "systemProgram",
          "isMut": false,
          "isSigner": false
        }
      ],
      "args": [
        {
          "name": "userNonce",
          "type": "u8"
        }
      ]
    },
    {
      "name": "initializeMintPositions",
      "accounts": [
        {
          "name": "user",
          "isMut": false,
          "isSigner": true
        },
        {
          "name": "userAccount",
          "isMut": true,
          "isSigner": false
        },
        {
          "name": "mintPositions",
          "isMut": true,
          "isSigner": false
        },
        {
          "name": "rent",
          "isMut": false,
          "isSigner": false
        },
        {
          "name": "tokenProgram",
          "isMut": false,
          "isSigner": false
        },
        {
          "name": "systemProgram",
          "isMut": false,
          "isSigner": false
        }
      ],
      "args": [
        {
          "name": "userNonce",
          "type": "u8"
        }
      ]
    },
    {
      "name": "initializeLiquidityPositions",
      "accounts": [
        {
          "name": "user",
          "isMut": false,
          "isSigner": true
        },
        {
          "name": "userAccount",
          "isMut": true,
          "isSigner": false
        },
        {
          "name": "liquidityPositions",
          "isMut": true,
          "isSigner": false
        },
        {
          "name": "rent",
          "isMut": false,
          "isSigner": false
        },
        {
          "name": "tokenProgram",
          "isMut": false,
          "isSigner": false
        },
        {
          "name": "systemProgram",
          "isMut": false,
          "isSigner": false
        }
      ],
      "args": [
        {
          "name": "userNonce",
          "type": "u8"
        }
      ]
    },
    {
      "name": "initializeComet",
      "accounts": [
        {
          "name": "user",
          "isMut": false,
          "isSigner": true
        },
        {
          "name": "userAccount",
          "isMut": true,
          "isSigner": false
        },
        {
          "name": "comet",
          "isMut": true,
          "isSigner": false
        },
        {
          "name": "rent",
          "isMut": false,
          "isSigner": false
        },
        {
          "name": "tokenProgram",
          "isMut": false,
          "isSigner": false
        },
        {
          "name": "systemProgram",
          "isMut": false,
          "isSigner": false
        }
      ],
      "args": [
        {
          "name": "userNonce",
          "type": "u8"
        }
      ]
    },
    {
      "name": "addCollateral",
      "accounts": [
        {
          "name": "admin",
          "isMut": false,
          "isSigner": true
        },
        {
          "name": "manager",
          "isMut": false,
          "isSigner": false
        },
        {
          "name": "tokenData",
          "isMut": true,
          "isSigner": false
        },
        {
          "name": "collateralMint",
          "isMut": false,
          "isSigner": false
        },
        {
          "name": "vault",
          "isMut": true,
          "isSigner": true
        },
        {
          "name": "rent",
          "isMut": false,
          "isSigner": false
        },
        {
          "name": "tokenProgram",
          "isMut": false,
          "isSigner": false
        },
        {
          "name": "systemProgram",
          "isMut": false,
          "isSigner": false
        }
      ],
      "args": [
        {
          "name": "managerNonce",
          "type": "u8"
        },
        {
          "name": "scale",
          "type": "u8"
        },
        {
          "name": "stable",
          "type": "u8"
        },
        {
          "name": "collateralizationRatio",
          "type": "u64"
        }
      ]
    },
    {
      "name": "initializePool",
      "accounts": [
        {
          "name": "admin",
          "isMut": false,
          "isSigner": true
        },
        {
          "name": "manager",
          "isMut": false,
          "isSigner": false
        },
        {
          "name": "tokenData",
          "isMut": true,
          "isSigner": false
        },
        {
          "name": "usdiMint",
          "isMut": false,
          "isSigner": false
        },
        {
          "name": "usdiTokenAccount",
          "isMut": true,
          "isSigner": true
        },
        {
          "name": "iassetMint",
          "isMut": true,
          "isSigner": true
        },
        {
          "name": "iassetTokenAccount",
          "isMut": true,
          "isSigner": true
        },
        {
          "name": "liquidationIassetTokenAccount",
          "isMut": true,
          "isSigner": true
        },
        {
          "name": "liquidityTokenMint",
          "isMut": true,
          "isSigner": true
        },
        {
          "name": "cometLiquidityTokenAccount",
          "isMut": true,
          "isSigner": true
        },
        {
          "name": "pythOracle",
          "isMut": false,
          "isSigner": false
        },
        {
          "name": "chainlinkOracle",
          "isMut": false,
          "isSigner": false
        },
        {
          "name": "rent",
          "isMut": false,
          "isSigner": false
        },
        {
          "name": "tokenProgram",
          "isMut": false,
          "isSigner": false
        },
        {
          "name": "systemProgram",
          "isMut": false,
          "isSigner": false
        }
      ],
      "args": [
        {
          "name": "managerNonce",
          "type": "u8"
        },
        {
          "name": "stableCollateralRatio",
          "type": "u16"
        },
        {
          "name": "cryptoCollateralRatio",
          "type": "u16"
        },
        {
          "name": "liquidityTradingFee",
          "type": "u16"
        },
        {
          "name": "healthScoreCoefficient",
          "type": "u64"
        }
      ]
    },
    {
      "name": "updatePoolHealthScoreCoefficient",
      "accounts": [
        {
          "name": "admin",
          "isMut": false,
          "isSigner": true
        },
        {
          "name": "manager",
          "isMut": false,
          "isSigner": false
        },
        {
          "name": "tokenData",
          "isMut": true,
          "isSigner": false
        }
      ],
      "args": [
        {
          "name": "managerNonce",
          "type": "u8"
        },
        {
          "name": "poolIndex",
          "type": "u8"
        },
        {
          "name": "healthScoreCoefficient",
          "type": "u64"
        }
      ]
    },
    {
      "name": "updatePrices",
      "accounts": [
        {
          "name": "manager",
          "isMut": false,
          "isSigner": false
        },
        {
          "name": "tokenData",
          "isMut": true,
          "isSigner": false
        },
        {
          "name": "chainlinkProgram",
          "isMut": false,
          "isSigner": false
        }
      ],
      "args": [
        {
          "name": "managerNonce",
          "type": "u8"
        }
      ]
    },
    {
      "name": "mintUsdi",
      "accounts": [
        {
          "name": "user",
          "isMut": false,
          "isSigner": true
        },
        {
          "name": "manager",
          "isMut": false,
          "isSigner": false
        },
        {
          "name": "tokenData",
          "isMut": true,
          "isSigner": false
        },
        {
          "name": "vault",
          "isMut": true,
          "isSigner": false
        },
        {
          "name": "usdiMint",
          "isMut": true,
          "isSigner": false
        },
        {
          "name": "userUsdiTokenAccount",
          "isMut": true,
          "isSigner": false
        },
        {
          "name": "userCollateralTokenAccount",
          "isMut": true,
          "isSigner": false
        },
        {
          "name": "tokenProgram",
          "isMut": false,
          "isSigner": false
        }
      ],
      "args": [
        {
          "name": "managerNonce",
          "type": "u8"
        },
        {
          "name": "amount",
          "type": "u64"
        }
      ]
    },
    {
      "name": "initializeMintPosition",
      "accounts": [
        {
          "name": "user",
          "isMut": false,
          "isSigner": true
        },
        {
          "name": "manager",
          "isMut": false,
          "isSigner": false
        },
        {
          "name": "tokenData",
          "isMut": true,
          "isSigner": false
        },
        {
          "name": "mintPositions",
          "isMut": true,
          "isSigner": false
        },
        {
          "name": "vault",
          "isMut": true,
          "isSigner": false
        },
        {
          "name": "userCollateralTokenAccount",
          "isMut": true,
          "isSigner": false
        },
        {
          "name": "iassetMint",
          "isMut": true,
          "isSigner": false
        },
        {
          "name": "userIassetTokenAccount",
          "isMut": true,
          "isSigner": false
        },
        {
          "name": "oracle",
          "isMut": false,
          "isSigner": false
        },
        {
          "name": "tokenProgram",
          "isMut": false,
          "isSigner": false
        }
      ],
      "args": [
        {
          "name": "managerNonce",
          "type": "u8"
        },
        {
          "name": "iassetAmount",
          "type": "u64"
        },
        {
          "name": "collateralAmount",
          "type": "u64"
        }
      ]
    },
    {
      "name": "addCollateralToMint",
      "accounts": [
        {
          "name": "user",
          "isMut": false,
          "isSigner": true
        },
        {
          "name": "manager",
          "isMut": false,
          "isSigner": false
        },
        {
          "name": "tokenData",
          "isMut": true,
          "isSigner": false
        },
        {
          "name": "mintPositions",
          "isMut": true,
          "isSigner": false
        },
        {
          "name": "vault",
          "isMut": true,
          "isSigner": false
        },
        {
          "name": "userCollateralTokenAccount",
          "isMut": true,
          "isSigner": false
        },
        {
          "name": "tokenProgram",
          "isMut": false,
          "isSigner": false
        }
      ],
      "args": [
        {
          "name": "managerNonce",
          "type": "u8"
        },
        {
          "name": "mintIndex",
          "type": "u8"
        },
        {
          "name": "amount",
          "type": "u64"
        }
      ]
    },
    {
      "name": "withdrawCollateralFromMint",
      "accounts": [
        {
          "name": "user",
          "isMut": false,
          "isSigner": true
        },
        {
          "name": "manager",
          "isMut": false,
          "isSigner": false
        },
        {
          "name": "tokenData",
          "isMut": true,
          "isSigner": false
        },
        {
          "name": "mintPositions",
          "isMut": true,
          "isSigner": false
        },
        {
          "name": "vault",
          "isMut": true,
          "isSigner": false
        },
        {
          "name": "userCollateralTokenAccount",
          "isMut": true,
          "isSigner": false
        },
        {
          "name": "tokenProgram",
          "isMut": false,
          "isSigner": false
        }
      ],
      "args": [
        {
          "name": "managerNonce",
          "type": "u8"
        },
        {
          "name": "mintIndex",
          "type": "u8"
        },
        {
          "name": "amount",
          "type": "u64"
        }
      ]
    },
    {
      "name": "payBackMint",
      "accounts": [
        {
          "name": "user",
          "isMut": false,
          "isSigner": true
        },
        {
          "name": "manager",
          "isMut": false,
          "isSigner": false
        },
        {
          "name": "tokenData",
          "isMut": true,
          "isSigner": false
        },
        {
          "name": "userIassetTokenAccount",
          "isMut": true,
          "isSigner": false
        },
        {
          "name": "mintPositions",
          "isMut": true,
          "isSigner": false
        },
        {
          "name": "iassetMint",
          "isMut": true,
          "isSigner": false
        },
        {
          "name": "tokenProgram",
          "isMut": false,
          "isSigner": false
        }
      ],
      "args": [
        {
          "name": "managerNonce",
          "type": "u8"
        },
        {
          "name": "mintIndex",
          "type": "u8"
        },
        {
          "name": "amount",
          "type": "u64"
        }
      ]
    },
    {
      "name": "addIassetToMint",
      "accounts": [
        {
          "name": "user",
          "isMut": false,
          "isSigner": true
        },
        {
          "name": "manager",
          "isMut": false,
          "isSigner": false
        },
        {
          "name": "tokenData",
          "isMut": true,
          "isSigner": false
        },
        {
          "name": "userIassetTokenAccount",
          "isMut": true,
          "isSigner": false
        },
        {
          "name": "mintPositions",
          "isMut": true,
          "isSigner": false
        },
        {
          "name": "iassetMint",
          "isMut": true,
          "isSigner": false
        },
        {
          "name": "tokenProgram",
          "isMut": false,
          "isSigner": false
        }
      ],
      "args": [
        {
          "name": "managerNonce",
          "type": "u8"
        },
        {
          "name": "mintIndex",
          "type": "u8"
        },
        {
          "name": "amount",
          "type": "u64"
        }
      ]
    },
    {
      "name": "initializeLiquidityPosition",
      "accounts": [
        {
          "name": "user",
          "isMut": false,
          "isSigner": true
        },
        {
          "name": "manager",
          "isMut": false,
          "isSigner": false
        },
        {
          "name": "tokenData",
          "isMut": true,
          "isSigner": false
        },
        {
          "name": "liquidityPositions",
          "isMut": true,
          "isSigner": false
        },
        {
          "name": "userUsdiTokenAccount",
          "isMut": true,
          "isSigner": false
        },
        {
          "name": "userIassetTokenAccount",
          "isMut": true,
          "isSigner": false
        },
        {
          "name": "userLiquidityTokenAccount",
          "isMut": true,
          "isSigner": false
        },
        {
          "name": "ammUsdiTokenAccount",
          "isMut": true,
          "isSigner": false
        },
        {
          "name": "ammIassetTokenAccount",
          "isMut": true,
          "isSigner": false
        },
        {
          "name": "liquidityTokenMint",
          "isMut": true,
          "isSigner": false
        },
        {
          "name": "tokenProgram",
          "isMut": false,
          "isSigner": false
        }
      ],
      "args": [
        {
          "name": "managerNonce",
          "type": "u8"
        },
        {
          "name": "poolIndex",
          "type": "u8"
        },
        {
          "name": "iassetAmount",
          "type": "u64"
        }
      ]
    },
    {
      "name": "provideLiquidity",
      "accounts": [
        {
          "name": "user",
          "isMut": false,
          "isSigner": true
        },
        {
          "name": "manager",
          "isMut": false,
          "isSigner": false
        },
        {
          "name": "tokenData",
          "isMut": true,
          "isSigner": false
        },
        {
          "name": "liquidityPositions",
          "isMut": true,
          "isSigner": false
        },
        {
          "name": "userUsdiTokenAccount",
          "isMut": true,
          "isSigner": false
        },
        {
          "name": "userIassetTokenAccount",
          "isMut": true,
          "isSigner": false
        },
        {
          "name": "userLiquidityTokenAccount",
          "isMut": true,
          "isSigner": false
        },
        {
          "name": "ammUsdiTokenAccount",
          "isMut": true,
          "isSigner": false
        },
        {
          "name": "ammIassetTokenAccount",
          "isMut": true,
          "isSigner": false
        },
        {
          "name": "liquidityTokenMint",
          "isMut": true,
          "isSigner": false
        },
        {
          "name": "tokenProgram",
          "isMut": false,
          "isSigner": false
        }
      ],
      "args": [
        {
          "name": "managerNonce",
          "type": "u8"
        },
        {
          "name": "liquidityPositionIndex",
          "type": "u8"
        },
        {
          "name": "iassetAmount",
          "type": "u64"
        }
      ]
    },
    {
      "name": "withdrawLiquidity",
      "accounts": [
        {
          "name": "user",
          "isMut": false,
          "isSigner": true
        },
        {
          "name": "manager",
          "isMut": false,
          "isSigner": false
        },
        {
          "name": "tokenData",
          "isMut": true,
          "isSigner": false
        },
        {
          "name": "liquidityPositions",
          "isMut": true,
          "isSigner": false
        },
        {
          "name": "userUsdiTokenAccount",
          "isMut": true,
          "isSigner": false
        },
        {
          "name": "userIassetTokenAccount",
          "isMut": true,
          "isSigner": false
        },
        {
          "name": "userLiquidityTokenAccount",
          "isMut": true,
          "isSigner": false
        },
        {
          "name": "ammUsdiTokenAccount",
          "isMut": true,
          "isSigner": false
        },
        {
          "name": "ammIassetTokenAccount",
          "isMut": true,
          "isSigner": false
        },
        {
          "name": "liquidityTokenMint",
          "isMut": true,
          "isSigner": false
        },
        {
          "name": "tokenProgram",
          "isMut": false,
          "isSigner": false
        }
      ],
      "args": [
        {
          "name": "managerNonce",
          "type": "u8"
        },
        {
          "name": "liquidityPositionIndex",
          "type": "u8"
        },
        {
          "name": "liquidityTokenAmount",
          "type": "u64"
        }
      ]
    },
    {
      "name": "buySynth",
      "accounts": [
        {
          "name": "user",
          "isMut": false,
          "isSigner": true
        },
        {
          "name": "manager",
          "isMut": false,
          "isSigner": false
        },
        {
          "name": "tokenData",
          "isMut": true,
          "isSigner": false
        },
        {
          "name": "userUsdiTokenAccount",
          "isMut": true,
          "isSigner": false
        },
        {
          "name": "userIassetTokenAccount",
          "isMut": true,
          "isSigner": false
        },
        {
          "name": "ammUsdiTokenAccount",
          "isMut": true,
          "isSigner": false
        },
        {
          "name": "ammIassetTokenAccount",
          "isMut": true,
          "isSigner": false
        },
        {
          "name": "tokenProgram",
          "isMut": false,
          "isSigner": false
        }
      ],
      "args": [
        {
          "name": "managerNonce",
          "type": "u8"
        },
        {
          "name": "poolIndex",
          "type": "u8"
        },
        {
          "name": "amount",
          "type": "u64"
        }
      ]
    },
    {
      "name": "sellSynth",
      "accounts": [
        {
          "name": "user",
          "isMut": false,
          "isSigner": true
        },
        {
          "name": "manager",
          "isMut": false,
          "isSigner": false
        },
        {
          "name": "tokenData",
          "isMut": true,
          "isSigner": false
        },
        {
          "name": "userUsdiTokenAccount",
          "isMut": true,
          "isSigner": false
        },
        {
          "name": "userIassetTokenAccount",
          "isMut": true,
          "isSigner": false
        },
        {
          "name": "ammUsdiTokenAccount",
          "isMut": true,
          "isSigner": false
        },
        {
          "name": "ammIassetTokenAccount",
          "isMut": true,
          "isSigner": false
        },
        {
          "name": "tokenProgram",
          "isMut": false,
          "isSigner": false
        }
      ],
      "args": [
        {
          "name": "managerNonce",
          "type": "u8"
        },
        {
          "name": "poolIndex",
          "type": "u8"
        },
        {
          "name": "amount",
          "type": "u64"
        }
      ]
    },
    {
      "name": "initializeSinglePoolComet",
      "accounts": [
        {
          "name": "user",
          "isMut": false,
          "isSigner": true
        },
        {
          "name": "manager",
          "isMut": false,
          "isSigner": false
        },
        {
          "name": "tokenData",
          "isMut": true,
          "isSigner": false
        },
        {
          "name": "singlePoolComets",
          "isMut": true,
          "isSigner": false
        },
        {
          "name": "singlePoolComet",
          "isMut": true,
          "isSigner": false
        },
        {
          "name": "vault",
          "isMut": true,
          "isSigner": false
        },
        {
          "name": "rent",
          "isMut": false,
          "isSigner": false
        },
        {
          "name": "tokenProgram",
          "isMut": false,
          "isSigner": false
        },
        {
          "name": "systemProgram",
          "isMut": false,
          "isSigner": false
        }
      ],
      "args": [
        {
          "name": "managerNonce",
          "type": "u8"
        },
        {
          "name": "poolIndex",
          "type": "u8"
        }
      ]
    },
    {
      "name": "closeSinglePoolComet",
      "accounts": [
        {
          "name": "user",
          "isMut": false,
          "isSigner": true
        },
        {
          "name": "userAccount",
          "isMut": true,
          "isSigner": false
        },
        {
          "name": "singlePoolComets",
          "isMut": true,
          "isSigner": false
        },
        {
          "name": "singlePoolComet",
          "isMut": true,
          "isSigner": false
        },
        {
          "name": "tokenProgram",
          "isMut": false,
          "isSigner": false
        }
      ],
      "args": [
        {
          "name": "userNonce",
          "type": "u8"
        },
        {
          "name": "cometIndex",
          "type": "u8"
        }
      ]
    },
    {
      "name": "initializeCometManager",
      "accounts": [
        {
          "name": "user",
          "isMut": false,
          "isSigner": true
        },
        {
          "name": "admin",
          "isMut": false,
          "isSigner": true
        },
        {
          "name": "manager",
          "isMut": true,
          "isSigner": false
        },
        {
          "name": "userAccount",
          "isMut": false,
          "isSigner": false
        },
        {
          "name": "cometManager",
          "isMut": true,
          "isSigner": false
        },
        {
          "name": "membershipTokenMint",
          "isMut": true,
          "isSigner": true
        },
        {
          "name": "rent",
          "isMut": false,
          "isSigner": false
        },
        {
          "name": "tokenProgram",
          "isMut": false,
          "isSigner": false
        },
        {
          "name": "systemProgram",
          "isMut": false,
          "isSigner": false
        }
      ],
      "args": [
        {
          "name": "managerNonce",
          "type": "u8"
        },
        {
          "name": "userNonce",
          "type": "u8"
        }
      ]
    },
    {
      "name": "addCollateralToComet",
      "accounts": [
        {
          "name": "user",
          "isMut": false,
          "isSigner": true
        },
        {
          "name": "manager",
          "isMut": false,
          "isSigner": false
        },
        {
          "name": "tokenData",
          "isMut": true,
          "isSigner": false
        },
        {
          "name": "comet",
          "isMut": true,
          "isSigner": false
        },
        {
          "name": "vault",
          "isMut": true,
          "isSigner": false
        },
        {
          "name": "userCollateralTokenAccount",
          "isMut": true,
          "isSigner": false
        },
        {
          "name": "tokenProgram",
          "isMut": false,
          "isSigner": false
        }
      ],
      "args": [
        {
          "name": "managerNonce",
          "type": "u8"
        },
        {
          "name": "collateralIndex",
          "type": "u8"
        },
        {
          "name": "collateralAmount",
          "type": "u64"
        }
      ]
    },
    {
      "name": "withdrawCollateralFromComet",
      "accounts": [
        {
          "name": "user",
          "isMut": false,
          "isSigner": true
        },
        {
          "name": "userAccount",
          "isMut": true,
          "isSigner": false
        },
        {
          "name": "manager",
          "isMut": false,
          "isSigner": false
        },
        {
          "name": "tokenData",
          "isMut": true,
          "isSigner": false
        },
        {
          "name": "comet",
          "isMut": true,
          "isSigner": false
        },
        {
          "name": "vault",
          "isMut": true,
          "isSigner": false
        },
        {
          "name": "userCollateralTokenAccount",
          "isMut": true,
          "isSigner": false
        },
        {
          "name": "tokenProgram",
          "isMut": false,
          "isSigner": false
        }
      ],
      "args": [
        {
          "name": "managerNonce",
          "type": "u8"
        },
        {
          "name": "userNonce",
          "type": "u8"
        },
        {
          "name": "cometCollateralIndex",
          "type": "u8"
        },
        {
          "name": "collateralAmount",
          "type": "u64"
        }
      ]
    },
    {
      "name": "addLiquidityToComet",
      "accounts": [
        {
          "name": "user",
          "isMut": false,
          "isSigner": true
        },
        {
          "name": "manager",
          "isMut": false,
          "isSigner": false
        },
        {
          "name": "tokenData",
          "isMut": true,
          "isSigner": false
        },
        {
          "name": "comet",
          "isMut": true,
          "isSigner": false
        },
        {
          "name": "usdiMint",
          "isMut": true,
          "isSigner": false
        },
        {
          "name": "iassetMint",
          "isMut": true,
          "isSigner": false
        },
        {
          "name": "ammUsdiTokenAccount",
          "isMut": true,
          "isSigner": false
        },
        {
          "name": "ammIassetTokenAccount",
          "isMut": true,
          "isSigner": false
        },
        {
          "name": "liquidityTokenMint",
          "isMut": true,
          "isSigner": false
        },
        {
          "name": "cometLiquidityTokenAccount",
          "isMut": true,
          "isSigner": false
        },
        {
          "name": "tokenProgram",
          "isMut": false,
          "isSigner": false
        }
      ],
      "args": [
        {
          "name": "managerNonce",
          "type": "u8"
        },
        {
          "name": "poolIndex",
          "type": "u8"
        },
        {
          "name": "usdiAmount",
          "type": "u64"
        }
      ]
    },
    {
      "name": "withdrawLiquidityFromComet",
      "accounts": [
        {
          "name": "user",
          "isMut": false,
          "isSigner": true
        },
        {
          "name": "manager",
          "isMut": false,
          "isSigner": false
        },
        {
          "name": "tokenData",
          "isMut": true,
          "isSigner": false
        },
        {
          "name": "comet",
          "isMut": true,
          "isSigner": false
        },
        {
          "name": "usdiMint",
          "isMut": true,
          "isSigner": false
        },
        {
          "name": "iassetMint",
          "isMut": true,
          "isSigner": false
        },
        {
          "name": "ammUsdiTokenAccount",
          "isMut": true,
          "isSigner": false
        },
        {
          "name": "ammIassetTokenAccount",
          "isMut": true,
          "isSigner": false
        },
        {
          "name": "liquidityTokenMint",
          "isMut": true,
          "isSigner": false
        },
        {
          "name": "cometLiquidityTokenAccount",
          "isMut": true,
          "isSigner": false
        },
        {
          "name": "vault",
          "isMut": true,
          "isSigner": false
        },
        {
          "name": "tokenProgram",
          "isMut": false,
          "isSigner": false
        }
      ],
      "args": [
        {
          "name": "managerNonce",
          "type": "u8"
        },
        {
          "name": "cometPositionIndex",
          "type": "u8"
        },
        {
          "name": "liquidityTokenAmount",
          "type": "u64"
        }
      ]
    },
    {
      "name": "recenterComet",
      "accounts": [
        {
          "name": "user",
          "isMut": false,
          "isSigner": true
        },
        {
          "name": "manager",
          "isMut": false,
          "isSigner": false
        },
        {
          "name": "tokenData",
          "isMut": true,
          "isSigner": false
        },
        {
          "name": "usdiMint",
          "isMut": true,
          "isSigner": false
        },
        {
          "name": "iassetMint",
          "isMut": true,
          "isSigner": false
        },
        {
          "name": "comet",
          "isMut": true,
          "isSigner": false
        },
        {
          "name": "ammUsdiTokenAccount",
          "isMut": true,
          "isSigner": false
        },
        {
          "name": "ammIassetTokenAccount",
          "isMut": true,
          "isSigner": false
        },
        {
          "name": "liquidityTokenMint",
          "isMut": true,
          "isSigner": false
        },
        {
          "name": "vault",
          "isMut": true,
          "isSigner": false
        },
        {
          "name": "tokenProgram",
          "isMut": false,
          "isSigner": false
        }
      ],
      "args": [
        {
          "name": "managerNonce",
          "type": "u8"
        },
        {
          "name": "cometPositionIndex",
          "type": "u8"
        },
        {
          "name": "cometCollateralIndex",
          "type": "u8"
        }
      ]
    },
    {
      "name": "mintUsdiHackathon",
      "accounts": [
        {
          "name": "user",
          "isMut": false,
          "isSigner": true
        },
        {
          "name": "manager",
          "isMut": false,
          "isSigner": false
        },
        {
          "name": "tokenData",
          "isMut": true,
          "isSigner": false
        },
        {
          "name": "usdiMint",
          "isMut": true,
          "isSigner": false
        },
        {
          "name": "userUsdiTokenAccount",
          "isMut": true,
          "isSigner": false
        },
        {
          "name": "tokenProgram",
          "isMut": false,
          "isSigner": false
        }
      ],
      "args": [
        {
          "name": "managerNonce",
          "type": "u8"
        },
        {
          "name": "amount",
          "type": "u64"
        }
      ]
    },
    {
      "name": "liquidateMintPosition",
      "accounts": [
        {
          "name": "liquidator",
          "isMut": false,
          "isSigner": true
        },
        {
          "name": "manager",
          "isMut": false,
          "isSigner": false
        },
        {
          "name": "tokenData",
          "isMut": true,
          "isSigner": false
        },
        {
          "name": "user",
          "isMut": false,
          "isSigner": false
        },
        {
          "name": "userAccount",
          "isMut": false,
          "isSigner": false
        },
        {
          "name": "iassetMint",
          "isMut": true,
          "isSigner": false
        },
        {
          "name": "mintPositions",
          "isMut": true,
          "isSigner": false
        },
        {
          "name": "vault",
          "isMut": true,
          "isSigner": false
        },
        {
          "name": "ammUsdiTokenAccount",
          "isMut": true,
          "isSigner": false
        },
        {
          "name": "ammIassetTokenAccount",
          "isMut": true,
          "isSigner": false
        },
        {
          "name": "liquidatorCollateralTokenAccount",
          "isMut": true,
          "isSigner": false
        },
        {
          "name": "liquidatorIassetTokenAccount",
          "isMut": true,
          "isSigner": false
        },
        {
          "name": "tokenProgram",
          "isMut": false,
          "isSigner": false
        }
      ],
      "args": [
        {
          "name": "managerNonce",
          "type": "u8"
        },
        {
          "name": "mintIndex",
          "type": "u8"
        }
      ]
    },
    {
      "name": "liquidateCometPositionReduction",
      "accounts": [
        {
          "name": "liquidator",
          "isMut": false,
          "isSigner": true
        },
        {
          "name": "manager",
          "isMut": false,
          "isSigner": false
        },
        {
          "name": "tokenData",
          "isMut": true,
          "isSigner": false
        },
        {
          "name": "user",
          "isMut": false,
          "isSigner": false
        },
        {
          "name": "userAccount",
          "isMut": false,
          "isSigner": false
        },
        {
          "name": "comet",
          "isMut": true,
          "isSigner": false
        },
        {
          "name": "usdiMint",
          "isMut": true,
          "isSigner": false
        },
        {
          "name": "iassetMint",
          "isMut": true,
          "isSigner": false
        },
        {
          "name": "ammUsdiTokenAccount",
          "isMut": true,
          "isSigner": false
        },
        {
          "name": "ammIassetTokenAccount",
          "isMut": true,
          "isSigner": false
        },
        {
          "name": "cometLiquidityTokenAccount",
          "isMut": true,
          "isSigner": false
        },
        {
          "name": "liquidityTokenMint",
          "isMut": true,
          "isSigner": false
        },
        {
          "name": "liquidatorIassetTokenAccount",
          "isMut": true,
          "isSigner": false
        },
        {
          "name": "liquidatorUsdiTokenAccount",
          "isMut": true,
          "isSigner": false
        },
        {
          "name": "tokenProgram",
          "isMut": false,
          "isSigner": false
        }
      ],
      "args": [
        {
          "name": "managerNonce",
          "type": "u8"
        },
        {
          "name": "userNonce",
          "type": "u8"
        },
        {
          "name": "positionIndex",
          "type": "u8"
        },
        {
          "name": "lpTokenReduction",
          "type": "u64"
        }
      ]
    },
    {
      "name": "liquidateCometIlReduction",
      "accounts": [
        {
          "name": "liquidator",
          "isMut": false,
          "isSigner": true
        },
        {
          "name": "manager",
          "isMut": false,
          "isSigner": false
        },
        {
          "name": "tokenData",
          "isMut": false,
          "isSigner": false
        },
        {
          "name": "user",
          "isMut": false,
          "isSigner": false
        },
        {
          "name": "userAccount",
          "isMut": false,
          "isSigner": false
        },
        {
          "name": "comet",
          "isMut": true,
          "isSigner": false
        },
        {
          "name": "usdiMint",
          "isMut": true,
          "isSigner": false
        },
        {
          "name": "iassetMint",
          "isMut": true,
          "isSigner": false
        },
        {
          "name": "ammUsdiTokenAccount",
          "isMut": true,
          "isSigner": false
        },
        {
          "name": "ammIassetTokenAccount",
          "isMut": true,
          "isSigner": false
        },
        {
          "name": "cometLiquidityTokenAccount",
          "isMut": true,
          "isSigner": false
        },
        {
          "name": "liquidityTokenMint",
          "isMut": true,
          "isSigner": false
        },
        {
          "name": "liquidatorUsdiTokenAccount",
          "isMut": true,
          "isSigner": false
        },
        {
          "name": "vault",
          "isMut": true,
          "isSigner": false
        },
        {
          "name": "tokenProgram",
          "isMut": false,
          "isSigner": false
        },
        {
          "name": "jupiterProgram",
          "isMut": false,
          "isSigner": false
        },
        {
          "name": "jupiterAccount",
          "isMut": false,
          "isSigner": false
        },
        {
          "name": "usdcVault",
          "isMut": true,
          "isSigner": false
        },
        {
          "name": "assetMint",
          "isMut": true,
          "isSigner": false
        },
        {
          "name": "usdcMint",
          "isMut": true,
          "isSigner": false
        },
        {
          "name": "pythOracle",
          "isMut": false,
          "isSigner": false
        }
      ],
      "args": [
        {
          "name": "managerNonce",
          "type": "u8"
        },
        {
          "name": "userNonce",
          "type": "u8"
        },
        {
<<<<<<< HEAD
=======
          "name": "jupiterNonce",
          "type": "u8"
        },
        {
>>>>>>> 44c9971b
          "name": "positionIndex",
          "type": "u8"
        },
        {
          "name": "assetIndex",
          "type": "u8"
        },
        {
          "name": "cometCollateralIndex",
          "type": "u8"
        },
        {
          "name": "ilReductionAmount",
          "type": "u64"
        }
      ]
    },
    {
      "name": "payImpermanentLossDebt",
      "accounts": [
        {
          "name": "user",
          "isMut": false,
          "isSigner": true
        },
        {
          "name": "manager",
          "isMut": false,
          "isSigner": false
        },
        {
          "name": "tokenData",
          "isMut": true,
          "isSigner": false
        },
        {
          "name": "comet",
          "isMut": true,
          "isSigner": false
        },
        {
          "name": "usdiMint",
          "isMut": true,
          "isSigner": false
        },
        {
          "name": "iassetMint",
          "isMut": true,
          "isSigner": false
        },
        {
          "name": "ammUsdiTokenAccount",
          "isMut": true,
          "isSigner": false
        },
        {
          "name": "ammIassetTokenAccount",
          "isMut": true,
          "isSigner": false
        },
        {
          "name": "vault",
          "isMut": true,
          "isSigner": false
        },
        {
          "name": "tokenProgram",
          "isMut": false,
          "isSigner": false
        }
      ],
      "args": [
        {
          "name": "managerNonce",
          "type": "u8"
        },
        {
          "name": "cometPositionIndex",
          "type": "u8"
        },
        {
          "name": "cometCollateralIndex",
          "type": "u8"
        },
        {
          "name": "collateralAmount",
          "type": "u64"
        }
      ]
    }
  ],
  "accounts": [
    {
      "name": "manager",
      "type": {
        "kind": "struct",
        "fields": [
          {
            "name": "usdiMint",
            "type": "publicKey"
          },
          {
            "name": "tokenData",
            "type": "publicKey"
          },
          {
            "name": "admin",
            "type": "publicKey"
          }
        ]
      }
    },
    {
      "name": "tokenData",
      "type": {
        "kind": "struct",
        "fields": [
          {
            "name": "manager",
            "type": "publicKey"
          },
          {
            "name": "numPools",
            "type": "u64"
          },
          {
            "name": "numCollaterals",
            "type": "u64"
          },
          {
            "name": "pools",
            "type": {
              "array": [
                {
                  "defined": "Pool"
                },
                255
              ]
            }
          },
          {
            "name": "collaterals",
            "type": {
              "array": [
                {
                  "defined": "Collateral"
                },
                255
              ]
            }
          },
          {
            "name": "chainlinkProgram",
            "type": "publicKey"
          },
          {
            "name": "ilHealthScoreCoefficient",
            "type": {
              "defined": "RawDecimal"
            }
          },
          {
            "name": "ilHealthScoreCutoff",
            "type": {
              "defined": "RawDecimal"
            }
          },
          {
            "name": "ilLiquidationRewardPct",
            "type": {
              "defined": "RawDecimal"
            }
          }
        ]
      }
    },
    {
      "name": "user",
      "type": {
        "kind": "struct",
        "fields": [
          {
            "name": "isManager",
            "type": "u64"
          },
          {
            "name": "authority",
            "type": "publicKey"
          },
          {
            "name": "singlePoolComets",
            "type": "publicKey"
          },
          {
            "name": "mintPositions",
            "type": "publicKey"
          },
          {
            "name": "liquidityPositions",
            "type": "publicKey"
          },
          {
            "name": "comet",
            "type": "publicKey"
          },
          {
            "name": "cometManager",
            "type": {
              "defined": "CometManager"
            }
          }
        ]
      }
    },
    {
      "name": "singlePoolComets",
      "type": {
        "kind": "struct",
        "fields": [
          {
            "name": "owner",
            "type": "publicKey"
          },
          {
            "name": "numComets",
            "type": "u64"
          },
          {
            "name": "comets",
            "type": {
              "array": [
                "publicKey",
                255
              ]
            }
          }
        ]
      }
    },
    {
      "name": "comet",
      "type": {
        "kind": "struct",
        "fields": [
          {
            "name": "isSinglePool",
            "type": "u64"
          },
          {
            "name": "owner",
            "type": "publicKey"
          },
          {
            "name": "numPositions",
            "type": "u64"
          },
          {
            "name": "numCollaterals",
            "type": "u64"
          },
          {
            "name": "positions",
            "type": {
              "array": [
                {
                  "defined": "CometPosition"
                },
                255
              ]
            }
          },
          {
            "name": "collaterals",
            "type": {
              "array": [
                {
                  "defined": "CometCollateral"
                },
                255
              ]
            }
          }
        ]
      }
    },
    {
      "name": "liquidityPositions",
      "type": {
        "kind": "struct",
        "fields": [
          {
            "name": "owner",
            "type": "publicKey"
          },
          {
            "name": "numPositions",
            "type": "u64"
          },
          {
            "name": "liquidityPositions",
            "type": {
              "array": [
                {
                  "defined": "LiquidityPosition"
                },
                255
              ]
            }
          }
        ]
      }
    },
    {
      "name": "mintPositions",
      "type": {
        "kind": "struct",
        "fields": [
          {
            "name": "owner",
            "type": "publicKey"
          },
          {
            "name": "numPositions",
            "type": "u64"
          },
          {
            "name": "mintPositions",
            "type": {
              "array": [
                {
                  "defined": "MintPosition"
                },
                255
              ]
            }
          }
        ]
      }
    }
  ],
  "types": [
    {
      "name": "Value",
      "type": {
        "kind": "struct",
        "fields": [
          {
            "name": "val",
            "type": "u128"
          },
          {
            "name": "scale",
            "type": "u64"
          }
        ]
      }
    },
    {
      "name": "RawDecimal",
      "type": {
        "kind": "struct",
        "fields": [
          {
            "name": "data",
            "type": {
              "array": [
                "u8",
                16
              ]
            }
          }
        ]
      }
    },
    {
      "name": "AssetInfo",
      "type": {
        "kind": "struct",
        "fields": [
          {
            "name": "iassetMint",
            "type": "publicKey"
          },
          {
            "name": "priceFeedAddresses",
            "type": {
              "array": [
                "publicKey",
                2
              ]
            }
          },
          {
            "name": "price",
            "type": {
              "defined": "RawDecimal"
            }
          },
          {
            "name": "twap",
            "type": {
              "defined": "RawDecimal"
            }
          },
          {
            "name": "confidence",
            "type": {
              "defined": "RawDecimal"
            }
          },
          {
            "name": "status",
            "type": "u64"
          },
          {
            "name": "lastUpdate",
            "type": "u64"
          },
          {
            "name": "stableCollateralRatio",
            "type": {
              "defined": "RawDecimal"
            }
          },
          {
            "name": "cryptoCollateralRatio",
            "type": {
              "defined": "RawDecimal"
            }
          },
          {
            "name": "healthScoreCoefficient",
            "type": {
              "defined": "RawDecimal"
            }
          }
        ]
      }
    },
    {
      "name": "Pool",
      "type": {
        "kind": "struct",
        "fields": [
          {
            "name": "iassetTokenAccount",
            "type": "publicKey"
          },
          {
            "name": "usdiTokenAccount",
            "type": "publicKey"
          },
          {
            "name": "liquidityTokenMint",
            "type": "publicKey"
          },
          {
            "name": "liquidationIassetTokenAccount",
            "type": "publicKey"
          },
          {
            "name": "cometLiquidityTokenAccount",
            "type": "publicKey"
          },
          {
            "name": "iassetAmount",
            "type": {
              "defined": "RawDecimal"
            }
          },
          {
            "name": "usdiAmount",
            "type": {
              "defined": "RawDecimal"
            }
          },
          {
            "name": "liquidityTokenSupply",
            "type": {
              "defined": "RawDecimal"
            }
          },
          {
            "name": "treasuryTradingFee",
            "type": {
              "defined": "RawDecimal"
            }
          },
          {
            "name": "liquidityTradingFee",
            "type": {
              "defined": "RawDecimal"
            }
          },
          {
            "name": "assetInfo",
            "type": {
              "defined": "AssetInfo"
            }
          }
        ]
      }
    },
    {
      "name": "Collateral",
      "type": {
        "kind": "struct",
        "fields": [
          {
            "name": "poolIndex",
            "type": "u64"
          },
          {
            "name": "mint",
            "type": "publicKey"
          },
          {
            "name": "vault",
            "type": "publicKey"
          },
          {
            "name": "vaultUsdiSupply",
            "type": {
              "defined": "RawDecimal"
            }
          },
          {
            "name": "vaultMintSupply",
            "type": {
              "defined": "RawDecimal"
            }
          },
          {
            "name": "vaultCometSupply",
            "type": {
              "defined": "RawDecimal"
            }
          },
          {
            "name": "stable",
            "type": "u64"
          },
          {
            "name": "collateralizationRatio",
            "type": {
              "defined": "RawDecimal"
            }
          }
        ]
      }
    },
    {
      "name": "CometPosition",
      "type": {
        "kind": "struct",
        "fields": [
          {
            "name": "authority",
            "type": "publicKey"
          },
          {
            "name": "poolIndex",
            "type": "u64"
          },
          {
            "name": "borrowedUsdi",
            "type": {
              "defined": "RawDecimal"
            }
          },
          {
            "name": "borrowedIasset",
            "type": {
              "defined": "RawDecimal"
            }
          },
          {
            "name": "liquidityTokenValue",
            "type": {
              "defined": "RawDecimal"
            }
          },
          {
            "name": "cometLiquidation",
            "type": {
              "defined": "CometLiquidation"
            }
          }
        ]
      }
    },
    {
      "name": "CometCollateral",
      "type": {
        "kind": "struct",
        "fields": [
          {
            "name": "authority",
            "type": "publicKey"
          },
          {
            "name": "collateralAmount",
            "type": {
              "defined": "RawDecimal"
            }
          },
          {
            "name": "collateralIndex",
            "type": "u64"
          }
        ]
      }
    },
    {
      "name": "CometLiquidation",
      "type": {
        "kind": "struct",
        "fields": [
          {
            "name": "status",
            "type": "u64"
          },
          {
            "name": "excessTokenTypeIsUsdi",
            "type": "u64"
          },
          {
            "name": "excessTokenAmount",
            "type": {
              "defined": "RawDecimal"
            }
          }
        ]
      }
    },
    {
      "name": "CometManager",
      "type": {
        "kind": "struct",
        "fields": [
          {
            "name": "membershipTokenMint",
            "type": "publicKey"
          },
          {
            "name": "comet",
            "type": "publicKey"
          }
        ]
      }
    },
    {
      "name": "LiquidityPosition",
      "type": {
        "kind": "struct",
        "fields": [
          {
            "name": "authority",
            "type": "publicKey"
          },
          {
            "name": "liquidityTokenValue",
            "type": {
              "defined": "RawDecimal"
            }
          },
          {
            "name": "poolIndex",
            "type": "u64"
          }
        ]
      }
    },
    {
      "name": "MintPosition",
      "type": {
        "kind": "struct",
        "fields": [
          {
            "name": "authority",
            "type": "publicKey"
          },
          {
            "name": "collateralAmount",
            "type": {
              "defined": "RawDecimal"
            }
          },
          {
            "name": "poolIndex",
            "type": "u64"
          },
          {
            "name": "collateralIndex",
            "type": "u64"
          },
          {
            "name": "borrowedIasset",
            "type": {
              "defined": "RawDecimal"
            }
          }
        ]
      }
    },
    {
      "name": "InceptError",
      "type": {
        "kind": "enum",
        "variants": [
          {
            "name": "InvalidMintCollateralRatio"
          },
          {
            "name": "InvalidCometCollateralRatio"
          },
          {
            "name": "DifferentScale"
          },
          {
            "name": "MathError"
          },
          {
            "name": "OracleConfidenceOutOfRange"
          },
          {
            "name": "AssetInfoNotFound"
          },
          {
            "name": "CollateralNotFound"
          },
          {
            "name": "PoolNotFound"
          },
          {
            "name": "InvalidCollateralType"
          },
          {
            "name": "InvalidTokenAmount"
          },
          {
            "name": "InvalidBool"
          },
          {
            "name": "InsufficientCollateral"
          },
          {
            "name": "NoPriceDeviationDetected"
          },
          {
            "name": "OutdatedOracle"
          },
          {
            "name": "CometAlreadyLiquidated"
          },
          {
            "name": "CometNotYetLiquidated"
          },
          {
            "name": "CometUnableToLiquidate"
          },
          {
            "name": "NonStablesNotSupported"
          },
          {
            "name": "MintPositionUnableToLiquidate"
          },
          {
            "name": "NoSuchCollateralPosition"
          },
          {
            "name": "InvalidHealthScoreCoefficient"
          },
          {
            "name": "FailedImpermanentLossCalculation"
          },
          {
            "name": "HealthScoreTooLow"
          },
          {
            "name": "InsufficientUSDiCollateral"
          },
          {
            "name": "AttemptedToAddNewPoolToSingleComet"
          },
          {
            "name": "AttemptedToAddNewCollateralToSingleComet"
          },
          {
            "name": "InvalidInputMintAccount"
          },
          {
            "name": "InvalidInputCollateralAccount"
          },
          {
            "name": "InvalidAccountLoaderOwner"
          },
          {
            "name": "InvalidInputPositionIndex"
          },
          {
            "name": "InvalidTokenAccountBalance"
          },
          {
            "name": "InequalityComparisonViolated"
          },
          {
            "name": "NotSinglePoolComet"
          },
          {
            "name": "SinglePoolCometNotEmpty"
          },
          {
            "name": "LiquidityNotWithdrawn"
          },
          {
            "name": "NotSubjectToLiquidation"
          },
          {
            "name": "NotSubjectToILLiquidation"
          },
          {
            "name": "LiquidationAmountTooLarge"
          },
          {
            "name": "NoRemainingAccountsSupplied"
          },
          {
            "name": "InvalidRecenter"
          },
          {
            "name": "NonZeroCollateralizationRatioRequired"
          }
        ]
      }
    },
    {
      "name": "HealthScore",
      "type": {
        "kind": "enum",
        "variants": [
          {
            "name": "Healthy",
            "fields": [
              {
                "name": "score",
                "type": {
                  "defined": "f64"
                }
              }
            ]
          },
          {
            "name": "SubjectToLiquidation",
            "fields": [
              {
                "name": "score",
                "type": {
                  "defined": "f64"
                }
              }
            ]
          }
        ]
      }
    }
  ]
};

export const IDL: Incept = {
  "version": "0.1.0",
  "name": "incept",
  "instructions": [
    {
      "name": "initializeManager",
      "accounts": [
        {
          "name": "admin",
          "isMut": false,
          "isSigner": true
        },
        {
          "name": "manager",
          "isMut": true,
          "isSigner": false
        },
        {
          "name": "usdiMint",
          "isMut": true,
          "isSigner": true
        },
        {
          "name": "usdiVault",
          "isMut": true,
          "isSigner": true
        },
        {
          "name": "tokenData",
          "isMut": true,
          "isSigner": false
        },
        {
          "name": "rent",
          "isMut": false,
          "isSigner": false
        },
        {
          "name": "tokenProgram",
          "isMut": false,
          "isSigner": false
        },
        {
          "name": "chainlinkProgram",
          "isMut": false,
          "isSigner": false
        },
        {
          "name": "systemProgram",
          "isMut": false,
          "isSigner": false
        }
      ],
      "args": [
        {
          "name": "managerNonce",
          "type": "u8"
        },
        {
          "name": "ilHealthScoreCoefficient",
          "type": "u64"
        },
        {
          "name": "ilHealthScoreCutoff",
          "type": "u64"
        },
        {
          "name": "ilLiquidationRewardPct",
          "type": "u64"
        }
      ]
    },
    {
      "name": "updateIlHealthScoreCoefficient",
      "accounts": [
        {
          "name": "admin",
          "isMut": false,
          "isSigner": true
        },
        {
          "name": "manager",
          "isMut": false,
          "isSigner": false
        },
        {
          "name": "tokenData",
          "isMut": true,
          "isSigner": false
        }
      ],
      "args": [
        {
          "name": "managerNonce",
          "type": "u8"
        },
        {
          "name": "ilHealthScoreCoefficient",
          "type": "u64"
        }
      ]
    },
    {
      "name": "initializeUser",
      "accounts": [
        {
          "name": "user",
          "isMut": false,
          "isSigner": true
        },
        {
          "name": "userAccount",
          "isMut": true,
          "isSigner": false
        },
        {
          "name": "rent",
          "isMut": false,
          "isSigner": false
        },
        {
          "name": "tokenProgram",
          "isMut": false,
          "isSigner": false
        },
        {
          "name": "systemProgram",
          "isMut": false,
          "isSigner": false
        }
      ],
      "args": [
        {
          "name": "userNonce",
          "type": "u8"
        }
      ]
    },
    {
      "name": "initializeSinglePoolComets",
      "accounts": [
        {
          "name": "user",
          "isMut": false,
          "isSigner": true
        },
        {
          "name": "userAccount",
          "isMut": true,
          "isSigner": false
        },
        {
          "name": "singlePoolComets",
          "isMut": true,
          "isSigner": false
        },
        {
          "name": "rent",
          "isMut": false,
          "isSigner": false
        },
        {
          "name": "tokenProgram",
          "isMut": false,
          "isSigner": false
        },
        {
          "name": "systemProgram",
          "isMut": false,
          "isSigner": false
        }
      ],
      "args": [
        {
          "name": "userNonce",
          "type": "u8"
        }
      ]
    },
    {
      "name": "initializeMintPositions",
      "accounts": [
        {
          "name": "user",
          "isMut": false,
          "isSigner": true
        },
        {
          "name": "userAccount",
          "isMut": true,
          "isSigner": false
        },
        {
          "name": "mintPositions",
          "isMut": true,
          "isSigner": false
        },
        {
          "name": "rent",
          "isMut": false,
          "isSigner": false
        },
        {
          "name": "tokenProgram",
          "isMut": false,
          "isSigner": false
        },
        {
          "name": "systemProgram",
          "isMut": false,
          "isSigner": false
        }
      ],
      "args": [
        {
          "name": "userNonce",
          "type": "u8"
        }
      ]
    },
    {
      "name": "initializeLiquidityPositions",
      "accounts": [
        {
          "name": "user",
          "isMut": false,
          "isSigner": true
        },
        {
          "name": "userAccount",
          "isMut": true,
          "isSigner": false
        },
        {
          "name": "liquidityPositions",
          "isMut": true,
          "isSigner": false
        },
        {
          "name": "rent",
          "isMut": false,
          "isSigner": false
        },
        {
          "name": "tokenProgram",
          "isMut": false,
          "isSigner": false
        },
        {
          "name": "systemProgram",
          "isMut": false,
          "isSigner": false
        }
      ],
      "args": [
        {
          "name": "userNonce",
          "type": "u8"
        }
      ]
    },
    {
      "name": "initializeComet",
      "accounts": [
        {
          "name": "user",
          "isMut": false,
          "isSigner": true
        },
        {
          "name": "userAccount",
          "isMut": true,
          "isSigner": false
        },
        {
          "name": "comet",
          "isMut": true,
          "isSigner": false
        },
        {
          "name": "rent",
          "isMut": false,
          "isSigner": false
        },
        {
          "name": "tokenProgram",
          "isMut": false,
          "isSigner": false
        },
        {
          "name": "systemProgram",
          "isMut": false,
          "isSigner": false
        }
      ],
      "args": [
        {
          "name": "userNonce",
          "type": "u8"
        }
      ]
    },
    {
      "name": "addCollateral",
      "accounts": [
        {
          "name": "admin",
          "isMut": false,
          "isSigner": true
        },
        {
          "name": "manager",
          "isMut": false,
          "isSigner": false
        },
        {
          "name": "tokenData",
          "isMut": true,
          "isSigner": false
        },
        {
          "name": "collateralMint",
          "isMut": false,
          "isSigner": false
        },
        {
          "name": "vault",
          "isMut": true,
          "isSigner": true
        },
        {
          "name": "rent",
          "isMut": false,
          "isSigner": false
        },
        {
          "name": "tokenProgram",
          "isMut": false,
          "isSigner": false
        },
        {
          "name": "systemProgram",
          "isMut": false,
          "isSigner": false
        }
      ],
      "args": [
        {
          "name": "managerNonce",
          "type": "u8"
        },
        {
          "name": "scale",
          "type": "u8"
        },
        {
          "name": "stable",
          "type": "u8"
        },
        {
          "name": "collateralizationRatio",
          "type": "u64"
        }
      ]
    },
    {
      "name": "initializePool",
      "accounts": [
        {
          "name": "admin",
          "isMut": false,
          "isSigner": true
        },
        {
          "name": "manager",
          "isMut": false,
          "isSigner": false
        },
        {
          "name": "tokenData",
          "isMut": true,
          "isSigner": false
        },
        {
          "name": "usdiMint",
          "isMut": false,
          "isSigner": false
        },
        {
          "name": "usdiTokenAccount",
          "isMut": true,
          "isSigner": true
        },
        {
          "name": "iassetMint",
          "isMut": true,
          "isSigner": true
        },
        {
          "name": "iassetTokenAccount",
          "isMut": true,
          "isSigner": true
        },
        {
          "name": "liquidationIassetTokenAccount",
          "isMut": true,
          "isSigner": true
        },
        {
          "name": "liquidityTokenMint",
          "isMut": true,
          "isSigner": true
        },
        {
          "name": "cometLiquidityTokenAccount",
          "isMut": true,
          "isSigner": true
        },
        {
          "name": "pythOracle",
          "isMut": false,
          "isSigner": false
        },
        {
          "name": "chainlinkOracle",
          "isMut": false,
          "isSigner": false
        },
        {
          "name": "rent",
          "isMut": false,
          "isSigner": false
        },
        {
          "name": "tokenProgram",
          "isMut": false,
          "isSigner": false
        },
        {
          "name": "systemProgram",
          "isMut": false,
          "isSigner": false
        }
      ],
      "args": [
        {
          "name": "managerNonce",
          "type": "u8"
        },
        {
          "name": "stableCollateralRatio",
          "type": "u16"
        },
        {
          "name": "cryptoCollateralRatio",
          "type": "u16"
        },
        {
          "name": "liquidityTradingFee",
          "type": "u16"
        },
        {
          "name": "healthScoreCoefficient",
          "type": "u64"
        }
      ]
    },
    {
      "name": "updatePoolHealthScoreCoefficient",
      "accounts": [
        {
          "name": "admin",
          "isMut": false,
          "isSigner": true
        },
        {
          "name": "manager",
          "isMut": false,
          "isSigner": false
        },
        {
          "name": "tokenData",
          "isMut": true,
          "isSigner": false
        }
      ],
      "args": [
        {
          "name": "managerNonce",
          "type": "u8"
        },
        {
          "name": "poolIndex",
          "type": "u8"
        },
        {
          "name": "healthScoreCoefficient",
          "type": "u64"
        }
      ]
    },
    {
      "name": "updatePrices",
      "accounts": [
        {
          "name": "manager",
          "isMut": false,
          "isSigner": false
        },
        {
          "name": "tokenData",
          "isMut": true,
          "isSigner": false
        },
        {
          "name": "chainlinkProgram",
          "isMut": false,
          "isSigner": false
        }
      ],
      "args": [
        {
          "name": "managerNonce",
          "type": "u8"
        }
      ]
    },
    {
      "name": "mintUsdi",
      "accounts": [
        {
          "name": "user",
          "isMut": false,
          "isSigner": true
        },
        {
          "name": "manager",
          "isMut": false,
          "isSigner": false
        },
        {
          "name": "tokenData",
          "isMut": true,
          "isSigner": false
        },
        {
          "name": "vault",
          "isMut": true,
          "isSigner": false
        },
        {
          "name": "usdiMint",
          "isMut": true,
          "isSigner": false
        },
        {
          "name": "userUsdiTokenAccount",
          "isMut": true,
          "isSigner": false
        },
        {
          "name": "userCollateralTokenAccount",
          "isMut": true,
          "isSigner": false
        },
        {
          "name": "tokenProgram",
          "isMut": false,
          "isSigner": false
        }
      ],
      "args": [
        {
          "name": "managerNonce",
          "type": "u8"
        },
        {
          "name": "amount",
          "type": "u64"
        }
      ]
    },
    {
      "name": "initializeMintPosition",
      "accounts": [
        {
          "name": "user",
          "isMut": false,
          "isSigner": true
        },
        {
          "name": "manager",
          "isMut": false,
          "isSigner": false
        },
        {
          "name": "tokenData",
          "isMut": true,
          "isSigner": false
        },
        {
          "name": "mintPositions",
          "isMut": true,
          "isSigner": false
        },
        {
          "name": "vault",
          "isMut": true,
          "isSigner": false
        },
        {
          "name": "userCollateralTokenAccount",
          "isMut": true,
          "isSigner": false
        },
        {
          "name": "iassetMint",
          "isMut": true,
          "isSigner": false
        },
        {
          "name": "userIassetTokenAccount",
          "isMut": true,
          "isSigner": false
        },
        {
          "name": "oracle",
          "isMut": false,
          "isSigner": false
        },
        {
          "name": "tokenProgram",
          "isMut": false,
          "isSigner": false
        }
      ],
      "args": [
        {
          "name": "managerNonce",
          "type": "u8"
        },
        {
          "name": "iassetAmount",
          "type": "u64"
        },
        {
          "name": "collateralAmount",
          "type": "u64"
        }
      ]
    },
    {
      "name": "addCollateralToMint",
      "accounts": [
        {
          "name": "user",
          "isMut": false,
          "isSigner": true
        },
        {
          "name": "manager",
          "isMut": false,
          "isSigner": false
        },
        {
          "name": "tokenData",
          "isMut": true,
          "isSigner": false
        },
        {
          "name": "mintPositions",
          "isMut": true,
          "isSigner": false
        },
        {
          "name": "vault",
          "isMut": true,
          "isSigner": false
        },
        {
          "name": "userCollateralTokenAccount",
          "isMut": true,
          "isSigner": false
        },
        {
          "name": "tokenProgram",
          "isMut": false,
          "isSigner": false
        }
      ],
      "args": [
        {
          "name": "managerNonce",
          "type": "u8"
        },
        {
          "name": "mintIndex",
          "type": "u8"
        },
        {
          "name": "amount",
          "type": "u64"
        }
      ]
    },
    {
      "name": "withdrawCollateralFromMint",
      "accounts": [
        {
          "name": "user",
          "isMut": false,
          "isSigner": true
        },
        {
          "name": "manager",
          "isMut": false,
          "isSigner": false
        },
        {
          "name": "tokenData",
          "isMut": true,
          "isSigner": false
        },
        {
          "name": "mintPositions",
          "isMut": true,
          "isSigner": false
        },
        {
          "name": "vault",
          "isMut": true,
          "isSigner": false
        },
        {
          "name": "userCollateralTokenAccount",
          "isMut": true,
          "isSigner": false
        },
        {
          "name": "tokenProgram",
          "isMut": false,
          "isSigner": false
        }
      ],
      "args": [
        {
          "name": "managerNonce",
          "type": "u8"
        },
        {
          "name": "mintIndex",
          "type": "u8"
        },
        {
          "name": "amount",
          "type": "u64"
        }
      ]
    },
    {
      "name": "payBackMint",
      "accounts": [
        {
          "name": "user",
          "isMut": false,
          "isSigner": true
        },
        {
          "name": "manager",
          "isMut": false,
          "isSigner": false
        },
        {
          "name": "tokenData",
          "isMut": true,
          "isSigner": false
        },
        {
          "name": "userIassetTokenAccount",
          "isMut": true,
          "isSigner": false
        },
        {
          "name": "mintPositions",
          "isMut": true,
          "isSigner": false
        },
        {
          "name": "iassetMint",
          "isMut": true,
          "isSigner": false
        },
        {
          "name": "tokenProgram",
          "isMut": false,
          "isSigner": false
        }
      ],
      "args": [
        {
          "name": "managerNonce",
          "type": "u8"
        },
        {
          "name": "mintIndex",
          "type": "u8"
        },
        {
          "name": "amount",
          "type": "u64"
        }
      ]
    },
    {
      "name": "addIassetToMint",
      "accounts": [
        {
          "name": "user",
          "isMut": false,
          "isSigner": true
        },
        {
          "name": "manager",
          "isMut": false,
          "isSigner": false
        },
        {
          "name": "tokenData",
          "isMut": true,
          "isSigner": false
        },
        {
          "name": "userIassetTokenAccount",
          "isMut": true,
          "isSigner": false
        },
        {
          "name": "mintPositions",
          "isMut": true,
          "isSigner": false
        },
        {
          "name": "iassetMint",
          "isMut": true,
          "isSigner": false
        },
        {
          "name": "tokenProgram",
          "isMut": false,
          "isSigner": false
        }
      ],
      "args": [
        {
          "name": "managerNonce",
          "type": "u8"
        },
        {
          "name": "mintIndex",
          "type": "u8"
        },
        {
          "name": "amount",
          "type": "u64"
        }
      ]
    },
    {
      "name": "initializeLiquidityPosition",
      "accounts": [
        {
          "name": "user",
          "isMut": false,
          "isSigner": true
        },
        {
          "name": "manager",
          "isMut": false,
          "isSigner": false
        },
        {
          "name": "tokenData",
          "isMut": true,
          "isSigner": false
        },
        {
          "name": "liquidityPositions",
          "isMut": true,
          "isSigner": false
        },
        {
          "name": "userUsdiTokenAccount",
          "isMut": true,
          "isSigner": false
        },
        {
          "name": "userIassetTokenAccount",
          "isMut": true,
          "isSigner": false
        },
        {
          "name": "userLiquidityTokenAccount",
          "isMut": true,
          "isSigner": false
        },
        {
          "name": "ammUsdiTokenAccount",
          "isMut": true,
          "isSigner": false
        },
        {
          "name": "ammIassetTokenAccount",
          "isMut": true,
          "isSigner": false
        },
        {
          "name": "liquidityTokenMint",
          "isMut": true,
          "isSigner": false
        },
        {
          "name": "tokenProgram",
          "isMut": false,
          "isSigner": false
        }
      ],
      "args": [
        {
          "name": "managerNonce",
          "type": "u8"
        },
        {
          "name": "poolIndex",
          "type": "u8"
        },
        {
          "name": "iassetAmount",
          "type": "u64"
        }
      ]
    },
    {
      "name": "provideLiquidity",
      "accounts": [
        {
          "name": "user",
          "isMut": false,
          "isSigner": true
        },
        {
          "name": "manager",
          "isMut": false,
          "isSigner": false
        },
        {
          "name": "tokenData",
          "isMut": true,
          "isSigner": false
        },
        {
          "name": "liquidityPositions",
          "isMut": true,
          "isSigner": false
        },
        {
          "name": "userUsdiTokenAccount",
          "isMut": true,
          "isSigner": false
        },
        {
          "name": "userIassetTokenAccount",
          "isMut": true,
          "isSigner": false
        },
        {
          "name": "userLiquidityTokenAccount",
          "isMut": true,
          "isSigner": false
        },
        {
          "name": "ammUsdiTokenAccount",
          "isMut": true,
          "isSigner": false
        },
        {
          "name": "ammIassetTokenAccount",
          "isMut": true,
          "isSigner": false
        },
        {
          "name": "liquidityTokenMint",
          "isMut": true,
          "isSigner": false
        },
        {
          "name": "tokenProgram",
          "isMut": false,
          "isSigner": false
        }
      ],
      "args": [
        {
          "name": "managerNonce",
          "type": "u8"
        },
        {
          "name": "liquidityPositionIndex",
          "type": "u8"
        },
        {
          "name": "iassetAmount",
          "type": "u64"
        }
      ]
    },
    {
      "name": "withdrawLiquidity",
      "accounts": [
        {
          "name": "user",
          "isMut": false,
          "isSigner": true
        },
        {
          "name": "manager",
          "isMut": false,
          "isSigner": false
        },
        {
          "name": "tokenData",
          "isMut": true,
          "isSigner": false
        },
        {
          "name": "liquidityPositions",
          "isMut": true,
          "isSigner": false
        },
        {
          "name": "userUsdiTokenAccount",
          "isMut": true,
          "isSigner": false
        },
        {
          "name": "userIassetTokenAccount",
          "isMut": true,
          "isSigner": false
        },
        {
          "name": "userLiquidityTokenAccount",
          "isMut": true,
          "isSigner": false
        },
        {
          "name": "ammUsdiTokenAccount",
          "isMut": true,
          "isSigner": false
        },
        {
          "name": "ammIassetTokenAccount",
          "isMut": true,
          "isSigner": false
        },
        {
          "name": "liquidityTokenMint",
          "isMut": true,
          "isSigner": false
        },
        {
          "name": "tokenProgram",
          "isMut": false,
          "isSigner": false
        }
      ],
      "args": [
        {
          "name": "managerNonce",
          "type": "u8"
        },
        {
          "name": "liquidityPositionIndex",
          "type": "u8"
        },
        {
          "name": "liquidityTokenAmount",
          "type": "u64"
        }
      ]
    },
    {
      "name": "buySynth",
      "accounts": [
        {
          "name": "user",
          "isMut": false,
          "isSigner": true
        },
        {
          "name": "manager",
          "isMut": false,
          "isSigner": false
        },
        {
          "name": "tokenData",
          "isMut": true,
          "isSigner": false
        },
        {
          "name": "userUsdiTokenAccount",
          "isMut": true,
          "isSigner": false
        },
        {
          "name": "userIassetTokenAccount",
          "isMut": true,
          "isSigner": false
        },
        {
          "name": "ammUsdiTokenAccount",
          "isMut": true,
          "isSigner": false
        },
        {
          "name": "ammIassetTokenAccount",
          "isMut": true,
          "isSigner": false
        },
        {
          "name": "tokenProgram",
          "isMut": false,
          "isSigner": false
        }
      ],
      "args": [
        {
          "name": "managerNonce",
          "type": "u8"
        },
        {
          "name": "poolIndex",
          "type": "u8"
        },
        {
          "name": "amount",
          "type": "u64"
        }
      ]
    },
    {
      "name": "sellSynth",
      "accounts": [
        {
          "name": "user",
          "isMut": false,
          "isSigner": true
        },
        {
          "name": "manager",
          "isMut": false,
          "isSigner": false
        },
        {
          "name": "tokenData",
          "isMut": true,
          "isSigner": false
        },
        {
          "name": "userUsdiTokenAccount",
          "isMut": true,
          "isSigner": false
        },
        {
          "name": "userIassetTokenAccount",
          "isMut": true,
          "isSigner": false
        },
        {
          "name": "ammUsdiTokenAccount",
          "isMut": true,
          "isSigner": false
        },
        {
          "name": "ammIassetTokenAccount",
          "isMut": true,
          "isSigner": false
        },
        {
          "name": "tokenProgram",
          "isMut": false,
          "isSigner": false
        }
      ],
      "args": [
        {
          "name": "managerNonce",
          "type": "u8"
        },
        {
          "name": "poolIndex",
          "type": "u8"
        },
        {
          "name": "amount",
          "type": "u64"
        }
      ]
    },
    {
      "name": "initializeSinglePoolComet",
      "accounts": [
        {
          "name": "user",
          "isMut": false,
          "isSigner": true
        },
        {
          "name": "manager",
          "isMut": false,
          "isSigner": false
        },
        {
          "name": "tokenData",
          "isMut": true,
          "isSigner": false
        },
        {
          "name": "singlePoolComets",
          "isMut": true,
          "isSigner": false
        },
        {
          "name": "singlePoolComet",
          "isMut": true,
          "isSigner": false
        },
        {
          "name": "vault",
          "isMut": true,
          "isSigner": false
        },
        {
          "name": "rent",
          "isMut": false,
          "isSigner": false
        },
        {
          "name": "tokenProgram",
          "isMut": false,
          "isSigner": false
        },
        {
          "name": "systemProgram",
          "isMut": false,
          "isSigner": false
        }
      ],
      "args": [
        {
          "name": "managerNonce",
          "type": "u8"
        },
        {
          "name": "poolIndex",
          "type": "u8"
        }
      ]
    },
    {
      "name": "closeSinglePoolComet",
      "accounts": [
        {
          "name": "user",
          "isMut": false,
          "isSigner": true
        },
        {
          "name": "userAccount",
          "isMut": true,
          "isSigner": false
        },
        {
          "name": "singlePoolComets",
          "isMut": true,
          "isSigner": false
        },
        {
          "name": "singlePoolComet",
          "isMut": true,
          "isSigner": false
        },
        {
          "name": "tokenProgram",
          "isMut": false,
          "isSigner": false
        }
      ],
      "args": [
        {
          "name": "userNonce",
          "type": "u8"
        },
        {
          "name": "cometIndex",
          "type": "u8"
        }
      ]
    },
    {
      "name": "initializeCometManager",
      "accounts": [
        {
          "name": "user",
          "isMut": false,
          "isSigner": true
        },
        {
          "name": "admin",
          "isMut": false,
          "isSigner": true
        },
        {
          "name": "manager",
          "isMut": true,
          "isSigner": false
        },
        {
          "name": "userAccount",
          "isMut": false,
          "isSigner": false
        },
        {
          "name": "cometManager",
          "isMut": true,
          "isSigner": false
        },
        {
          "name": "membershipTokenMint",
          "isMut": true,
          "isSigner": true
        },
        {
          "name": "rent",
          "isMut": false,
          "isSigner": false
        },
        {
          "name": "tokenProgram",
          "isMut": false,
          "isSigner": false
        },
        {
          "name": "systemProgram",
          "isMut": false,
          "isSigner": false
        }
      ],
      "args": [
        {
          "name": "managerNonce",
          "type": "u8"
        },
        {
          "name": "userNonce",
          "type": "u8"
        }
      ]
    },
    {
      "name": "addCollateralToComet",
      "accounts": [
        {
          "name": "user",
          "isMut": false,
          "isSigner": true
        },
        {
          "name": "manager",
          "isMut": false,
          "isSigner": false
        },
        {
          "name": "tokenData",
          "isMut": true,
          "isSigner": false
        },
        {
          "name": "comet",
          "isMut": true,
          "isSigner": false
        },
        {
          "name": "vault",
          "isMut": true,
          "isSigner": false
        },
        {
          "name": "userCollateralTokenAccount",
          "isMut": true,
          "isSigner": false
        },
        {
          "name": "tokenProgram",
          "isMut": false,
          "isSigner": false
        }
      ],
      "args": [
        {
          "name": "managerNonce",
          "type": "u8"
        },
        {
          "name": "collateralIndex",
          "type": "u8"
        },
        {
          "name": "collateralAmount",
          "type": "u64"
        }
      ]
    },
    {
      "name": "withdrawCollateralFromComet",
      "accounts": [
        {
          "name": "user",
          "isMut": false,
          "isSigner": true
        },
        {
          "name": "userAccount",
          "isMut": true,
          "isSigner": false
        },
        {
          "name": "manager",
          "isMut": false,
          "isSigner": false
        },
        {
          "name": "tokenData",
          "isMut": true,
          "isSigner": false
        },
        {
          "name": "comet",
          "isMut": true,
          "isSigner": false
        },
        {
          "name": "vault",
          "isMut": true,
          "isSigner": false
        },
        {
          "name": "userCollateralTokenAccount",
          "isMut": true,
          "isSigner": false
        },
        {
          "name": "tokenProgram",
          "isMut": false,
          "isSigner": false
        }
      ],
      "args": [
        {
          "name": "managerNonce",
          "type": "u8"
        },
        {
          "name": "userNonce",
          "type": "u8"
        },
        {
          "name": "cometCollateralIndex",
          "type": "u8"
        },
        {
          "name": "collateralAmount",
          "type": "u64"
        }
      ]
    },
    {
      "name": "addLiquidityToComet",
      "accounts": [
        {
          "name": "user",
          "isMut": false,
          "isSigner": true
        },
        {
          "name": "manager",
          "isMut": false,
          "isSigner": false
        },
        {
          "name": "tokenData",
          "isMut": true,
          "isSigner": false
        },
        {
          "name": "comet",
          "isMut": true,
          "isSigner": false
        },
        {
          "name": "usdiMint",
          "isMut": true,
          "isSigner": false
        },
        {
          "name": "iassetMint",
          "isMut": true,
          "isSigner": false
        },
        {
          "name": "ammUsdiTokenAccount",
          "isMut": true,
          "isSigner": false
        },
        {
          "name": "ammIassetTokenAccount",
          "isMut": true,
          "isSigner": false
        },
        {
          "name": "liquidityTokenMint",
          "isMut": true,
          "isSigner": false
        },
        {
          "name": "cometLiquidityTokenAccount",
          "isMut": true,
          "isSigner": false
        },
        {
          "name": "tokenProgram",
          "isMut": false,
          "isSigner": false
        }
      ],
      "args": [
        {
          "name": "managerNonce",
          "type": "u8"
        },
        {
          "name": "poolIndex",
          "type": "u8"
        },
        {
          "name": "usdiAmount",
          "type": "u64"
        }
      ]
    },
    {
      "name": "withdrawLiquidityFromComet",
      "accounts": [
        {
          "name": "user",
          "isMut": false,
          "isSigner": true
        },
        {
          "name": "manager",
          "isMut": false,
          "isSigner": false
        },
        {
          "name": "tokenData",
          "isMut": true,
          "isSigner": false
        },
        {
          "name": "comet",
          "isMut": true,
          "isSigner": false
        },
        {
          "name": "usdiMint",
          "isMut": true,
          "isSigner": false
        },
        {
          "name": "iassetMint",
          "isMut": true,
          "isSigner": false
        },
        {
          "name": "ammUsdiTokenAccount",
          "isMut": true,
          "isSigner": false
        },
        {
          "name": "ammIassetTokenAccount",
          "isMut": true,
          "isSigner": false
        },
        {
          "name": "liquidityTokenMint",
          "isMut": true,
          "isSigner": false
        },
        {
          "name": "cometLiquidityTokenAccount",
          "isMut": true,
          "isSigner": false
        },
        {
          "name": "vault",
          "isMut": true,
          "isSigner": false
        },
        {
          "name": "tokenProgram",
          "isMut": false,
          "isSigner": false
        }
      ],
      "args": [
        {
          "name": "managerNonce",
          "type": "u8"
        },
        {
          "name": "cometPositionIndex",
          "type": "u8"
        },
        {
          "name": "liquidityTokenAmount",
          "type": "u64"
        }
      ]
    },
    {
      "name": "recenterComet",
      "accounts": [
        {
          "name": "user",
          "isMut": false,
          "isSigner": true
        },
        {
          "name": "manager",
          "isMut": false,
          "isSigner": false
        },
        {
          "name": "tokenData",
          "isMut": true,
          "isSigner": false
        },
        {
          "name": "usdiMint",
          "isMut": true,
          "isSigner": false
        },
        {
          "name": "iassetMint",
          "isMut": true,
          "isSigner": false
        },
        {
          "name": "comet",
          "isMut": true,
          "isSigner": false
        },
        {
          "name": "ammUsdiTokenAccount",
          "isMut": true,
          "isSigner": false
        },
        {
          "name": "ammIassetTokenAccount",
          "isMut": true,
          "isSigner": false
        },
        {
          "name": "liquidityTokenMint",
          "isMut": true,
          "isSigner": false
        },
        {
          "name": "vault",
          "isMut": true,
          "isSigner": false
        },
        {
          "name": "tokenProgram",
          "isMut": false,
          "isSigner": false
        }
      ],
      "args": [
        {
          "name": "managerNonce",
          "type": "u8"
        },
        {
          "name": "cometPositionIndex",
          "type": "u8"
        },
        {
          "name": "cometCollateralIndex",
          "type": "u8"
        }
      ]
    },
    {
      "name": "mintUsdiHackathon",
      "accounts": [
        {
          "name": "user",
          "isMut": false,
          "isSigner": true
        },
        {
          "name": "manager",
          "isMut": false,
          "isSigner": false
        },
        {
          "name": "tokenData",
          "isMut": true,
          "isSigner": false
        },
        {
          "name": "usdiMint",
          "isMut": true,
          "isSigner": false
        },
        {
          "name": "userUsdiTokenAccount",
          "isMut": true,
          "isSigner": false
        },
        {
          "name": "tokenProgram",
          "isMut": false,
          "isSigner": false
        }
      ],
      "args": [
        {
          "name": "managerNonce",
          "type": "u8"
        },
        {
          "name": "amount",
          "type": "u64"
        }
      ]
    },
    {
      "name": "liquidateMintPosition",
      "accounts": [
        {
          "name": "liquidator",
          "isMut": false,
          "isSigner": true
        },
        {
          "name": "manager",
          "isMut": false,
          "isSigner": false
        },
        {
          "name": "tokenData",
          "isMut": true,
          "isSigner": false
        },
        {
          "name": "user",
          "isMut": false,
          "isSigner": false
        },
        {
          "name": "userAccount",
          "isMut": false,
          "isSigner": false
        },
        {
          "name": "iassetMint",
          "isMut": true,
          "isSigner": false
        },
        {
          "name": "mintPositions",
          "isMut": true,
          "isSigner": false
        },
        {
          "name": "vault",
          "isMut": true,
          "isSigner": false
        },
        {
          "name": "ammUsdiTokenAccount",
          "isMut": true,
          "isSigner": false
        },
        {
          "name": "ammIassetTokenAccount",
          "isMut": true,
          "isSigner": false
        },
        {
          "name": "liquidatorCollateralTokenAccount",
          "isMut": true,
          "isSigner": false
        },
        {
          "name": "liquidatorIassetTokenAccount",
          "isMut": true,
          "isSigner": false
        },
        {
          "name": "tokenProgram",
          "isMut": false,
          "isSigner": false
        }
      ],
      "args": [
        {
          "name": "managerNonce",
          "type": "u8"
        },
        {
          "name": "mintIndex",
          "type": "u8"
        }
      ]
    },
    {
      "name": "liquidateCometPositionReduction",
      "accounts": [
        {
          "name": "liquidator",
          "isMut": false,
          "isSigner": true
        },
        {
          "name": "manager",
          "isMut": false,
          "isSigner": false
        },
        {
          "name": "tokenData",
          "isMut": true,
          "isSigner": false
        },
        {
          "name": "user",
          "isMut": false,
          "isSigner": false
        },
        {
          "name": "userAccount",
          "isMut": false,
          "isSigner": false
        },
        {
          "name": "comet",
          "isMut": true,
          "isSigner": false
        },
        {
          "name": "usdiMint",
          "isMut": true,
          "isSigner": false
        },
        {
          "name": "iassetMint",
          "isMut": true,
          "isSigner": false
        },
        {
          "name": "ammUsdiTokenAccount",
          "isMut": true,
          "isSigner": false
        },
        {
          "name": "ammIassetTokenAccount",
          "isMut": true,
          "isSigner": false
        },
        {
          "name": "cometLiquidityTokenAccount",
          "isMut": true,
          "isSigner": false
        },
        {
          "name": "liquidityTokenMint",
          "isMut": true,
          "isSigner": false
        },
        {
          "name": "liquidatorIassetTokenAccount",
          "isMut": true,
          "isSigner": false
        },
        {
          "name": "liquidatorUsdiTokenAccount",
          "isMut": true,
          "isSigner": false
        },
        {
          "name": "tokenProgram",
          "isMut": false,
          "isSigner": false
        }
      ],
      "args": [
        {
          "name": "managerNonce",
          "type": "u8"
        },
        {
          "name": "userNonce",
          "type": "u8"
        },
        {
          "name": "positionIndex",
          "type": "u8"
        },
        {
          "name": "lpTokenReduction",
          "type": "u64"
        }
      ]
    },
    {
      "name": "liquidateCometIlReduction",
      "accounts": [
        {
          "name": "liquidator",
          "isMut": false,
          "isSigner": true
        },
        {
          "name": "manager",
          "isMut": false,
          "isSigner": false
        },
        {
          "name": "tokenData",
          "isMut": false,
          "isSigner": false
        },
        {
          "name": "user",
          "isMut": false,
          "isSigner": false
        },
        {
          "name": "userAccount",
          "isMut": false,
          "isSigner": false
        },
        {
          "name": "comet",
          "isMut": true,
          "isSigner": false
        },
        {
          "name": "usdiMint",
          "isMut": true,
          "isSigner": false
        },
        {
          "name": "iassetMint",
          "isMut": true,
          "isSigner": false
        },
        {
          "name": "ammUsdiTokenAccount",
          "isMut": true,
          "isSigner": false
        },
        {
          "name": "ammIassetTokenAccount",
          "isMut": true,
          "isSigner": false
        },
        {
          "name": "cometLiquidityTokenAccount",
          "isMut": true,
          "isSigner": false
        },
        {
          "name": "liquidityTokenMint",
          "isMut": true,
          "isSigner": false
        },
        {
          "name": "liquidatorUsdiTokenAccount",
          "isMut": true,
          "isSigner": false
        },
        {
          "name": "vault",
          "isMut": true,
          "isSigner": false
        },
        {
          "name": "tokenProgram",
          "isMut": false,
          "isSigner": false
        },
        {
          "name": "jupiterProgram",
          "isMut": false,
          "isSigner": false
        },
        {
          "name": "jupiterAccount",
          "isMut": false,
          "isSigner": false
        },
        {
          "name": "usdcVault",
          "isMut": true,
          "isSigner": false
        },
        {
          "name": "assetMint",
          "isMut": true,
          "isSigner": false
        },
        {
          "name": "usdcMint",
          "isMut": true,
          "isSigner": false
        },
        {
          "name": "pythOracle",
          "isMut": false,
          "isSigner": false
        }
      ],
      "args": [
        {
          "name": "managerNonce",
          "type": "u8"
        },
        {
          "name": "userNonce",
          "type": "u8"
        },
        {
<<<<<<< HEAD
=======
          "name": "jupiterNonce",
          "type": "u8"
        },
        {
>>>>>>> 44c9971b
          "name": "positionIndex",
          "type": "u8"
        },
        {
          "name": "assetIndex",
          "type": "u8"
        },
        {
          "name": "cometCollateralIndex",
          "type": "u8"
        },
        {
          "name": "ilReductionAmount",
          "type": "u64"
        }
      ]
    },
    {
      "name": "payImpermanentLossDebt",
      "accounts": [
        {
          "name": "user",
          "isMut": false,
          "isSigner": true
        },
        {
          "name": "manager",
          "isMut": false,
          "isSigner": false
        },
        {
          "name": "tokenData",
          "isMut": true,
          "isSigner": false
        },
        {
          "name": "comet",
          "isMut": true,
          "isSigner": false
        },
        {
          "name": "usdiMint",
          "isMut": true,
          "isSigner": false
        },
        {
          "name": "iassetMint",
          "isMut": true,
          "isSigner": false
        },
        {
          "name": "ammUsdiTokenAccount",
          "isMut": true,
          "isSigner": false
        },
        {
          "name": "ammIassetTokenAccount",
          "isMut": true,
          "isSigner": false
        },
        {
          "name": "vault",
          "isMut": true,
          "isSigner": false
        },
        {
          "name": "tokenProgram",
          "isMut": false,
          "isSigner": false
        }
      ],
      "args": [
        {
          "name": "managerNonce",
          "type": "u8"
        },
        {
          "name": "cometPositionIndex",
          "type": "u8"
        },
        {
          "name": "cometCollateralIndex",
          "type": "u8"
        },
        {
          "name": "collateralAmount",
          "type": "u64"
        }
      ]
    }
  ],
  "accounts": [
    {
      "name": "manager",
      "type": {
        "kind": "struct",
        "fields": [
          {
            "name": "usdiMint",
            "type": "publicKey"
          },
          {
            "name": "tokenData",
            "type": "publicKey"
          },
          {
            "name": "admin",
            "type": "publicKey"
          }
        ]
      }
    },
    {
      "name": "tokenData",
      "type": {
        "kind": "struct",
        "fields": [
          {
            "name": "manager",
            "type": "publicKey"
          },
          {
            "name": "numPools",
            "type": "u64"
          },
          {
            "name": "numCollaterals",
            "type": "u64"
          },
          {
            "name": "pools",
            "type": {
              "array": [
                {
                  "defined": "Pool"
                },
                255
              ]
            }
          },
          {
            "name": "collaterals",
            "type": {
              "array": [
                {
                  "defined": "Collateral"
                },
                255
              ]
            }
          },
          {
            "name": "chainlinkProgram",
            "type": "publicKey"
          },
          {
            "name": "ilHealthScoreCoefficient",
            "type": {
              "defined": "RawDecimal"
            }
          },
          {
            "name": "ilHealthScoreCutoff",
            "type": {
              "defined": "RawDecimal"
            }
          },
          {
            "name": "ilLiquidationRewardPct",
            "type": {
              "defined": "RawDecimal"
            }
          }
        ]
      }
    },
    {
      "name": "user",
      "type": {
        "kind": "struct",
        "fields": [
          {
            "name": "isManager",
            "type": "u64"
          },
          {
            "name": "authority",
            "type": "publicKey"
          },
          {
            "name": "singlePoolComets",
            "type": "publicKey"
          },
          {
            "name": "mintPositions",
            "type": "publicKey"
          },
          {
            "name": "liquidityPositions",
            "type": "publicKey"
          },
          {
            "name": "comet",
            "type": "publicKey"
          },
          {
            "name": "cometManager",
            "type": {
              "defined": "CometManager"
            }
          }
        ]
      }
    },
    {
      "name": "singlePoolComets",
      "type": {
        "kind": "struct",
        "fields": [
          {
            "name": "owner",
            "type": "publicKey"
          },
          {
            "name": "numComets",
            "type": "u64"
          },
          {
            "name": "comets",
            "type": {
              "array": [
                "publicKey",
                255
              ]
            }
          }
        ]
      }
    },
    {
      "name": "comet",
      "type": {
        "kind": "struct",
        "fields": [
          {
            "name": "isSinglePool",
            "type": "u64"
          },
          {
            "name": "owner",
            "type": "publicKey"
          },
          {
            "name": "numPositions",
            "type": "u64"
          },
          {
            "name": "numCollaterals",
            "type": "u64"
          },
          {
            "name": "positions",
            "type": {
              "array": [
                {
                  "defined": "CometPosition"
                },
                255
              ]
            }
          },
          {
            "name": "collaterals",
            "type": {
              "array": [
                {
                  "defined": "CometCollateral"
                },
                255
              ]
            }
          }
        ]
      }
    },
    {
      "name": "liquidityPositions",
      "type": {
        "kind": "struct",
        "fields": [
          {
            "name": "owner",
            "type": "publicKey"
          },
          {
            "name": "numPositions",
            "type": "u64"
          },
          {
            "name": "liquidityPositions",
            "type": {
              "array": [
                {
                  "defined": "LiquidityPosition"
                },
                255
              ]
            }
          }
        ]
      }
    },
    {
      "name": "mintPositions",
      "type": {
        "kind": "struct",
        "fields": [
          {
            "name": "owner",
            "type": "publicKey"
          },
          {
            "name": "numPositions",
            "type": "u64"
          },
          {
            "name": "mintPositions",
            "type": {
              "array": [
                {
                  "defined": "MintPosition"
                },
                255
              ]
            }
          }
        ]
      }
    }
  ],
  "types": [
    {
      "name": "Value",
      "type": {
        "kind": "struct",
        "fields": [
          {
            "name": "val",
            "type": "u128"
          },
          {
            "name": "scale",
            "type": "u64"
          }
        ]
      }
    },
    {
      "name": "RawDecimal",
      "type": {
        "kind": "struct",
        "fields": [
          {
            "name": "data",
            "type": {
              "array": [
                "u8",
                16
              ]
            }
          }
        ]
      }
    },
    {
      "name": "AssetInfo",
      "type": {
        "kind": "struct",
        "fields": [
          {
            "name": "iassetMint",
            "type": "publicKey"
          },
          {
            "name": "priceFeedAddresses",
            "type": {
              "array": [
                "publicKey",
                2
              ]
            }
          },
          {
            "name": "price",
            "type": {
              "defined": "RawDecimal"
            }
          },
          {
            "name": "twap",
            "type": {
              "defined": "RawDecimal"
            }
          },
          {
            "name": "confidence",
            "type": {
              "defined": "RawDecimal"
            }
          },
          {
            "name": "status",
            "type": "u64"
          },
          {
            "name": "lastUpdate",
            "type": "u64"
          },
          {
            "name": "stableCollateralRatio",
            "type": {
              "defined": "RawDecimal"
            }
          },
          {
            "name": "cryptoCollateralRatio",
            "type": {
              "defined": "RawDecimal"
            }
          },
          {
            "name": "healthScoreCoefficient",
            "type": {
              "defined": "RawDecimal"
            }
          }
        ]
      }
    },
    {
      "name": "Pool",
      "type": {
        "kind": "struct",
        "fields": [
          {
            "name": "iassetTokenAccount",
            "type": "publicKey"
          },
          {
            "name": "usdiTokenAccount",
            "type": "publicKey"
          },
          {
            "name": "liquidityTokenMint",
            "type": "publicKey"
          },
          {
            "name": "liquidationIassetTokenAccount",
            "type": "publicKey"
          },
          {
            "name": "cometLiquidityTokenAccount",
            "type": "publicKey"
          },
          {
            "name": "iassetAmount",
            "type": {
              "defined": "RawDecimal"
            }
          },
          {
            "name": "usdiAmount",
            "type": {
              "defined": "RawDecimal"
            }
          },
          {
            "name": "liquidityTokenSupply",
            "type": {
              "defined": "RawDecimal"
            }
          },
          {
            "name": "treasuryTradingFee",
            "type": {
              "defined": "RawDecimal"
            }
          },
          {
            "name": "liquidityTradingFee",
            "type": {
              "defined": "RawDecimal"
            }
          },
          {
            "name": "assetInfo",
            "type": {
              "defined": "AssetInfo"
            }
          }
        ]
      }
    },
    {
      "name": "Collateral",
      "type": {
        "kind": "struct",
        "fields": [
          {
            "name": "poolIndex",
            "type": "u64"
          },
          {
            "name": "mint",
            "type": "publicKey"
          },
          {
            "name": "vault",
            "type": "publicKey"
          },
          {
            "name": "vaultUsdiSupply",
            "type": {
              "defined": "RawDecimal"
            }
          },
          {
            "name": "vaultMintSupply",
            "type": {
              "defined": "RawDecimal"
            }
          },
          {
            "name": "vaultCometSupply",
            "type": {
              "defined": "RawDecimal"
            }
          },
          {
            "name": "stable",
            "type": "u64"
          },
          {
            "name": "collateralizationRatio",
            "type": {
              "defined": "RawDecimal"
            }
          }
        ]
      }
    },
    {
      "name": "CometPosition",
      "type": {
        "kind": "struct",
        "fields": [
          {
            "name": "authority",
            "type": "publicKey"
          },
          {
            "name": "poolIndex",
            "type": "u64"
          },
          {
            "name": "borrowedUsdi",
            "type": {
              "defined": "RawDecimal"
            }
          },
          {
            "name": "borrowedIasset",
            "type": {
              "defined": "RawDecimal"
            }
          },
          {
            "name": "liquidityTokenValue",
            "type": {
              "defined": "RawDecimal"
            }
          },
          {
            "name": "cometLiquidation",
            "type": {
              "defined": "CometLiquidation"
            }
          }
        ]
      }
    },
    {
      "name": "CometCollateral",
      "type": {
        "kind": "struct",
        "fields": [
          {
            "name": "authority",
            "type": "publicKey"
          },
          {
            "name": "collateralAmount",
            "type": {
              "defined": "RawDecimal"
            }
          },
          {
            "name": "collateralIndex",
            "type": "u64"
          }
        ]
      }
    },
    {
      "name": "CometLiquidation",
      "type": {
        "kind": "struct",
        "fields": [
          {
            "name": "status",
            "type": "u64"
          },
          {
            "name": "excessTokenTypeIsUsdi",
            "type": "u64"
          },
          {
            "name": "excessTokenAmount",
            "type": {
              "defined": "RawDecimal"
            }
          }
        ]
      }
    },
    {
      "name": "CometManager",
      "type": {
        "kind": "struct",
        "fields": [
          {
            "name": "membershipTokenMint",
            "type": "publicKey"
          },
          {
            "name": "comet",
            "type": "publicKey"
          }
        ]
      }
    },
    {
      "name": "LiquidityPosition",
      "type": {
        "kind": "struct",
        "fields": [
          {
            "name": "authority",
            "type": "publicKey"
          },
          {
            "name": "liquidityTokenValue",
            "type": {
              "defined": "RawDecimal"
            }
          },
          {
            "name": "poolIndex",
            "type": "u64"
          }
        ]
      }
    },
    {
      "name": "MintPosition",
      "type": {
        "kind": "struct",
        "fields": [
          {
            "name": "authority",
            "type": "publicKey"
          },
          {
            "name": "collateralAmount",
            "type": {
              "defined": "RawDecimal"
            }
          },
          {
            "name": "poolIndex",
            "type": "u64"
          },
          {
            "name": "collateralIndex",
            "type": "u64"
          },
          {
            "name": "borrowedIasset",
            "type": {
              "defined": "RawDecimal"
            }
          }
        ]
      }
    },
    {
      "name": "InceptError",
      "type": {
        "kind": "enum",
        "variants": [
          {
            "name": "InvalidMintCollateralRatio"
          },
          {
            "name": "InvalidCometCollateralRatio"
          },
          {
            "name": "DifferentScale"
          },
          {
            "name": "MathError"
          },
          {
            "name": "OracleConfidenceOutOfRange"
          },
          {
            "name": "AssetInfoNotFound"
          },
          {
            "name": "CollateralNotFound"
          },
          {
            "name": "PoolNotFound"
          },
          {
            "name": "InvalidCollateralType"
          },
          {
            "name": "InvalidTokenAmount"
          },
          {
            "name": "InvalidBool"
          },
          {
            "name": "InsufficientCollateral"
          },
          {
            "name": "NoPriceDeviationDetected"
          },
          {
            "name": "OutdatedOracle"
          },
          {
            "name": "CometAlreadyLiquidated"
          },
          {
            "name": "CometNotYetLiquidated"
          },
          {
            "name": "CometUnableToLiquidate"
          },
          {
            "name": "NonStablesNotSupported"
          },
          {
            "name": "MintPositionUnableToLiquidate"
          },
          {
            "name": "NoSuchCollateralPosition"
          },
          {
            "name": "InvalidHealthScoreCoefficient"
          },
          {
            "name": "FailedImpermanentLossCalculation"
          },
          {
            "name": "HealthScoreTooLow"
          },
          {
            "name": "InsufficientUSDiCollateral"
          },
          {
            "name": "AttemptedToAddNewPoolToSingleComet"
          },
          {
            "name": "AttemptedToAddNewCollateralToSingleComet"
          },
          {
            "name": "InvalidInputMintAccount"
          },
          {
            "name": "InvalidInputCollateralAccount"
          },
          {
            "name": "InvalidAccountLoaderOwner"
          },
          {
            "name": "InvalidInputPositionIndex"
          },
          {
            "name": "InvalidTokenAccountBalance"
          },
          {
            "name": "InequalityComparisonViolated"
          },
          {
            "name": "NotSinglePoolComet"
          },
          {
            "name": "SinglePoolCometNotEmpty"
          },
          {
            "name": "LiquidityNotWithdrawn"
          },
          {
            "name": "NotSubjectToLiquidation"
          },
          {
            "name": "NotSubjectToILLiquidation"
          },
          {
            "name": "LiquidationAmountTooLarge"
          },
          {
            "name": "NoRemainingAccountsSupplied"
          },
          {
            "name": "InvalidRecenter"
          },
          {
            "name": "NonZeroCollateralizationRatioRequired"
          }
        ]
      }
    },
    {
      "name": "HealthScore",
      "type": {
        "kind": "enum",
        "variants": [
          {
            "name": "Healthy",
            "fields": [
              {
                "name": "score",
                "type": {
                  "defined": "f64"
                }
              }
            ]
          },
          {
            "name": "SubjectToLiquidation",
            "fields": [
              {
                "name": "score",
                "type": {
                  "defined": "f64"
                }
              }
            ]
          }
        ]
      }
    }
  ]
};<|MERGE_RESOLUTION|>--- conflicted
+++ resolved
@@ -2051,13 +2051,10 @@
           "type": "u8"
         },
         {
-<<<<<<< HEAD
-=======
           "name": "jupiterNonce",
           "type": "u8"
         },
         {
->>>>>>> 44c9971b
           "name": "positionIndex",
           "type": "u8"
         },
@@ -4980,13 +4977,10 @@
           "type": "u8"
         },
         {
-<<<<<<< HEAD
-=======
           "name": "jupiterNonce",
           "type": "u8"
         },
         {
->>>>>>> 44c9971b
           "name": "positionIndex",
           "type": "u8"
         },
