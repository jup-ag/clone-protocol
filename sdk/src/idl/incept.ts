export type Incept = {
  "version": "0.1.0",
  "name": "incept",
  "instructions": [
    {
      "name": "initializeManager",
      "accounts": [
        {
          "name": "admin",
          "isMut": true,
          "isSigner": true
        },
        {
          "name": "manager",
          "isMut": true,
          "isSigner": false
        },
        {
          "name": "usdiMint",
          "isMut": true,
          "isSigner": true
        },
        {
          "name": "usdiVault",
          "isMut": true,
          "isSigner": true
        },
        {
          "name": "tokenData",
          "isMut": true,
          "isSigner": false
        },
        {
          "name": "rent",
          "isMut": false,
          "isSigner": false
        },
        {
          "name": "tokenProgram",
          "isMut": false,
          "isSigner": false
        },
        {
          "name": "chainlinkProgram",
          "isMut": false,
          "isSigner": false
        },
        {
          "name": "systemProgram",
          "isMut": false,
          "isSigner": false
        }
      ],
      "args": [
        {
          "name": "managerNonce",
          "type": "u8"
        },
        {
          "name": "ilHealthScoreCoefficient",
          "type": "u64"
        },
        {
          "name": "ilHealthScoreCutoff",
          "type": "u64"
        },
        {
          "name": "ilLiquidationRewardPct",
          "type": "u64"
        }
      ]
    },
    {
      "name": "updateIlHealthScoreCoefficient",
      "accounts": [
        {
          "name": "admin",
          "isMut": false,
          "isSigner": true
        },
        {
          "name": "manager",
          "isMut": false,
          "isSigner": false
        },
        {
          "name": "tokenData",
          "isMut": true,
          "isSigner": false
        }
      ],
      "args": [
        {
          "name": "managerNonce",
          "type": "u8"
        },
        {
          "name": "ilHealthScoreCoefficient",
          "type": "u64"
        }
      ]
    },
    {
      "name": "initializeUser",
      "accounts": [
        {
          "name": "user",
          "isMut": true,
          "isSigner": true
        },
        {
          "name": "userAccount",
          "isMut": true,
          "isSigner": false
        },
        {
          "name": "rent",
          "isMut": false,
          "isSigner": false
        },
        {
          "name": "tokenProgram",
          "isMut": false,
          "isSigner": false
        },
        {
          "name": "systemProgram",
          "isMut": false,
          "isSigner": false
        }
      ],
      "args": [
        {
          "name": "userNonce",
          "type": "u8"
        }
      ]
    },
    {
      "name": "initializeMintPositions",
      "accounts": [
        {
          "name": "user",
          "isMut": false,
          "isSigner": true
        },
        {
          "name": "userAccount",
          "isMut": true,
          "isSigner": false
        },
        {
          "name": "mintPositions",
          "isMut": true,
          "isSigner": false
        },
        {
          "name": "rent",
          "isMut": false,
          "isSigner": false
        },
        {
          "name": "tokenProgram",
          "isMut": false,
          "isSigner": false
        },
        {
          "name": "systemProgram",
          "isMut": false,
          "isSigner": false
        }
      ],
      "args": [
        {
          "name": "userNonce",
          "type": "u8"
        }
      ]
    },
    {
      "name": "initializeLiquidityPositions",
      "accounts": [
        {
          "name": "user",
          "isMut": false,
          "isSigner": true
        },
        {
          "name": "userAccount",
          "isMut": true,
          "isSigner": false
        },
        {
          "name": "liquidityPositions",
          "isMut": true,
          "isSigner": false
        },
        {
          "name": "rent",
          "isMut": false,
          "isSigner": false
        },
        {
          "name": "tokenProgram",
          "isMut": false,
          "isSigner": false
        },
        {
          "name": "systemProgram",
          "isMut": false,
          "isSigner": false
        }
      ],
      "args": [
        {
          "name": "userNonce",
          "type": "u8"
        }
      ]
    },
    {
      "name": "initializeComet",
      "accounts": [
        {
          "name": "user",
          "isMut": false,
          "isSigner": true
        },
        {
          "name": "userAccount",
          "isMut": true,
          "isSigner": false
        },
        {
          "name": "comet",
          "isMut": true,
          "isSigner": false
        },
        {
          "name": "rent",
          "isMut": false,
          "isSigner": false
        },
        {
          "name": "tokenProgram",
          "isMut": false,
          "isSigner": false
        },
        {
          "name": "systemProgram",
          "isMut": false,
          "isSigner": false
        }
      ],
      "args": [
        {
          "name": "userNonce",
          "type": "u8"
        },
        {
          "name": "isSinglePool",
          "type": "bool"
        }
      ]
    },
    {
      "name": "addCollateral",
      "accounts": [
        {
          "name": "admin",
          "isMut": true,
          "isSigner": true
        },
        {
          "name": "manager",
          "isMut": false,
          "isSigner": false
        },
        {
          "name": "tokenData",
          "isMut": true,
          "isSigner": false
        },
        {
          "name": "collateralMint",
          "isMut": false,
          "isSigner": false
        },
        {
          "name": "vault",
          "isMut": true,
          "isSigner": true
        },
        {
          "name": "rent",
          "isMut": false,
          "isSigner": false
        },
        {
          "name": "tokenProgram",
          "isMut": false,
          "isSigner": false
        },
        {
          "name": "systemProgram",
          "isMut": false,
          "isSigner": false
        }
      ],
      "args": [
        {
          "name": "managerNonce",
          "type": "u8"
        },
        {
          "name": "scale",
          "type": "u8"
        },
        {
          "name": "stable",
          "type": "u8"
        },
        {
          "name": "collateralizationRatio",
          "type": "u64"
        }
      ]
    },
    {
      "name": "initializePool",
      "accounts": [
        {
          "name": "admin",
          "isMut": true,
          "isSigner": true
        },
        {
          "name": "manager",
          "isMut": false,
          "isSigner": false
        },
        {
          "name": "tokenData",
          "isMut": true,
          "isSigner": false
        },
        {
          "name": "usdiMint",
          "isMut": false,
          "isSigner": false
        },
        {
          "name": "usdiTokenAccount",
          "isMut": true,
          "isSigner": true
        },
        {
          "name": "iassetMint",
          "isMut": true,
          "isSigner": true
        },
        {
          "name": "iassetTokenAccount",
          "isMut": true,
          "isSigner": true
        },
        {
          "name": "liquidationIassetTokenAccount",
          "isMut": true,
          "isSigner": true
        },
        {
          "name": "liquidityTokenMint",
          "isMut": true,
          "isSigner": true
        },
        {
          "name": "cometLiquidityTokenAccount",
          "isMut": true,
          "isSigner": true
        },
        {
          "name": "pythOracle",
          "isMut": false,
          "isSigner": false
        },
        {
          "name": "chainlinkOracle",
          "isMut": false,
          "isSigner": false
        },
        {
          "name": "rent",
          "isMut": false,
          "isSigner": false
        },
        {
          "name": "tokenProgram",
          "isMut": false,
          "isSigner": false
        },
        {
          "name": "systemProgram",
          "isMut": false,
          "isSigner": false
        }
      ],
      "args": [
        {
          "name": "managerNonce",
          "type": "u8"
        },
        {
          "name": "stableCollateralRatio",
          "type": "u16"
        },
        {
          "name": "cryptoCollateralRatio",
          "type": "u16"
        },
        {
          "name": "liquidityTradingFee",
          "type": "u16"
        },
        {
          "name": "healthScoreCoefficient",
          "type": "u64"
        }
      ]
    },
    {
      "name": "updatePoolHealthScoreCoefficient",
      "accounts": [
        {
          "name": "admin",
          "isMut": false,
          "isSigner": true
        },
        {
          "name": "manager",
          "isMut": false,
          "isSigner": false
        },
        {
          "name": "tokenData",
          "isMut": true,
          "isSigner": false
        }
      ],
      "args": [
        {
          "name": "managerNonce",
          "type": "u8"
        },
        {
          "name": "poolIndex",
          "type": "u8"
        },
        {
          "name": "healthScoreCoefficient",
          "type": "u64"
        }
      ]
    },
    {
      "name": "updatePrices",
      "accounts": [
        {
          "name": "manager",
          "isMut": false,
          "isSigner": false
        },
        {
          "name": "tokenData",
          "isMut": true,
          "isSigner": false
        }
      ],
      "args": [
        {
          "name": "managerNonce",
          "type": "u8"
        },
        {
          "name": "poolIndices",
          "type": {
            "defined": "PoolIndices"
          }
        }
      ]
    },
    {
      "name": "mintUsdi",
      "accounts": [
        {
          "name": "user",
          "isMut": false,
          "isSigner": true
        },
        {
          "name": "manager",
          "isMut": false,
          "isSigner": false
        },
        {
          "name": "tokenData",
          "isMut": true,
          "isSigner": false
        },
        {
          "name": "vault",
          "isMut": true,
          "isSigner": false
        },
        {
          "name": "usdiMint",
          "isMut": true,
          "isSigner": false
        },
        {
          "name": "userUsdiTokenAccount",
          "isMut": true,
          "isSigner": false
        },
        {
          "name": "userCollateralTokenAccount",
          "isMut": true,
          "isSigner": false
        },
        {
          "name": "tokenProgram",
          "isMut": false,
          "isSigner": false
        }
      ],
      "args": [
        {
          "name": "managerNonce",
          "type": "u8"
        },
        {
          "name": "amount",
          "type": "u64"
        }
      ]
    },
    {
      "name": "initializeMintPosition",
      "accounts": [
        {
          "name": "user",
          "isMut": false,
          "isSigner": true
        },
        {
          "name": "manager",
          "isMut": false,
          "isSigner": false
        },
        {
          "name": "tokenData",
          "isMut": true,
          "isSigner": false
        },
        {
          "name": "mintPositions",
          "isMut": true,
          "isSigner": false
        },
        {
          "name": "vault",
          "isMut": true,
          "isSigner": false
        },
        {
          "name": "userCollateralTokenAccount",
          "isMut": true,
          "isSigner": false
        },
        {
          "name": "iassetMint",
          "isMut": true,
          "isSigner": false
        },
        {
          "name": "userIassetTokenAccount",
          "isMut": true,
          "isSigner": false
        },
        {
          "name": "oracle",
          "isMut": false,
          "isSigner": false
        },
        {
          "name": "tokenProgram",
          "isMut": false,
          "isSigner": false
        }
      ],
      "args": [
        {
          "name": "managerNonce",
          "type": "u8"
        },
        {
          "name": "iassetAmount",
          "type": "u64"
        },
        {
          "name": "collateralAmount",
          "type": "u64"
        }
      ]
    },
    {
      "name": "addCollateralToMint",
      "accounts": [
        {
          "name": "user",
          "isMut": false,
          "isSigner": true
        },
        {
          "name": "manager",
          "isMut": false,
          "isSigner": false
        },
        {
          "name": "tokenData",
          "isMut": true,
          "isSigner": false
        },
        {
          "name": "mintPositions",
          "isMut": true,
          "isSigner": false
        },
        {
          "name": "vault",
          "isMut": true,
          "isSigner": false
        },
        {
          "name": "userCollateralTokenAccount",
          "isMut": true,
          "isSigner": false
        },
        {
          "name": "tokenProgram",
          "isMut": false,
          "isSigner": false
        }
      ],
      "args": [
        {
          "name": "managerNonce",
          "type": "u8"
        },
        {
          "name": "mintIndex",
          "type": "u8"
        },
        {
          "name": "amount",
          "type": "u64"
        }
      ]
    },
    {
      "name": "withdrawCollateralFromMint",
      "accounts": [
        {
          "name": "user",
          "isMut": false,
          "isSigner": true
        },
        {
          "name": "manager",
          "isMut": false,
          "isSigner": false
        },
        {
          "name": "tokenData",
          "isMut": true,
          "isSigner": false
        },
        {
          "name": "mintPositions",
          "isMut": true,
          "isSigner": false
        },
        {
          "name": "vault",
          "isMut": true,
          "isSigner": false
        },
        {
          "name": "userCollateralTokenAccount",
          "isMut": true,
          "isSigner": false
        },
        {
          "name": "tokenProgram",
          "isMut": false,
          "isSigner": false
        }
      ],
      "args": [
        {
          "name": "managerNonce",
          "type": "u8"
        },
        {
          "name": "mintIndex",
          "type": "u8"
        },
        {
          "name": "amount",
          "type": "u64"
        }
      ]
    },
    {
      "name": "payBackMint",
      "accounts": [
        {
          "name": "user",
          "isMut": false,
          "isSigner": true
        },
        {
          "name": "manager",
          "isMut": false,
          "isSigner": false
        },
        {
          "name": "tokenData",
          "isMut": true,
          "isSigner": false
        },
        {
          "name": "userIassetTokenAccount",
          "isMut": true,
          "isSigner": false
        },
        {
          "name": "mintPositions",
          "isMut": true,
          "isSigner": false
        },
        {
          "name": "iassetMint",
          "isMut": true,
          "isSigner": false
        },
        {
          "name": "tokenProgram",
          "isMut": false,
          "isSigner": false
        }
      ],
      "args": [
        {
          "name": "managerNonce",
          "type": "u8"
        },
        {
          "name": "mintIndex",
          "type": "u8"
        },
        {
          "name": "amount",
          "type": "u64"
        }
      ]
    },
    {
      "name": "addIassetToMint",
      "accounts": [
        {
          "name": "user",
          "isMut": false,
          "isSigner": true
        },
        {
          "name": "manager",
          "isMut": false,
          "isSigner": false
        },
        {
          "name": "tokenData",
          "isMut": true,
          "isSigner": false
        },
        {
          "name": "userIassetTokenAccount",
          "isMut": true,
          "isSigner": false
        },
        {
          "name": "mintPositions",
          "isMut": true,
          "isSigner": false
        },
        {
          "name": "iassetMint",
          "isMut": true,
          "isSigner": false
        },
        {
          "name": "tokenProgram",
          "isMut": false,
          "isSigner": false
        }
      ],
      "args": [
        {
          "name": "managerNonce",
          "type": "u8"
        },
        {
          "name": "mintIndex",
          "type": "u8"
        },
        {
          "name": "amount",
          "type": "u64"
        }
      ]
    },
    {
      "name": "initializeLiquidityPosition",
      "accounts": [
        {
          "name": "user",
          "isMut": false,
          "isSigner": true
        },
        {
          "name": "manager",
          "isMut": false,
          "isSigner": false
        },
        {
          "name": "tokenData",
          "isMut": true,
          "isSigner": false
        },
        {
          "name": "liquidityPositions",
          "isMut": true,
          "isSigner": false
        },
        {
          "name": "userUsdiTokenAccount",
          "isMut": true,
          "isSigner": false
        },
        {
          "name": "userIassetTokenAccount",
          "isMut": true,
          "isSigner": false
        },
        {
          "name": "userLiquidityTokenAccount",
          "isMut": true,
          "isSigner": false
        },
        {
          "name": "ammUsdiTokenAccount",
          "isMut": true,
          "isSigner": false
        },
        {
          "name": "ammIassetTokenAccount",
          "isMut": true,
          "isSigner": false
        },
        {
          "name": "liquidityTokenMint",
          "isMut": true,
          "isSigner": false
        },
        {
          "name": "tokenProgram",
          "isMut": false,
          "isSigner": false
        }
      ],
      "args": [
        {
          "name": "managerNonce",
          "type": "u8"
        },
        {
          "name": "poolIndex",
          "type": "u8"
        },
        {
          "name": "iassetAmount",
          "type": "u64"
        }
      ]
    },
    {
      "name": "provideLiquidity",
      "accounts": [
        {
          "name": "user",
          "isMut": false,
          "isSigner": true
        },
        {
          "name": "manager",
          "isMut": false,
          "isSigner": false
        },
        {
          "name": "tokenData",
          "isMut": true,
          "isSigner": false
        },
        {
          "name": "liquidityPositions",
          "isMut": true,
          "isSigner": false
        },
        {
          "name": "userUsdiTokenAccount",
          "isMut": true,
          "isSigner": false
        },
        {
          "name": "userIassetTokenAccount",
          "isMut": true,
          "isSigner": false
        },
        {
          "name": "userLiquidityTokenAccount",
          "isMut": true,
          "isSigner": false
        },
        {
          "name": "ammUsdiTokenAccount",
          "isMut": true,
          "isSigner": false
        },
        {
          "name": "ammIassetTokenAccount",
          "isMut": true,
          "isSigner": false
        },
        {
          "name": "liquidityTokenMint",
          "isMut": true,
          "isSigner": false
        },
        {
          "name": "tokenProgram",
          "isMut": false,
          "isSigner": false
        }
      ],
      "args": [
        {
          "name": "managerNonce",
          "type": "u8"
        },
        {
          "name": "liquidityPositionIndex",
          "type": "u8"
        },
        {
          "name": "iassetAmount",
          "type": "u64"
        }
      ]
    },
    {
      "name": "withdrawLiquidity",
      "accounts": [
        {
          "name": "user",
          "isMut": false,
          "isSigner": true
        },
        {
          "name": "manager",
          "isMut": false,
          "isSigner": false
        },
        {
          "name": "tokenData",
          "isMut": true,
          "isSigner": false
        },
        {
          "name": "liquidityPositions",
          "isMut": true,
          "isSigner": false
        },
        {
          "name": "userUsdiTokenAccount",
          "isMut": true,
          "isSigner": false
        },
        {
          "name": "userIassetTokenAccount",
          "isMut": true,
          "isSigner": false
        },
        {
          "name": "userLiquidityTokenAccount",
          "isMut": true,
          "isSigner": false
        },
        {
          "name": "ammUsdiTokenAccount",
          "isMut": true,
          "isSigner": false
        },
        {
          "name": "ammIassetTokenAccount",
          "isMut": true,
          "isSigner": false
        },
        {
          "name": "liquidityTokenMint",
          "isMut": true,
          "isSigner": false
        },
        {
          "name": "tokenProgram",
          "isMut": false,
          "isSigner": false
        }
      ],
      "args": [
        {
          "name": "managerNonce",
          "type": "u8"
        },
        {
          "name": "liquidityPositionIndex",
          "type": "u8"
        },
        {
          "name": "liquidityTokenAmount",
          "type": "u64"
        }
      ]
    },
    {
      "name": "buySynth",
      "accounts": [
        {
          "name": "user",
          "isMut": false,
          "isSigner": true
        },
        {
          "name": "manager",
          "isMut": false,
          "isSigner": false
        },
        {
          "name": "tokenData",
          "isMut": true,
          "isSigner": false
        },
        {
          "name": "userUsdiTokenAccount",
          "isMut": true,
          "isSigner": false
        },
        {
          "name": "userIassetTokenAccount",
          "isMut": true,
          "isSigner": false
        },
        {
          "name": "ammUsdiTokenAccount",
          "isMut": true,
          "isSigner": false
        },
        {
          "name": "ammIassetTokenAccount",
          "isMut": true,
          "isSigner": false
        },
        {
          "name": "tokenProgram",
          "isMut": false,
          "isSigner": false
        }
      ],
      "args": [
        {
          "name": "managerNonce",
          "type": "u8"
        },
        {
          "name": "poolIndex",
          "type": "u8"
        },
        {
          "name": "amount",
          "type": "u64"
        }
      ]
    },
    {
      "name": "sellSynth",
      "accounts": [
        {
          "name": "user",
          "isMut": false,
          "isSigner": true
        },
        {
          "name": "manager",
          "isMut": false,
          "isSigner": false
        },
        {
          "name": "tokenData",
          "isMut": true,
          "isSigner": false
        },
        {
          "name": "userUsdiTokenAccount",
          "isMut": true,
          "isSigner": false
        },
        {
          "name": "userIassetTokenAccount",
          "isMut": true,
          "isSigner": false
        },
        {
          "name": "ammUsdiTokenAccount",
          "isMut": true,
          "isSigner": false
        },
        {
          "name": "ammIassetTokenAccount",
          "isMut": true,
          "isSigner": false
        },
        {
          "name": "tokenProgram",
          "isMut": false,
          "isSigner": false
        }
      ],
      "args": [
        {
          "name": "managerNonce",
          "type": "u8"
        },
        {
          "name": "poolIndex",
          "type": "u8"
        },
        {
          "name": "amount",
          "type": "u64"
        }
      ]
    },
    {
      "name": "initializeSinglePoolComet",
      "accounts": [
        {
          "name": "user",
          "isMut": false,
          "isSigner": true
        },
        {
          "name": "manager",
          "isMut": false,
          "isSigner": false
        },
        {
          "name": "tokenData",
          "isMut": true,
          "isSigner": false
        },
        {
          "name": "singlePoolComets",
          "isMut": true,
          "isSigner": false
        }
      ],
      "args": [
        {
          "name": "managerNonce",
          "type": "u8"
        },
        {
          "name": "poolIndex",
          "type": "u8"
        },
        {
          "name": "collateralIndex",
          "type": "u8"
        }
      ]
    },
    {
      "name": "closeSinglePoolComet",
      "accounts": [
        {
          "name": "user",
          "isMut": false,
          "isSigner": true
        },
        {
          "name": "userAccount",
          "isMut": true,
          "isSigner": false
        },
        {
          "name": "singlePoolComet",
          "isMut": true,
          "isSigner": false
        },
        {
          "name": "tokenProgram",
          "isMut": false,
          "isSigner": false
        }
      ],
      "args": [
        {
          "name": "userNonce",
          "type": "u8"
        },
        {
          "name": "cometIndex",
          "type": "u8"
        }
      ]
    },
    {
      "name": "initializeCometManager",
      "accounts": [
        {
          "name": "user",
          "isMut": false,
          "isSigner": true
        },
        {
          "name": "admin",
          "isMut": false,
          "isSigner": true
        },
        {
          "name": "manager",
          "isMut": true,
          "isSigner": false
        },
        {
          "name": "userAccount",
          "isMut": false,
          "isSigner": false
        },
        {
          "name": "cometManager",
          "isMut": true,
          "isSigner": false
        },
        {
          "name": "membershipTokenMint",
          "isMut": true,
          "isSigner": true
        },
        {
          "name": "rent",
          "isMut": false,
          "isSigner": false
        },
        {
          "name": "tokenProgram",
          "isMut": false,
          "isSigner": false
        },
        {
          "name": "systemProgram",
          "isMut": false,
          "isSigner": false
        }
      ],
      "args": [
        {
          "name": "managerNonce",
          "type": "u8"
        },
        {
          "name": "userNonce",
          "type": "u8"
        }
      ]
    },
    {
      "name": "addCollateralToComet",
      "accounts": [
        {
          "name": "user",
          "isMut": false,
          "isSigner": true
        },
        {
          "name": "manager",
          "isMut": false,
          "isSigner": false
        },
        {
          "name": "tokenData",
          "isMut": true,
          "isSigner": false
        },
        {
          "name": "comet",
          "isMut": true,
          "isSigner": false
        },
        {
          "name": "vault",
          "isMut": true,
          "isSigner": false
        },
        {
          "name": "userCollateralTokenAccount",
          "isMut": true,
          "isSigner": false
        },
        {
          "name": "tokenProgram",
          "isMut": false,
          "isSigner": false
        }
      ],
      "args": [
        {
          "name": "managerNonce",
          "type": "u8"
        },
        {
          "name": "collateralIndex",
          "type": "u8"
        },
        {
          "name": "collateralAmount",
          "type": "u64"
        }
      ]
    },
    {
      "name": "addCollateralToSinglePoolComet",
      "accounts": [
        {
          "name": "user",
          "isMut": true,
          "isSigner": true
        },
        {
          "name": "manager",
          "isMut": false,
          "isSigner": false
        },
        {
<<<<<<< HEAD
          "name": "manager",
          "isMut": false,
          "isSigner": false
        },
        {
          "name": "userAccount",
=======
          "name": "tokenData",
          "isMut": true,
          "isSigner": false
        },
        {
          "name": "singlePoolComet",
>>>>>>> aae32bed
          "isMut": true,
          "isSigner": false
        },
        {
          "name": "vault",
          "isMut": true,
          "isSigner": false
        },
        {
          "name": "userCollateralTokenAccount",
          "isMut": true,
          "isSigner": false
        },
        {
          "name": "tokenProgram",
          "isMut": false,
          "isSigner": false
        }
      ],
      "args": [
        {
          "name": "managerNonce",
          "type": "u8"
        },
        {
          "name": "positionIndex",
          "type": "u8"
        },
        {
          "name": "collateralAmount",
          "type": "u64"
        }
      ]
    },
    {
      "name": "withdrawCollateralFromSinglePoolComet",
      "accounts": [
        {
          "name": "user",
          "isMut": false,
          "isSigner": true
        },
        {
          "name": "userAccount",
          "isMut": true,
          "isSigner": false
        },
        {
          "name": "manager",
          "isMut": false,
          "isSigner": false
        },
        {
          "name": "tokenData",
          "isMut": true,
          "isSigner": false
        },
        {
          "name": "comet",
          "isMut": true,
          "isSigner": false
        },
        {
          "name": "vault",
          "isMut": true,
          "isSigner": false
        },
        {
          "name": "userCollateralTokenAccount",
          "isMut": true,
          "isSigner": false
        },
        {
          "name": "tokenProgram",
          "isMut": false,
          "isSigner": false
        }
      ],
      "args": [
        {
          "name": "managerNonce",
          "type": "u8"
        },
        {
          "name": "userNonce",
          "type": "u8"
        },
        {
          "name": "positionIndex",
          "type": "u8"
        },
        {
          "name": "collateralAmount",
          "type": "u64"
        }
      ]
    },
    {
      "name": "withdrawCollateralFromComet",
      "accounts": [
        {
          "name": "user",
          "isMut": false,
          "isSigner": true
        },
        {
          "name": "userAccount",
          "isMut": true,
          "isSigner": false
        },
        {
          "name": "manager",
          "isMut": false,
          "isSigner": false
        },
        {
          "name": "tokenData",
          "isMut": true,
          "isSigner": false
        },
        {
          "name": "comet",
          "isMut": true,
          "isSigner": false
        },
        {
          "name": "vault",
          "isMut": true,
          "isSigner": false
        },
        {
          "name": "userCollateralTokenAccount",
          "isMut": true,
          "isSigner": false
        },
        {
          "name": "tokenProgram",
          "isMut": false,
          "isSigner": false
        }
      ],
      "args": [
        {
          "name": "managerNonce",
          "type": "u8"
        },
        {
          "name": "userNonce",
          "type": "u8"
        },
        {
          "name": "cometCollateralIndex",
          "type": "u8"
        },
        {
          "name": "collateralAmount",
          "type": "u64"
        }
      ]
    },
    {
      "name": "addLiquidityToComet",
      "accounts": [
        {
          "name": "user",
          "isMut": false,
          "isSigner": true
        },
        {
          "name": "manager",
          "isMut": false,
          "isSigner": false
        },
        {
          "name": "tokenData",
          "isMut": true,
          "isSigner": false
        },
        {
          "name": "comet",
          "isMut": true,
          "isSigner": false
        },
        {
          "name": "usdiMint",
          "isMut": true,
          "isSigner": false
        },
        {
          "name": "iassetMint",
          "isMut": true,
          "isSigner": false
        },
        {
          "name": "ammUsdiTokenAccount",
          "isMut": true,
          "isSigner": false
        },
        {
          "name": "ammIassetTokenAccount",
          "isMut": true,
          "isSigner": false
        },
        {
          "name": "liquidityTokenMint",
          "isMut": true,
          "isSigner": false
        },
        {
          "name": "cometLiquidityTokenAccount",
          "isMut": true,
          "isSigner": false
        },
        {
          "name": "tokenProgram",
          "isMut": false,
          "isSigner": false
        }
      ],
      "args": [
        {
          "name": "managerNonce",
          "type": "u8"
        },
        {
          "name": "poolIndex",
          "type": "u8"
        },
        {
          "name": "usdiAmount",
          "type": "u64"
        }
      ]
    },
    {
      "name": "addLiquidityToSinglePoolComet",
      "accounts": [
        {
          "name": "user",
          "isMut": false,
          "isSigner": true
        },
        {
          "name": "userAccount",
          "isMut": false,
          "isSigner": false
        },
        {
          "name": "manager",
          "isMut": false,
          "isSigner": false
        },
        {
          "name": "tokenData",
          "isMut": true,
          "isSigner": false
        },
        {
          "name": "singlePoolComet",
          "isMut": true,
          "isSigner": false
        },
        {
          "name": "usdiMint",
          "isMut": true,
          "isSigner": false
        },
        {
          "name": "iassetMint",
          "isMut": true,
          "isSigner": false
        },
        {
          "name": "ammUsdiTokenAccount",
          "isMut": true,
          "isSigner": false
        },
        {
          "name": "ammIassetTokenAccount",
          "isMut": true,
          "isSigner": false
        },
        {
          "name": "liquidityTokenMint",
          "isMut": true,
          "isSigner": false
        },
        {
          "name": "cometLiquidityTokenAccount",
          "isMut": true,
          "isSigner": false
        },
        {
          "name": "tokenProgram",
          "isMut": false,
          "isSigner": false
        }
      ],
      "args": [
        {
          "name": "userNonce",
          "type": "u8"
        },
        {
          "name": "managerNonce",
          "type": "u8"
        },
        {
          "name": "positionIndex",
          "type": "u8"
        },
        {
          "name": "usdiAmount",
          "type": "u64"
        },
        {
          "name": "cometCollateralIndex",
          "type": "u8"
        }
      ]
    },
    {
      "name": "withdrawLiquidityFromComet",
      "accounts": [
        {
          "name": "user",
          "isMut": false,
          "isSigner": true
        },
        {
          "name": "manager",
          "isMut": false,
          "isSigner": false
        },
        {
          "name": "tokenData",
          "isMut": true,
          "isSigner": false
        },
        {
          "name": "comet",
          "isMut": true,
          "isSigner": false
        },
        {
          "name": "usdiMint",
          "isMut": true,
          "isSigner": false
        },
        {
          "name": "iassetMint",
          "isMut": true,
          "isSigner": false
        },
        {
          "name": "ammUsdiTokenAccount",
          "isMut": true,
          "isSigner": false
        },
        {
          "name": "ammIassetTokenAccount",
          "isMut": true,
          "isSigner": false
        },
        {
          "name": "liquidityTokenMint",
          "isMut": true,
          "isSigner": false
        },
        {
          "name": "cometLiquidityTokenAccount",
          "isMut": true,
          "isSigner": false
        },
        {
          "name": "vault",
          "isMut": true,
          "isSigner": false
        },
        {
          "name": "tokenProgram",
          "isMut": false,
          "isSigner": false
        }
      ],
      "args": [
        {
          "name": "managerNonce",
          "type": "u8"
        },
        {
          "name": "cometPositionIndex",
          "type": "u8"
        },
        {
          "name": "liquidityTokenAmount",
          "type": "u64"
        }
      ]
    },
    {
      "name": "withdrawLiquidityFromSinglePoolComet",
      "accounts": [
        {
          "name": "user",
          "isMut": false,
          "isSigner": true
        },
        {
          "name": "manager",
          "isMut": false,
          "isSigner": false
        },
        {
          "name": "userAccount",
          "isMut": false,
          "isSigner": false
        },
        {
          "name": "tokenData",
          "isMut": true,
          "isSigner": false
        },
        {
          "name": "singlePoolComet",
          "isMut": true,
          "isSigner": false
        },
        {
          "name": "usdiMint",
          "isMut": true,
          "isSigner": false
        },
        {
          "name": "iassetMint",
          "isMut": true,
          "isSigner": false
        },
        {
          "name": "ammUsdiTokenAccount",
          "isMut": true,
          "isSigner": false
        },
        {
          "name": "ammIassetTokenAccount",
          "isMut": true,
          "isSigner": false
        },
        {
          "name": "liquidityTokenMint",
          "isMut": true,
          "isSigner": false
        },
        {
          "name": "cometLiquidityTokenAccount",
          "isMut": true,
          "isSigner": false
        },
        {
          "name": "vault",
          "isMut": true,
          "isSigner": false
        },
        {
          "name": "tokenProgram",
          "isMut": false,
          "isSigner": false
        }
      ],
      "args": [
        {
          "name": "userNonce",
          "type": "u8"
        },
        {
          "name": "managerNonce",
          "type": "u8"
        },
        {
          "name": "liquidityTokenAmount",
          "type": "u64"
        }
      ]
    },
    {
      "name": "recenterComet",
      "accounts": [
        {
          "name": "user",
          "isMut": false,
          "isSigner": true
        },
        {
          "name": "manager",
          "isMut": false,
          "isSigner": false
        },
        {
          "name": "tokenData",
          "isMut": true,
          "isSigner": false
        },
        {
          "name": "usdiMint",
          "isMut": true,
          "isSigner": false
        },
        {
          "name": "iassetMint",
          "isMut": true,
          "isSigner": false
        },
        {
          "name": "comet",
          "isMut": true,
          "isSigner": false
        },
        {
          "name": "ammUsdiTokenAccount",
          "isMut": true,
          "isSigner": false
        },
        {
          "name": "ammIassetTokenAccount",
          "isMut": true,
          "isSigner": false
        },
        {
          "name": "liquidityTokenMint",
          "isMut": true,
          "isSigner": false
        },
        {
          "name": "vault",
          "isMut": true,
          "isSigner": false
        },
        {
          "name": "tokenProgram",
          "isMut": false,
          "isSigner": false
        }
      ],
      "args": [
        {
          "name": "managerNonce",
          "type": "u8"
        },
        {
          "name": "cometPositionIndex",
          "type": "u8"
        },
        {
          "name": "cometCollateralIndex",
          "type": "u8"
        }
      ]
    },
    {
      "name": "mintUsdiHackathon",
      "accounts": [
        {
          "name": "user",
          "isMut": false,
          "isSigner": true
        },
        {
          "name": "manager",
          "isMut": false,
          "isSigner": false
        },
        {
          "name": "tokenData",
          "isMut": true,
          "isSigner": false
        },
        {
          "name": "usdiMint",
          "isMut": true,
          "isSigner": false
        },
        {
          "name": "userUsdiTokenAccount",
          "isMut": true,
          "isSigner": false
        },
        {
          "name": "tokenProgram",
          "isMut": false,
          "isSigner": false
        }
      ],
      "args": [
        {
          "name": "managerNonce",
          "type": "u8"
        },
        {
          "name": "amount",
          "type": "u64"
        }
      ]
    },
    {
      "name": "liquidateMintPosition",
      "accounts": [
        {
          "name": "liquidator",
          "isMut": false,
          "isSigner": true
        },
        {
          "name": "manager",
          "isMut": false,
          "isSigner": false
        },
        {
          "name": "tokenData",
          "isMut": true,
          "isSigner": false
        },
        {
          "name": "user",
          "isMut": false,
          "isSigner": false
        },
        {
          "name": "userAccount",
          "isMut": false,
          "isSigner": false
        },
        {
          "name": "iassetMint",
          "isMut": true,
          "isSigner": false
        },
        {
          "name": "mintPositions",
          "isMut": true,
          "isSigner": false
        },
        {
          "name": "vault",
          "isMut": true,
          "isSigner": false
        },
        {
          "name": "ammUsdiTokenAccount",
          "isMut": true,
          "isSigner": false
        },
        {
          "name": "ammIassetTokenAccount",
          "isMut": true,
          "isSigner": false
        },
        {
          "name": "liquidatorCollateralTokenAccount",
          "isMut": true,
          "isSigner": false
        },
        {
          "name": "liquidatorIassetTokenAccount",
          "isMut": true,
          "isSigner": false
        },
        {
          "name": "tokenProgram",
          "isMut": false,
          "isSigner": false
        }
      ],
      "args": [
        {
          "name": "managerNonce",
          "type": "u8"
        },
        {
          "name": "userNonce",
          "type": "u8"
        },
        {
          "name": "mintIndex",
          "type": "u8"
        }
      ]
    },
    {
      "name": "liquidateCometPositionReduction",
      "accounts": [
        {
          "name": "liquidator",
          "isMut": false,
          "isSigner": true
        },
        {
          "name": "manager",
          "isMut": false,
          "isSigner": false
        },
        {
          "name": "tokenData",
          "isMut": true,
          "isSigner": false
        },
        {
          "name": "user",
          "isMut": false,
          "isSigner": false
        },
        {
          "name": "userAccount",
          "isMut": false,
          "isSigner": false
        },
        {
          "name": "comet",
          "isMut": true,
          "isSigner": false
        },
        {
          "name": "usdiMint",
          "isMut": true,
          "isSigner": false
        },
        {
          "name": "iassetMint",
          "isMut": true,
          "isSigner": false
        },
        {
          "name": "ammUsdiTokenAccount",
          "isMut": true,
          "isSigner": false
        },
        {
          "name": "ammIassetTokenAccount",
          "isMut": true,
          "isSigner": false
        },
        {
          "name": "cometLiquidityTokenAccount",
          "isMut": true,
          "isSigner": false
        },
        {
          "name": "liquidityTokenMint",
          "isMut": true,
          "isSigner": false
        },
        {
          "name": "liquidatorIassetTokenAccount",
          "isMut": true,
          "isSigner": false
        },
        {
          "name": "liquidatorUsdiTokenAccount",
          "isMut": true,
          "isSigner": false
        },
        {
          "name": "tokenProgram",
          "isMut": false,
          "isSigner": false
        }
      ],
      "args": [
        {
          "name": "managerNonce",
          "type": "u8"
        },
        {
          "name": "userNonce",
          "type": "u8"
        },
        {
          "name": "positionIndex",
          "type": "u8"
        },
        {
          "name": "lpTokenReduction",
          "type": "u64"
        }
      ]
    },
    {
      "name": "liquidateCometIlReduction",
      "accounts": [
        {
          "name": "liquidator",
          "isMut": false,
          "isSigner": true
        },
        {
          "name": "manager",
          "isMut": false,
          "isSigner": false
        },
        {
          "name": "tokenData",
          "isMut": false,
          "isSigner": false
        },
        {
          "name": "user",
          "isMut": false,
          "isSigner": false
        },
        {
          "name": "userAccount",
          "isMut": false,
          "isSigner": false
        },
        {
          "name": "comet",
          "isMut": true,
          "isSigner": false
        },
        {
          "name": "usdiMint",
          "isMut": true,
          "isSigner": false
        },
        {
          "name": "iassetMint",
          "isMut": true,
          "isSigner": false
        },
        {
          "name": "ammUsdiTokenAccount",
          "isMut": true,
          "isSigner": false
        },
        {
          "name": "ammIassetTokenAccount",
          "isMut": true,
          "isSigner": false
        },
        {
          "name": "cometLiquidityTokenAccount",
          "isMut": true,
          "isSigner": false
        },
        {
          "name": "liquidityTokenMint",
          "isMut": true,
          "isSigner": false
        },
        {
          "name": "liquidatorUsdiTokenAccount",
          "isMut": true,
          "isSigner": false
        },
        {
          "name": "vault",
          "isMut": true,
          "isSigner": false
        },
        {
          "name": "tokenProgram",
          "isMut": false,
          "isSigner": false
        },
        {
          "name": "jupiterProgram",
          "isMut": false,
          "isSigner": false
        },
        {
          "name": "jupiterAccount",
          "isMut": false,
          "isSigner": false
        },
        {
          "name": "usdcVault",
          "isMut": true,
          "isSigner": false
        },
        {
          "name": "assetMint",
          "isMut": true,
          "isSigner": false
        },
        {
          "name": "usdcMint",
          "isMut": true,
          "isSigner": false
        },
        {
          "name": "pythOracle",
          "isMut": false,
          "isSigner": false
        }
      ],
      "args": [
        {
          "name": "managerNonce",
          "type": "u8"
        },
        {
          "name": "userNonce",
          "type": "u8"
        },
        {
          "name": "jupiterNonce",
          "type": "u8"
        },
        {
          "name": "positionIndex",
          "type": "u8"
        },
        {
          "name": "assetIndex",
          "type": "u8"
        },
        {
          "name": "cometCollateralIndex",
          "type": "u8"
        },
        {
          "name": "ilReductionAmount",
          "type": "u64"
        }
      ]
    },
    {
      "name": "payImpermanentLossDebt",
      "accounts": [
        {
          "name": "user",
          "isMut": false,
          "isSigner": true
        },
        {
          "name": "manager",
          "isMut": false,
          "isSigner": false
        },
        {
          "name": "tokenData",
          "isMut": true,
          "isSigner": false
        },
        {
          "name": "comet",
          "isMut": true,
          "isSigner": false
        },
        {
          "name": "usdiMint",
          "isMut": true,
          "isSigner": false
        },
        {
          "name": "iassetMint",
          "isMut": true,
          "isSigner": false
        },
        {
          "name": "ammUsdiTokenAccount",
          "isMut": true,
          "isSigner": false
        },
        {
          "name": "ammIassetTokenAccount",
          "isMut": true,
          "isSigner": false
        },
        {
          "name": "vault",
          "isMut": true,
          "isSigner": false
        },
        {
          "name": "tokenProgram",
          "isMut": false,
          "isSigner": false
        }
      ],
      "args": [
        {
          "name": "managerNonce",
          "type": "u8"
        },
        {
          "name": "cometPositionIndex",
          "type": "u8"
        },
        {
          "name": "cometCollateralIndex",
          "type": "u8"
        },
        {
          "name": "collateralAmount",
          "type": "u64"
        }
      ]
    }
  ],
  "accounts": [
    {
      "name": "manager",
      "type": {
        "kind": "struct",
        "fields": [
          {
            "name": "usdiMint",
            "type": "publicKey"
          },
          {
            "name": "tokenData",
            "type": "publicKey"
          },
          {
            "name": "admin",
            "type": "publicKey"
          },
          {
            "name": "bump",
            "type": "u8"
          }
        ]
      }
    },
    {
      "name": "tokenData",
      "type": {
        "kind": "struct",
        "fields": [
          {
            "name": "manager",
            "type": "publicKey"
          },
          {
            "name": "numPools",
            "type": "u64"
          },
          {
            "name": "numCollaterals",
            "type": "u64"
          },
          {
            "name": "pools",
            "type": {
              "array": [
                {
                  "defined": "Pool"
                },
                255
              ]
            }
          },
          {
            "name": "collaterals",
            "type": {
              "array": [
                {
                  "defined": "Collateral"
                },
                255
              ]
            }
          },
          {
            "name": "chainlinkProgram",
            "type": "publicKey"
          },
          {
            "name": "ilHealthScoreCoefficient",
            "type": {
              "defined": "RawDecimal"
            }
          },
          {
            "name": "ilHealthScoreCutoff",
            "type": {
              "defined": "RawDecimal"
            }
          },
          {
            "name": "ilLiquidationRewardPct",
            "type": {
              "defined": "RawDecimal"
            }
          }
        ]
      }
    },
    {
      "name": "user",
      "type": {
        "kind": "struct",
        "fields": [
          {
            "name": "isManager",
            "type": "u64"
          },
          {
            "name": "authority",
            "type": "publicKey"
          },
          {
            "name": "singlePoolComets",
            "type": "publicKey"
          },
          {
            "name": "mintPositions",
            "type": "publicKey"
          },
          {
            "name": "liquidityPositions",
            "type": "publicKey"
          },
          {
            "name": "comet",
            "type": "publicKey"
          },
          {
            "name": "cometManager",
            "type": {
              "defined": "CometManager"
            }
          }
        ]
      }
    },
    {
      "name": "comet",
      "type": {
        "kind": "struct",
        "fields": [
          {
            "name": "isSinglePool",
            "type": "u64"
          },
          {
            "name": "owner",
            "type": "publicKey"
          },
          {
            "name": "numPositions",
            "type": "u64"
          },
          {
            "name": "numCollaterals",
            "type": "u64"
          },
          {
            "name": "positions",
            "type": {
              "array": [
                {
                  "defined": "CometPosition"
                },
                255
              ]
            }
          },
          {
            "name": "collaterals",
            "type": {
              "array": [
                {
                  "defined": "CometCollateral"
                },
                255
              ]
            }
          }
        ]
      }
    },
    {
      "name": "liquidityPositions",
      "type": {
        "kind": "struct",
        "fields": [
          {
            "name": "owner",
            "type": "publicKey"
          },
          {
            "name": "numPositions",
            "type": "u64"
          },
          {
            "name": "liquidityPositions",
            "type": {
              "array": [
                {
                  "defined": "LiquidityPosition"
                },
                255
              ]
            }
          }
        ]
      }
    },
    {
      "name": "mintPositions",
      "type": {
        "kind": "struct",
        "fields": [
          {
            "name": "owner",
            "type": "publicKey"
          },
          {
            "name": "numPositions",
            "type": "u64"
          },
          {
            "name": "mintPositions",
            "type": {
              "array": [
                {
                  "defined": "MintPosition"
                },
                255
              ]
            }
          }
        ]
      }
    }
  ],
  "types": [
    {
      "name": "PoolIndices",
      "type": {
        "kind": "struct",
        "fields": [
          {
            "name": "indices",
            "type": {
              "array": [
                "u8",
                128
              ]
            }
          }
        ]
      }
    },
    {
      "name": "Value",
      "type": {
        "kind": "struct",
        "fields": [
          {
            "name": "val",
            "type": "u128"
          },
          {
            "name": "scale",
            "type": "u64"
          }
        ]
      }
    },
    {
      "name": "RawDecimal",
      "type": {
        "kind": "struct",
        "fields": [
          {
            "name": "data",
            "type": {
              "array": [
                "u8",
                16
              ]
            }
          }
        ]
      }
    },
    {
      "name": "AssetInfo",
      "type": {
        "kind": "struct",
        "fields": [
          {
            "name": "iassetMint",
            "type": "publicKey"
          },
          {
            "name": "priceFeedAddresses",
            "type": {
              "array": [
                "publicKey",
                2
              ]
            }
          },
          {
            "name": "price",
            "type": {
              "defined": "RawDecimal"
            }
          },
          {
            "name": "twap",
            "type": {
              "defined": "RawDecimal"
            }
          },
          {
            "name": "confidence",
            "type": {
              "defined": "RawDecimal"
            }
          },
          {
            "name": "status",
            "type": "u64"
          },
          {
            "name": "lastUpdate",
            "type": "u64"
          },
          {
            "name": "stableCollateralRatio",
            "type": {
              "defined": "RawDecimal"
            }
          },
          {
            "name": "cryptoCollateralRatio",
            "type": {
              "defined": "RawDecimal"
            }
          },
          {
            "name": "healthScoreCoefficient",
            "type": {
              "defined": "RawDecimal"
            }
          }
        ]
      }
    },
    {
      "name": "Pool",
      "type": {
        "kind": "struct",
        "fields": [
          {
            "name": "iassetTokenAccount",
            "type": "publicKey"
          },
          {
            "name": "usdiTokenAccount",
            "type": "publicKey"
          },
          {
            "name": "liquidityTokenMint",
            "type": "publicKey"
          },
          {
            "name": "liquidationIassetTokenAccount",
            "type": "publicKey"
          },
          {
            "name": "cometLiquidityTokenAccount",
            "type": "publicKey"
          },
          {
            "name": "iassetAmount",
            "type": {
              "defined": "RawDecimal"
            }
          },
          {
            "name": "usdiAmount",
            "type": {
              "defined": "RawDecimal"
            }
          },
          {
            "name": "liquidityTokenSupply",
            "type": {
              "defined": "RawDecimal"
            }
          },
          {
            "name": "treasuryTradingFee",
            "type": {
              "defined": "RawDecimal"
            }
          },
          {
            "name": "liquidityTradingFee",
            "type": {
              "defined": "RawDecimal"
            }
          },
          {
            "name": "assetInfo",
            "type": {
              "defined": "AssetInfo"
            }
          }
        ]
      }
    },
    {
      "name": "Collateral",
      "type": {
        "kind": "struct",
        "fields": [
          {
            "name": "poolIndex",
            "type": "u64"
          },
          {
            "name": "mint",
            "type": "publicKey"
          },
          {
            "name": "vault",
            "type": "publicKey"
          },
          {
            "name": "vaultUsdiSupply",
            "type": {
              "defined": "RawDecimal"
            }
          },
          {
            "name": "vaultMintSupply",
            "type": {
              "defined": "RawDecimal"
            }
          },
          {
            "name": "vaultCometSupply",
            "type": {
              "defined": "RawDecimal"
            }
          },
          {
            "name": "stable",
            "type": "u64"
          },
          {
            "name": "collateralizationRatio",
            "type": {
              "defined": "RawDecimal"
            }
          }
        ]
      }
    },
    {
      "name": "CometPosition",
      "type": {
        "kind": "struct",
        "fields": [
          {
            "name": "authority",
            "type": "publicKey"
          },
          {
            "name": "poolIndex",
            "type": "u64"
          },
          {
            "name": "borrowedUsdi",
            "type": {
              "defined": "RawDecimal"
            }
          },
          {
            "name": "borrowedIasset",
            "type": {
              "defined": "RawDecimal"
            }
          },
          {
            "name": "liquidityTokenValue",
            "type": {
              "defined": "RawDecimal"
            }
          },
          {
            "name": "cometLiquidation",
            "type": {
              "defined": "CometLiquidation"
            }
          }
        ]
      }
    },
    {
      "name": "CometCollateral",
      "type": {
        "kind": "struct",
        "fields": [
          {
            "name": "authority",
            "type": "publicKey"
          },
          {
            "name": "collateralAmount",
            "type": {
              "defined": "RawDecimal"
            }
          },
          {
            "name": "collateralIndex",
            "type": "u64"
          }
        ]
      }
    },
    {
      "name": "CometLiquidation",
      "type": {
        "kind": "struct",
        "fields": [
          {
            "name": "status",
            "type": "u64"
          },
          {
            "name": "excessTokenTypeIsUsdi",
            "type": "u64"
          },
          {
            "name": "excessTokenAmount",
            "type": {
              "defined": "RawDecimal"
            }
          }
        ]
      }
    },
    {
      "name": "CometManager",
      "type": {
        "kind": "struct",
        "fields": [
          {
            "name": "membershipTokenMint",
            "type": "publicKey"
          },
          {
            "name": "comet",
            "type": "publicKey"
          }
        ]
      }
    },
    {
      "name": "LiquidityPosition",
      "type": {
        "kind": "struct",
        "fields": [
          {
            "name": "authority",
            "type": "publicKey"
          },
          {
            "name": "liquidityTokenValue",
            "type": {
              "defined": "RawDecimal"
            }
          },
          {
            "name": "poolIndex",
            "type": "u64"
          }
        ]
      }
    },
    {
      "name": "MintPosition",
      "type": {
        "kind": "struct",
        "fields": [
          {
            "name": "authority",
            "type": "publicKey"
          },
          {
            "name": "collateralAmount",
            "type": {
              "defined": "RawDecimal"
            }
          },
          {
            "name": "poolIndex",
            "type": "u64"
          },
          {
            "name": "collateralIndex",
            "type": "u64"
          },
          {
            "name": "borrowedIasset",
            "type": {
              "defined": "RawDecimal"
            }
          }
        ]
      }
    },
    {
      "name": "HealthScore",
      "type": {
        "kind": "enum",
        "variants": [
          {
            "name": "Healthy",
            "fields": [
              {
                "name": "score",
                "type": "f64"
              }
            ]
          },
          {
            "name": "SubjectToLiquidation",
            "fields": [
              {
                "name": "score",
                "type": "f64"
              }
            ]
          }
        ]
      }
    }
  ],
  "errors": [
    {
      "code": 6000,
      "name": "InvalidMintCollateralRatio",
      "msg": "Invalid Mint Collateral Ratio"
    },
    {
      "code": 6001,
      "name": "InvalidCometCollateralRatio",
      "msg": "Invalid Comet Collateral Ratio"
    },
    {
      "code": 6002,
      "name": "DifferentScale",
      "msg": "Different Scale"
    },
    {
      "code": 6003,
      "name": "MathError",
      "msg": "Math Error"
    },
    {
      "code": 6004,
      "name": "OracleConfidenceOutOfRange",
      "msg": "Oracle Confidence Out Of Range"
    },
    {
      "code": 6005,
      "name": "AssetInfoNotFound",
      "msg": "Asset Info Not Found"
    },
    {
      "code": 6006,
      "name": "CollateralNotFound",
      "msg": "Collateral Not Found"
    },
    {
      "code": 6007,
      "name": "PoolNotFound",
      "msg": "Pool Not Found"
    },
    {
      "code": 6008,
      "name": "InvalidCollateralType",
      "msg": "Invalid Collateral Type"
    },
    {
      "code": 6009,
      "name": "InvalidTokenAmount",
      "msg": "Invalid Token Amount"
    },
    {
      "code": 6010,
      "name": "InvalidBool",
      "msg": "Invalid Bool"
    },
    {
      "code": 6011,
      "name": "InsufficientCollateral",
      "msg": "Insufficient Collateral"
    },
    {
      "code": 6012,
      "name": "NoPriceDeviationDetected",
      "msg": "No Price Deviation Detected"
    },
    {
      "code": 6013,
      "name": "OutdatedOracle",
      "msg": "Outdated Oracle"
    },
    {
      "code": 6014,
      "name": "CometAlreadyLiquidated",
      "msg": "Comet Already Liquidated"
    },
    {
      "code": 6015,
      "name": "CometNotYetLiquidated",
      "msg": "Comet Not Yet Liquidated"
    },
    {
      "code": 6016,
      "name": "CometUnableToLiquidate",
      "msg": "Comet Unable to Liquidate"
    },
    {
      "code": 6017,
      "name": "NonStablesNotSupported",
      "msg": "Non-stables Not Supported"
    },
    {
      "code": 6018,
      "name": "MintPositionUnableToLiquidate",
      "msg": "Mint Position Unable to Liquidate"
    },
    {
      "code": 6019,
      "name": "NoSuchCollateralPosition",
      "msg": "No Such Collateral Position"
    },
    {
      "code": 6020,
      "name": "InvalidHealthScoreCoefficient",
      "msg": "Invalid Health Score Coefficient"
    },
    {
      "code": 6021,
      "name": "FailedImpermanentLossCalculation",
      "msg": "Failed Impermanent Loss Calculation"
    },
    {
      "code": 6022,
      "name": "HealthScoreTooLow",
      "msg": "Health Score Too Low"
    },
    {
      "code": 6023,
      "name": "InsufficientUSDiCollateral",
      "msg": "Insufficient USDi Collateral"
    },
    {
      "code": 6024,
      "name": "AttemptedToAddNewPoolToSingleComet",
      "msg": "Attempted To Add New Pool To Single Comet"
    },
    {
      "code": 6025,
      "name": "AttemptedToAddNewCollateralToSingleComet",
      "msg": "Attempted To Add New Collateral To Single Comet"
    },
    {
      "code": 6026,
      "name": "InvalidInputMintAccount",
      "msg": "Invalid input mint account"
    },
    {
      "code": 6027,
      "name": "InvalidInputCollateralAccount",
      "msg": "Invalid input collateral account"
    },
    {
      "code": 6028,
      "name": "InvalidAccountLoaderOwner",
      "msg": "Invalid Account loader owner"
    },
    {
      "code": 6029,
      "name": "InvalidInputPositionIndex",
      "msg": "Invalid input position index"
    },
    {
      "code": 6030,
      "name": "InvalidTokenAccountBalance",
      "msg": "Invalid token account balance"
    },
    {
      "code": 6031,
      "name": "InequalityComparisonViolated",
      "msg": "Inequality comparison violated"
    },
    {
      "code": 6032,
      "name": "NotSinglePoolComet",
      "msg": "Not Single Pool Comet"
    },
    {
      "code": 6033,
      "name": "SinglePoolCometNotEmpty",
      "msg": "Single Pool Comet Not Empty"
    },
    {
      "code": 6034,
      "name": "LiquidityNotWithdrawn",
      "msg": "Liquidity Not Withdrawn"
    },
    {
      "code": 6035,
      "name": "NotSubjectToLiquidation",
      "msg": "Not Subject to Liquidation"
    },
    {
      "code": 6036,
      "name": "NotSubjectToILLiquidation",
      "msg": "Not Subject to IL liquidation"
    },
    {
      "code": 6037,
      "name": "LiquidationAmountTooLarge",
      "msg": "Liquidation amount too large"
    },
    {
      "code": 6038,
      "name": "NoRemainingAccountsSupplied",
      "msg": "No remaining accounts supplied"
    },
    {
      "code": 6039,
      "name": "InvalidRecenter",
      "msg": "Invalid Recenter"
    },
    {
      "code": 6040,
      "name": "NonZeroCollateralizationRatioRequired",
      "msg": "Non-zero collateralization ratio required"
    },
    {
      "code": 6041,
      "name": "IncorrectOracleAddress",
      "msg": "Incorrect oracle address provided"
    },
    {
      "code": 6042,
      "name": "CenteredCometRequired",
      "msg": "Comet must be centered!"
    },
    {
      "code": 6043,
      "name": "InvalidResultingComet",
      "msg": "Comet is in an invalid state after action"
    }
  ]
};

export const IDL: Incept = {
  "version": "0.1.0",
  "name": "incept",
  "instructions": [
    {
      "name": "initializeManager",
      "accounts": [
        {
          "name": "admin",
          "isMut": true,
          "isSigner": true
        },
        {
          "name": "manager",
          "isMut": true,
          "isSigner": false
        },
        {
          "name": "usdiMint",
          "isMut": true,
          "isSigner": true
        },
        {
          "name": "usdiVault",
          "isMut": true,
          "isSigner": true
        },
        {
          "name": "tokenData",
          "isMut": true,
          "isSigner": false
        },
        {
          "name": "rent",
          "isMut": false,
          "isSigner": false
        },
        {
          "name": "tokenProgram",
          "isMut": false,
          "isSigner": false
        },
        {
          "name": "chainlinkProgram",
          "isMut": false,
          "isSigner": false
        },
        {
          "name": "systemProgram",
          "isMut": false,
          "isSigner": false
        }
      ],
      "args": [
        {
          "name": "managerNonce",
          "type": "u8"
        },
        {
          "name": "ilHealthScoreCoefficient",
          "type": "u64"
        },
        {
          "name": "ilHealthScoreCutoff",
          "type": "u64"
        },
        {
          "name": "ilLiquidationRewardPct",
          "type": "u64"
        }
      ]
    },
    {
      "name": "updateIlHealthScoreCoefficient",
      "accounts": [
        {
          "name": "admin",
          "isMut": false,
          "isSigner": true
        },
        {
          "name": "manager",
          "isMut": false,
          "isSigner": false
        },
        {
          "name": "tokenData",
          "isMut": true,
          "isSigner": false
        }
      ],
      "args": [
        {
          "name": "managerNonce",
          "type": "u8"
        },
        {
          "name": "ilHealthScoreCoefficient",
          "type": "u64"
        }
      ]
    },
    {
      "name": "initializeUser",
      "accounts": [
        {
          "name": "user",
          "isMut": true,
          "isSigner": true
        },
        {
          "name": "userAccount",
          "isMut": true,
          "isSigner": false
        },
        {
          "name": "rent",
          "isMut": false,
          "isSigner": false
        },
        {
          "name": "tokenProgram",
          "isMut": false,
          "isSigner": false
        },
        {
          "name": "systemProgram",
          "isMut": false,
          "isSigner": false
        }
      ],
      "args": [
        {
          "name": "userNonce",
          "type": "u8"
        }
      ]
    },
    {
      "name": "initializeMintPositions",
      "accounts": [
        {
          "name": "user",
          "isMut": false,
          "isSigner": true
        },
        {
          "name": "userAccount",
          "isMut": true,
          "isSigner": false
        },
        {
          "name": "mintPositions",
          "isMut": true,
          "isSigner": false
        },
        {
          "name": "rent",
          "isMut": false,
          "isSigner": false
        },
        {
          "name": "tokenProgram",
          "isMut": false,
          "isSigner": false
        },
        {
          "name": "systemProgram",
          "isMut": false,
          "isSigner": false
        }
      ],
      "args": [
        {
          "name": "userNonce",
          "type": "u8"
        }
      ]
    },
    {
      "name": "initializeLiquidityPositions",
      "accounts": [
        {
          "name": "user",
          "isMut": false,
          "isSigner": true
        },
        {
          "name": "userAccount",
          "isMut": true,
          "isSigner": false
        },
        {
          "name": "liquidityPositions",
          "isMut": true,
          "isSigner": false
        },
        {
          "name": "rent",
          "isMut": false,
          "isSigner": false
        },
        {
          "name": "tokenProgram",
          "isMut": false,
          "isSigner": false
        },
        {
          "name": "systemProgram",
          "isMut": false,
          "isSigner": false
        }
      ],
      "args": [
        {
          "name": "userNonce",
          "type": "u8"
        }
      ]
    },
    {
      "name": "initializeComet",
      "accounts": [
        {
          "name": "user",
          "isMut": false,
          "isSigner": true
        },
        {
          "name": "userAccount",
          "isMut": true,
          "isSigner": false
        },
        {
          "name": "comet",
          "isMut": true,
          "isSigner": false
        },
        {
          "name": "rent",
          "isMut": false,
          "isSigner": false
        },
        {
          "name": "tokenProgram",
          "isMut": false,
          "isSigner": false
        },
        {
          "name": "systemProgram",
          "isMut": false,
          "isSigner": false
        }
      ],
      "args": [
        {
          "name": "userNonce",
          "type": "u8"
        },
        {
          "name": "isSinglePool",
          "type": "bool"
        }
      ]
    },
    {
      "name": "addCollateral",
      "accounts": [
        {
          "name": "admin",
          "isMut": true,
          "isSigner": true
        },
        {
          "name": "manager",
          "isMut": false,
          "isSigner": false
        },
        {
          "name": "tokenData",
          "isMut": true,
          "isSigner": false
        },
        {
          "name": "collateralMint",
          "isMut": false,
          "isSigner": false
        },
        {
          "name": "vault",
          "isMut": true,
          "isSigner": true
        },
        {
          "name": "rent",
          "isMut": false,
          "isSigner": false
        },
        {
          "name": "tokenProgram",
          "isMut": false,
          "isSigner": false
        },
        {
          "name": "systemProgram",
          "isMut": false,
          "isSigner": false
        }
      ],
      "args": [
        {
          "name": "managerNonce",
          "type": "u8"
        },
        {
          "name": "scale",
          "type": "u8"
        },
        {
          "name": "stable",
          "type": "u8"
        },
        {
          "name": "collateralizationRatio",
          "type": "u64"
        }
      ]
    },
    {
      "name": "initializePool",
      "accounts": [
        {
          "name": "admin",
          "isMut": true,
          "isSigner": true
        },
        {
          "name": "manager",
          "isMut": false,
          "isSigner": false
        },
        {
          "name": "tokenData",
          "isMut": true,
          "isSigner": false
        },
        {
          "name": "usdiMint",
          "isMut": false,
          "isSigner": false
        },
        {
          "name": "usdiTokenAccount",
          "isMut": true,
          "isSigner": true
        },
        {
          "name": "iassetMint",
          "isMut": true,
          "isSigner": true
        },
        {
          "name": "iassetTokenAccount",
          "isMut": true,
          "isSigner": true
        },
        {
          "name": "liquidationIassetTokenAccount",
          "isMut": true,
          "isSigner": true
        },
        {
          "name": "liquidityTokenMint",
          "isMut": true,
          "isSigner": true
        },
        {
          "name": "cometLiquidityTokenAccount",
          "isMut": true,
          "isSigner": true
        },
        {
          "name": "pythOracle",
          "isMut": false,
          "isSigner": false
        },
        {
          "name": "chainlinkOracle",
          "isMut": false,
          "isSigner": false
        },
        {
          "name": "rent",
          "isMut": false,
          "isSigner": false
        },
        {
          "name": "tokenProgram",
          "isMut": false,
          "isSigner": false
        },
        {
          "name": "systemProgram",
          "isMut": false,
          "isSigner": false
        }
      ],
      "args": [
        {
          "name": "managerNonce",
          "type": "u8"
        },
        {
          "name": "stableCollateralRatio",
          "type": "u16"
        },
        {
          "name": "cryptoCollateralRatio",
          "type": "u16"
        },
        {
          "name": "liquidityTradingFee",
          "type": "u16"
        },
        {
          "name": "healthScoreCoefficient",
          "type": "u64"
        }
      ]
    },
    {
      "name": "updatePoolHealthScoreCoefficient",
      "accounts": [
        {
          "name": "admin",
          "isMut": false,
          "isSigner": true
        },
        {
          "name": "manager",
          "isMut": false,
          "isSigner": false
        },
        {
          "name": "tokenData",
          "isMut": true,
          "isSigner": false
        }
      ],
      "args": [
        {
          "name": "managerNonce",
          "type": "u8"
        },
        {
          "name": "poolIndex",
          "type": "u8"
        },
        {
          "name": "healthScoreCoefficient",
          "type": "u64"
        }
      ]
    },
    {
      "name": "updatePrices",
      "accounts": [
        {
          "name": "manager",
          "isMut": false,
          "isSigner": false
        },
        {
          "name": "tokenData",
          "isMut": true,
          "isSigner": false
        }
      ],
      "args": [
        {
          "name": "managerNonce",
          "type": "u8"
        },
        {
          "name": "poolIndices",
          "type": {
            "defined": "PoolIndices"
          }
        }
      ]
    },
    {
      "name": "mintUsdi",
      "accounts": [
        {
          "name": "user",
          "isMut": false,
          "isSigner": true
        },
        {
          "name": "manager",
          "isMut": false,
          "isSigner": false
        },
        {
          "name": "tokenData",
          "isMut": true,
          "isSigner": false
        },
        {
          "name": "vault",
          "isMut": true,
          "isSigner": false
        },
        {
          "name": "usdiMint",
          "isMut": true,
          "isSigner": false
        },
        {
          "name": "userUsdiTokenAccount",
          "isMut": true,
          "isSigner": false
        },
        {
          "name": "userCollateralTokenAccount",
          "isMut": true,
          "isSigner": false
        },
        {
          "name": "tokenProgram",
          "isMut": false,
          "isSigner": false
        }
      ],
      "args": [
        {
          "name": "managerNonce",
          "type": "u8"
        },
        {
          "name": "amount",
          "type": "u64"
        }
      ]
    },
    {
      "name": "initializeMintPosition",
      "accounts": [
        {
          "name": "user",
          "isMut": false,
          "isSigner": true
        },
        {
          "name": "manager",
          "isMut": false,
          "isSigner": false
        },
        {
          "name": "tokenData",
          "isMut": true,
          "isSigner": false
        },
        {
          "name": "mintPositions",
          "isMut": true,
          "isSigner": false
        },
        {
          "name": "vault",
          "isMut": true,
          "isSigner": false
        },
        {
          "name": "userCollateralTokenAccount",
          "isMut": true,
          "isSigner": false
        },
        {
          "name": "iassetMint",
          "isMut": true,
          "isSigner": false
        },
        {
          "name": "userIassetTokenAccount",
          "isMut": true,
          "isSigner": false
        },
        {
          "name": "oracle",
          "isMut": false,
          "isSigner": false
        },
        {
          "name": "tokenProgram",
          "isMut": false,
          "isSigner": false
        }
      ],
      "args": [
        {
          "name": "managerNonce",
          "type": "u8"
        },
        {
          "name": "iassetAmount",
          "type": "u64"
        },
        {
          "name": "collateralAmount",
          "type": "u64"
        }
      ]
    },
    {
      "name": "addCollateralToMint",
      "accounts": [
        {
          "name": "user",
          "isMut": false,
          "isSigner": true
        },
        {
          "name": "manager",
          "isMut": false,
          "isSigner": false
        },
        {
          "name": "tokenData",
          "isMut": true,
          "isSigner": false
        },
        {
          "name": "mintPositions",
          "isMut": true,
          "isSigner": false
        },
        {
          "name": "vault",
          "isMut": true,
          "isSigner": false
        },
        {
          "name": "userCollateralTokenAccount",
          "isMut": true,
          "isSigner": false
        },
        {
          "name": "tokenProgram",
          "isMut": false,
          "isSigner": false
        }
      ],
      "args": [
        {
          "name": "managerNonce",
          "type": "u8"
        },
        {
          "name": "mintIndex",
          "type": "u8"
        },
        {
          "name": "amount",
          "type": "u64"
        }
      ]
    },
    {
      "name": "withdrawCollateralFromMint",
      "accounts": [
        {
          "name": "user",
          "isMut": false,
          "isSigner": true
        },
        {
          "name": "manager",
          "isMut": false,
          "isSigner": false
        },
        {
          "name": "tokenData",
          "isMut": true,
          "isSigner": false
        },
        {
          "name": "mintPositions",
          "isMut": true,
          "isSigner": false
        },
        {
          "name": "vault",
          "isMut": true,
          "isSigner": false
        },
        {
          "name": "userCollateralTokenAccount",
          "isMut": true,
          "isSigner": false
        },
        {
          "name": "tokenProgram",
          "isMut": false,
          "isSigner": false
        }
      ],
      "args": [
        {
          "name": "managerNonce",
          "type": "u8"
        },
        {
          "name": "mintIndex",
          "type": "u8"
        },
        {
          "name": "amount",
          "type": "u64"
        }
      ]
    },
    {
      "name": "payBackMint",
      "accounts": [
        {
          "name": "user",
          "isMut": false,
          "isSigner": true
        },
        {
          "name": "manager",
          "isMut": false,
          "isSigner": false
        },
        {
          "name": "tokenData",
          "isMut": true,
          "isSigner": false
        },
        {
          "name": "userIassetTokenAccount",
          "isMut": true,
          "isSigner": false
        },
        {
          "name": "mintPositions",
          "isMut": true,
          "isSigner": false
        },
        {
          "name": "iassetMint",
          "isMut": true,
          "isSigner": false
        },
        {
          "name": "tokenProgram",
          "isMut": false,
          "isSigner": false
        }
      ],
      "args": [
        {
          "name": "managerNonce",
          "type": "u8"
        },
        {
          "name": "mintIndex",
          "type": "u8"
        },
        {
          "name": "amount",
          "type": "u64"
        }
      ]
    },
    {
      "name": "addIassetToMint",
      "accounts": [
        {
          "name": "user",
          "isMut": false,
          "isSigner": true
        },
        {
          "name": "manager",
          "isMut": false,
          "isSigner": false
        },
        {
          "name": "tokenData",
          "isMut": true,
          "isSigner": false
        },
        {
          "name": "userIassetTokenAccount",
          "isMut": true,
          "isSigner": false
        },
        {
          "name": "mintPositions",
          "isMut": true,
          "isSigner": false
        },
        {
          "name": "iassetMint",
          "isMut": true,
          "isSigner": false
        },
        {
          "name": "tokenProgram",
          "isMut": false,
          "isSigner": false
        }
      ],
      "args": [
        {
          "name": "managerNonce",
          "type": "u8"
        },
        {
          "name": "mintIndex",
          "type": "u8"
        },
        {
          "name": "amount",
          "type": "u64"
        }
      ]
    },
    {
      "name": "initializeLiquidityPosition",
      "accounts": [
        {
          "name": "user",
          "isMut": false,
          "isSigner": true
        },
        {
          "name": "manager",
          "isMut": false,
          "isSigner": false
        },
        {
          "name": "tokenData",
          "isMut": true,
          "isSigner": false
        },
        {
          "name": "liquidityPositions",
          "isMut": true,
          "isSigner": false
        },
        {
          "name": "userUsdiTokenAccount",
          "isMut": true,
          "isSigner": false
        },
        {
          "name": "userIassetTokenAccount",
          "isMut": true,
          "isSigner": false
        },
        {
          "name": "userLiquidityTokenAccount",
          "isMut": true,
          "isSigner": false
        },
        {
          "name": "ammUsdiTokenAccount",
          "isMut": true,
          "isSigner": false
        },
        {
          "name": "ammIassetTokenAccount",
          "isMut": true,
          "isSigner": false
        },
        {
          "name": "liquidityTokenMint",
          "isMut": true,
          "isSigner": false
        },
        {
          "name": "tokenProgram",
          "isMut": false,
          "isSigner": false
        }
      ],
      "args": [
        {
          "name": "managerNonce",
          "type": "u8"
        },
        {
          "name": "poolIndex",
          "type": "u8"
        },
        {
          "name": "iassetAmount",
          "type": "u64"
        }
      ]
    },
    {
      "name": "provideLiquidity",
      "accounts": [
        {
          "name": "user",
          "isMut": false,
          "isSigner": true
        },
        {
          "name": "manager",
          "isMut": false,
          "isSigner": false
        },
        {
          "name": "tokenData",
          "isMut": true,
          "isSigner": false
        },
        {
          "name": "liquidityPositions",
          "isMut": true,
          "isSigner": false
        },
        {
          "name": "userUsdiTokenAccount",
          "isMut": true,
          "isSigner": false
        },
        {
          "name": "userIassetTokenAccount",
          "isMut": true,
          "isSigner": false
        },
        {
          "name": "userLiquidityTokenAccount",
          "isMut": true,
          "isSigner": false
        },
        {
          "name": "ammUsdiTokenAccount",
          "isMut": true,
          "isSigner": false
        },
        {
          "name": "ammIassetTokenAccount",
          "isMut": true,
          "isSigner": false
        },
        {
          "name": "liquidityTokenMint",
          "isMut": true,
          "isSigner": false
        },
        {
          "name": "tokenProgram",
          "isMut": false,
          "isSigner": false
        }
      ],
      "args": [
        {
          "name": "managerNonce",
          "type": "u8"
        },
        {
          "name": "liquidityPositionIndex",
          "type": "u8"
        },
        {
          "name": "iassetAmount",
          "type": "u64"
        }
      ]
    },
    {
      "name": "withdrawLiquidity",
      "accounts": [
        {
          "name": "user",
          "isMut": false,
          "isSigner": true
        },
        {
          "name": "manager",
          "isMut": false,
          "isSigner": false
        },
        {
          "name": "tokenData",
          "isMut": true,
          "isSigner": false
        },
        {
          "name": "liquidityPositions",
          "isMut": true,
          "isSigner": false
        },
        {
          "name": "userUsdiTokenAccount",
          "isMut": true,
          "isSigner": false
        },
        {
          "name": "userIassetTokenAccount",
          "isMut": true,
          "isSigner": false
        },
        {
          "name": "userLiquidityTokenAccount",
          "isMut": true,
          "isSigner": false
        },
        {
          "name": "ammUsdiTokenAccount",
          "isMut": true,
          "isSigner": false
        },
        {
          "name": "ammIassetTokenAccount",
          "isMut": true,
          "isSigner": false
        },
        {
          "name": "liquidityTokenMint",
          "isMut": true,
          "isSigner": false
        },
        {
          "name": "tokenProgram",
          "isMut": false,
          "isSigner": false
        }
      ],
      "args": [
        {
          "name": "managerNonce",
          "type": "u8"
        },
        {
          "name": "liquidityPositionIndex",
          "type": "u8"
        },
        {
          "name": "liquidityTokenAmount",
          "type": "u64"
        }
      ]
    },
    {
      "name": "buySynth",
      "accounts": [
        {
          "name": "user",
          "isMut": false,
          "isSigner": true
        },
        {
          "name": "manager",
          "isMut": false,
          "isSigner": false
        },
        {
          "name": "tokenData",
          "isMut": true,
          "isSigner": false
        },
        {
          "name": "userUsdiTokenAccount",
          "isMut": true,
          "isSigner": false
        },
        {
          "name": "userIassetTokenAccount",
          "isMut": true,
          "isSigner": false
        },
        {
          "name": "ammUsdiTokenAccount",
          "isMut": true,
          "isSigner": false
        },
        {
          "name": "ammIassetTokenAccount",
          "isMut": true,
          "isSigner": false
        },
        {
          "name": "tokenProgram",
          "isMut": false,
          "isSigner": false
        }
      ],
      "args": [
        {
          "name": "managerNonce",
          "type": "u8"
        },
        {
          "name": "poolIndex",
          "type": "u8"
        },
        {
          "name": "amount",
          "type": "u64"
        }
      ]
    },
    {
      "name": "sellSynth",
      "accounts": [
        {
          "name": "user",
          "isMut": false,
          "isSigner": true
        },
        {
          "name": "manager",
          "isMut": false,
          "isSigner": false
        },
        {
          "name": "tokenData",
          "isMut": true,
          "isSigner": false
        },
        {
          "name": "userUsdiTokenAccount",
          "isMut": true,
          "isSigner": false
        },
        {
          "name": "userIassetTokenAccount",
          "isMut": true,
          "isSigner": false
        },
        {
          "name": "ammUsdiTokenAccount",
          "isMut": true,
          "isSigner": false
        },
        {
          "name": "ammIassetTokenAccount",
          "isMut": true,
          "isSigner": false
        },
        {
          "name": "tokenProgram",
          "isMut": false,
          "isSigner": false
        }
      ],
      "args": [
        {
          "name": "managerNonce",
          "type": "u8"
        },
        {
          "name": "poolIndex",
          "type": "u8"
        },
        {
          "name": "amount",
          "type": "u64"
        }
      ]
    },
    {
      "name": "initializeSinglePoolComet",
      "accounts": [
        {
          "name": "user",
          "isMut": false,
          "isSigner": true
        },
        {
          "name": "manager",
          "isMut": false,
          "isSigner": false
        },
        {
          "name": "tokenData",
          "isMut": true,
          "isSigner": false
        },
        {
          "name": "singlePoolComets",
          "isMut": true,
          "isSigner": false
        }
      ],
      "args": [
        {
          "name": "managerNonce",
          "type": "u8"
        },
        {
          "name": "poolIndex",
          "type": "u8"
        },
        {
          "name": "collateralIndex",
          "type": "u8"
        }
      ]
    },
    {
      "name": "closeSinglePoolComet",
      "accounts": [
        {
          "name": "user",
          "isMut": false,
          "isSigner": true
        },
        {
          "name": "userAccount",
          "isMut": true,
          "isSigner": false
        },
        {
          "name": "singlePoolComet",
          "isMut": true,
          "isSigner": false
        },
        {
          "name": "tokenProgram",
          "isMut": false,
          "isSigner": false
        }
      ],
      "args": [
        {
          "name": "userNonce",
          "type": "u8"
        },
        {
          "name": "cometIndex",
          "type": "u8"
        }
      ]
    },
    {
      "name": "initializeCometManager",
      "accounts": [
        {
          "name": "user",
          "isMut": false,
          "isSigner": true
        },
        {
          "name": "admin",
          "isMut": false,
          "isSigner": true
        },
        {
          "name": "manager",
          "isMut": true,
          "isSigner": false
        },
        {
          "name": "userAccount",
          "isMut": false,
          "isSigner": false
        },
        {
          "name": "cometManager",
          "isMut": true,
          "isSigner": false
        },
        {
          "name": "membershipTokenMint",
          "isMut": true,
          "isSigner": true
        },
        {
          "name": "rent",
          "isMut": false,
          "isSigner": false
        },
        {
          "name": "tokenProgram",
          "isMut": false,
          "isSigner": false
        },
        {
          "name": "systemProgram",
          "isMut": false,
          "isSigner": false
        }
      ],
      "args": [
        {
          "name": "managerNonce",
          "type": "u8"
        },
        {
          "name": "userNonce",
          "type": "u8"
        }
      ]
    },
    {
      "name": "addCollateralToComet",
      "accounts": [
        {
          "name": "user",
          "isMut": false,
          "isSigner": true
        },
        {
          "name": "manager",
          "isMut": false,
          "isSigner": false
        },
        {
          "name": "tokenData",
          "isMut": true,
          "isSigner": false
        },
        {
          "name": "comet",
          "isMut": true,
          "isSigner": false
        },
        {
          "name": "vault",
          "isMut": true,
          "isSigner": false
        },
        {
          "name": "userCollateralTokenAccount",
          "isMut": true,
          "isSigner": false
        },
        {
          "name": "tokenProgram",
          "isMut": false,
          "isSigner": false
        }
      ],
      "args": [
        {
          "name": "managerNonce",
          "type": "u8"
        },
        {
          "name": "collateralIndex",
          "type": "u8"
        },
        {
          "name": "collateralAmount",
          "type": "u64"
        }
      ]
    },
    {
      "name": "addCollateralToSinglePoolComet",
      "accounts": [
        {
          "name": "user",
          "isMut": true,
          "isSigner": true
        },
        {
          "name": "manager",
          "isMut": false,
          "isSigner": false
        },
        {
<<<<<<< HEAD
          "name": "manager",
          "isMut": false,
          "isSigner": false
        },
        {
          "name": "userAccount",
=======
          "name": "tokenData",
          "isMut": true,
          "isSigner": false
        },
        {
          "name": "singlePoolComet",
>>>>>>> aae32bed
          "isMut": true,
          "isSigner": false
        },
        {
          "name": "vault",
          "isMut": true,
          "isSigner": false
        },
        {
          "name": "userCollateralTokenAccount",
          "isMut": true,
          "isSigner": false
        },
        {
          "name": "tokenProgram",
          "isMut": false,
          "isSigner": false
        }
      ],
      "args": [
        {
          "name": "managerNonce",
          "type": "u8"
        },
        {
          "name": "positionIndex",
          "type": "u8"
        },
        {
          "name": "collateralAmount",
          "type": "u64"
        }
      ]
    },
    {
      "name": "withdrawCollateralFromSinglePoolComet",
      "accounts": [
        {
          "name": "user",
          "isMut": false,
          "isSigner": true
        },
        {
          "name": "userAccount",
          "isMut": true,
          "isSigner": false
        },
        {
          "name": "manager",
          "isMut": false,
          "isSigner": false
        },
        {
          "name": "tokenData",
          "isMut": true,
          "isSigner": false
        },
        {
          "name": "comet",
          "isMut": true,
          "isSigner": false
        },
        {
          "name": "vault",
          "isMut": true,
          "isSigner": false
        },
        {
          "name": "userCollateralTokenAccount",
          "isMut": true,
          "isSigner": false
        },
        {
          "name": "tokenProgram",
          "isMut": false,
          "isSigner": false
        }
      ],
      "args": [
        {
          "name": "managerNonce",
          "type": "u8"
        },
        {
          "name": "userNonce",
          "type": "u8"
        },
        {
          "name": "positionIndex",
          "type": "u8"
        },
        {
          "name": "collateralAmount",
          "type": "u64"
        }
      ]
    },
    {
      "name": "withdrawCollateralFromComet",
      "accounts": [
        {
          "name": "user",
          "isMut": false,
          "isSigner": true
        },
        {
          "name": "userAccount",
          "isMut": true,
          "isSigner": false
        },
        {
          "name": "manager",
          "isMut": false,
          "isSigner": false
        },
        {
          "name": "tokenData",
          "isMut": true,
          "isSigner": false
        },
        {
          "name": "comet",
          "isMut": true,
          "isSigner": false
        },
        {
          "name": "vault",
          "isMut": true,
          "isSigner": false
        },
        {
          "name": "userCollateralTokenAccount",
          "isMut": true,
          "isSigner": false
        },
        {
          "name": "tokenProgram",
          "isMut": false,
          "isSigner": false
        }
      ],
      "args": [
        {
          "name": "managerNonce",
          "type": "u8"
        },
        {
          "name": "userNonce",
          "type": "u8"
        },
        {
          "name": "cometCollateralIndex",
          "type": "u8"
        },
        {
          "name": "collateralAmount",
          "type": "u64"
        }
      ]
    },
    {
      "name": "addLiquidityToComet",
      "accounts": [
        {
          "name": "user",
          "isMut": false,
          "isSigner": true
        },
        {
          "name": "manager",
          "isMut": false,
          "isSigner": false
        },
        {
          "name": "tokenData",
          "isMut": true,
          "isSigner": false
        },
        {
          "name": "comet",
          "isMut": true,
          "isSigner": false
        },
        {
          "name": "usdiMint",
          "isMut": true,
          "isSigner": false
        },
        {
          "name": "iassetMint",
          "isMut": true,
          "isSigner": false
        },
        {
          "name": "ammUsdiTokenAccount",
          "isMut": true,
          "isSigner": false
        },
        {
          "name": "ammIassetTokenAccount",
          "isMut": true,
          "isSigner": false
        },
        {
          "name": "liquidityTokenMint",
          "isMut": true,
          "isSigner": false
        },
        {
          "name": "cometLiquidityTokenAccount",
          "isMut": true,
          "isSigner": false
        },
        {
          "name": "tokenProgram",
          "isMut": false,
          "isSigner": false
        }
      ],
      "args": [
        {
          "name": "managerNonce",
          "type": "u8"
        },
        {
          "name": "poolIndex",
          "type": "u8"
        },
        {
          "name": "usdiAmount",
          "type": "u64"
        }
      ]
    },
    {
      "name": "addLiquidityToSinglePoolComet",
      "accounts": [
        {
          "name": "user",
          "isMut": false,
          "isSigner": true
        },
        {
          "name": "userAccount",
          "isMut": false,
          "isSigner": false
        },
        {
          "name": "manager",
          "isMut": false,
          "isSigner": false
        },
        {
          "name": "tokenData",
          "isMut": true,
          "isSigner": false
        },
        {
          "name": "singlePoolComet",
          "isMut": true,
          "isSigner": false
        },
        {
          "name": "usdiMint",
          "isMut": true,
          "isSigner": false
        },
        {
          "name": "iassetMint",
          "isMut": true,
          "isSigner": false
        },
        {
          "name": "ammUsdiTokenAccount",
          "isMut": true,
          "isSigner": false
        },
        {
          "name": "ammIassetTokenAccount",
          "isMut": true,
          "isSigner": false
        },
        {
          "name": "liquidityTokenMint",
          "isMut": true,
          "isSigner": false
        },
        {
          "name": "cometLiquidityTokenAccount",
          "isMut": true,
          "isSigner": false
        },
        {
          "name": "tokenProgram",
          "isMut": false,
          "isSigner": false
        }
      ],
      "args": [
        {
          "name": "userNonce",
          "type": "u8"
        },
        {
          "name": "managerNonce",
          "type": "u8"
        },
        {
          "name": "positionIndex",
          "type": "u8"
        },
        {
          "name": "usdiAmount",
          "type": "u64"
        }
      ]
    },
    {
      "name": "withdrawLiquidityFromComet",
      "accounts": [
        {
          "name": "user",
          "isMut": false,
          "isSigner": true
        },
        {
          "name": "manager",
          "isMut": false,
          "isSigner": false
        },
        {
          "name": "tokenData",
          "isMut": true,
          "isSigner": false
        },
        {
          "name": "comet",
          "isMut": true,
          "isSigner": false
        },
        {
          "name": "usdiMint",
          "isMut": true,
          "isSigner": false
        },
        {
          "name": "iassetMint",
          "isMut": true,
          "isSigner": false
        },
        {
          "name": "ammUsdiTokenAccount",
          "isMut": true,
          "isSigner": false
        },
        {
          "name": "ammIassetTokenAccount",
          "isMut": true,
          "isSigner": false
        },
        {
          "name": "liquidityTokenMint",
          "isMut": true,
          "isSigner": false
        },
        {
          "name": "cometLiquidityTokenAccount",
          "isMut": true,
          "isSigner": false
        },
        {
          "name": "vault",
          "isMut": true,
          "isSigner": false
        },
        {
          "name": "tokenProgram",
          "isMut": false,
          "isSigner": false
        }
      ],
      "args": [
        {
          "name": "managerNonce",
          "type": "u8"
        },
        {
          "name": "cometPositionIndex",
          "type": "u8"
        },
        {
          "name": "liquidityTokenAmount",
          "type": "u64"
        },
        {
          "name": "cometCollateralIndex",
          "type": "u8"
        }
      ]
    },
    {
      "name": "withdrawLiquidityFromSinglePoolComet",
      "accounts": [
        {
          "name": "user",
          "isMut": false,
          "isSigner": true
        },
        {
          "name": "manager",
          "isMut": false,
          "isSigner": false
        },
        {
          "name": "userAccount",
          "isMut": false,
          "isSigner": false
        },
        {
          "name": "tokenData",
          "isMut": true,
          "isSigner": false
        },
        {
          "name": "singlePoolComet",
          "isMut": true,
          "isSigner": false
        },
        {
          "name": "usdiMint",
          "isMut": true,
          "isSigner": false
        },
        {
          "name": "iassetMint",
          "isMut": true,
          "isSigner": false
        },
        {
          "name": "ammUsdiTokenAccount",
          "isMut": true,
          "isSigner": false
        },
        {
          "name": "ammIassetTokenAccount",
          "isMut": true,
          "isSigner": false
        },
        {
          "name": "liquidityTokenMint",
          "isMut": true,
          "isSigner": false
        },
        {
          "name": "cometLiquidityTokenAccount",
          "isMut": true,
          "isSigner": false
        },
        {
          "name": "vault",
          "isMut": true,
          "isSigner": false
        },
        {
          "name": "tokenProgram",
          "isMut": false,
          "isSigner": false
        }
      ],
      "args": [
        {
          "name": "userNonce",
          "type": "u8"
        },
        {
          "name": "managerNonce",
          "type": "u8"
        },
        {
          "name": "liquidityTokenAmount",
          "type": "u64"
        }
      ]
    },
    {
      "name": "recenterComet",
      "accounts": [
        {
          "name": "user",
          "isMut": false,
          "isSigner": true
        },
        {
          "name": "manager",
          "isMut": false,
          "isSigner": false
        },
        {
          "name": "tokenData",
          "isMut": true,
          "isSigner": false
        },
        {
          "name": "usdiMint",
          "isMut": true,
          "isSigner": false
        },
        {
          "name": "iassetMint",
          "isMut": true,
          "isSigner": false
        },
        {
          "name": "comet",
          "isMut": true,
          "isSigner": false
        },
        {
          "name": "ammUsdiTokenAccount",
          "isMut": true,
          "isSigner": false
        },
        {
          "name": "ammIassetTokenAccount",
          "isMut": true,
          "isSigner": false
        },
        {
          "name": "liquidityTokenMint",
          "isMut": true,
          "isSigner": false
        },
        {
          "name": "vault",
          "isMut": true,
          "isSigner": false
        },
        {
          "name": "tokenProgram",
          "isMut": false,
          "isSigner": false
        }
      ],
      "args": [
        {
          "name": "managerNonce",
          "type": "u8"
        },
        {
          "name": "cometPositionIndex",
          "type": "u8"
        },
        {
          "name": "cometCollateralIndex",
          "type": "u8"
        }
      ]
    },
    {
      "name": "mintUsdiHackathon",
      "accounts": [
        {
          "name": "user",
          "isMut": false,
          "isSigner": true
        },
        {
          "name": "manager",
          "isMut": false,
          "isSigner": false
        },
        {
          "name": "tokenData",
          "isMut": true,
          "isSigner": false
        },
        {
          "name": "usdiMint",
          "isMut": true,
          "isSigner": false
        },
        {
          "name": "userUsdiTokenAccount",
          "isMut": true,
          "isSigner": false
        },
        {
          "name": "tokenProgram",
          "isMut": false,
          "isSigner": false
        }
      ],
      "args": [
        {
          "name": "managerNonce",
          "type": "u8"
        },
        {
          "name": "amount",
          "type": "u64"
        }
      ]
    },
    {
      "name": "liquidateMintPosition",
      "accounts": [
        {
          "name": "liquidator",
          "isMut": false,
          "isSigner": true
        },
        {
          "name": "manager",
          "isMut": false,
          "isSigner": false
        },
        {
          "name": "tokenData",
          "isMut": true,
          "isSigner": false
        },
        {
          "name": "user",
          "isMut": false,
          "isSigner": false
        },
        {
          "name": "userAccount",
          "isMut": false,
          "isSigner": false
        },
        {
          "name": "iassetMint",
          "isMut": true,
          "isSigner": false
        },
        {
          "name": "mintPositions",
          "isMut": true,
          "isSigner": false
        },
        {
          "name": "vault",
          "isMut": true,
          "isSigner": false
        },
        {
          "name": "ammUsdiTokenAccount",
          "isMut": true,
          "isSigner": false
        },
        {
          "name": "ammIassetTokenAccount",
          "isMut": true,
          "isSigner": false
        },
        {
          "name": "liquidatorCollateralTokenAccount",
          "isMut": true,
          "isSigner": false
        },
        {
          "name": "liquidatorIassetTokenAccount",
          "isMut": true,
          "isSigner": false
        },
        {
          "name": "tokenProgram",
          "isMut": false,
          "isSigner": false
        }
      ],
      "args": [
        {
          "name": "managerNonce",
          "type": "u8"
        },
        {
          "name": "userNonce",
          "type": "u8"
        },
        {
          "name": "mintIndex",
          "type": "u8"
        }
      ]
    },
    {
      "name": "liquidateCometPositionReduction",
      "accounts": [
        {
          "name": "liquidator",
          "isMut": false,
          "isSigner": true
        },
        {
          "name": "manager",
          "isMut": false,
          "isSigner": false
        },
        {
          "name": "tokenData",
          "isMut": true,
          "isSigner": false
        },
        {
          "name": "user",
          "isMut": false,
          "isSigner": false
        },
        {
          "name": "userAccount",
          "isMut": false,
          "isSigner": false
        },
        {
          "name": "comet",
          "isMut": true,
          "isSigner": false
        },
        {
          "name": "usdiMint",
          "isMut": true,
          "isSigner": false
        },
        {
          "name": "iassetMint",
          "isMut": true,
          "isSigner": false
        },
        {
          "name": "ammUsdiTokenAccount",
          "isMut": true,
          "isSigner": false
        },
        {
          "name": "ammIassetTokenAccount",
          "isMut": true,
          "isSigner": false
        },
        {
          "name": "cometLiquidityTokenAccount",
          "isMut": true,
          "isSigner": false
        },
        {
          "name": "liquidityTokenMint",
          "isMut": true,
          "isSigner": false
        },
        {
          "name": "liquidatorIassetTokenAccount",
          "isMut": true,
          "isSigner": false
        },
        {
          "name": "liquidatorUsdiTokenAccount",
          "isMut": true,
          "isSigner": false
        },
        {
          "name": "tokenProgram",
          "isMut": false,
          "isSigner": false
        }
      ],
      "args": [
        {
          "name": "managerNonce",
          "type": "u8"
        },
        {
          "name": "userNonce",
          "type": "u8"
        },
        {
          "name": "positionIndex",
          "type": "u8"
        },
        {
          "name": "lpTokenReduction",
          "type": "u64"
        }
      ]
    },
    {
      "name": "liquidateCometIlReduction",
      "accounts": [
        {
          "name": "liquidator",
          "isMut": false,
          "isSigner": true
        },
        {
          "name": "manager",
          "isMut": false,
          "isSigner": false
        },
        {
          "name": "tokenData",
          "isMut": false,
          "isSigner": false
        },
        {
          "name": "user",
          "isMut": false,
          "isSigner": false
        },
        {
          "name": "userAccount",
          "isMut": false,
          "isSigner": false
        },
        {
          "name": "comet",
          "isMut": true,
          "isSigner": false
        },
        {
          "name": "usdiMint",
          "isMut": true,
          "isSigner": false
        },
        {
          "name": "iassetMint",
          "isMut": true,
          "isSigner": false
        },
        {
          "name": "ammUsdiTokenAccount",
          "isMut": true,
          "isSigner": false
        },
        {
          "name": "ammIassetTokenAccount",
          "isMut": true,
          "isSigner": false
        },
        {
          "name": "cometLiquidityTokenAccount",
          "isMut": true,
          "isSigner": false
        },
        {
          "name": "liquidityTokenMint",
          "isMut": true,
          "isSigner": false
        },
        {
          "name": "liquidatorUsdiTokenAccount",
          "isMut": true,
          "isSigner": false
        },
        {
          "name": "vault",
          "isMut": true,
          "isSigner": false
        },
        {
          "name": "tokenProgram",
          "isMut": false,
          "isSigner": false
        },
        {
          "name": "jupiterProgram",
          "isMut": false,
          "isSigner": false
        },
        {
          "name": "jupiterAccount",
          "isMut": false,
          "isSigner": false
        },
        {
          "name": "usdcVault",
          "isMut": true,
          "isSigner": false
        },
        {
          "name": "assetMint",
          "isMut": true,
          "isSigner": false
        },
        {
          "name": "usdcMint",
          "isMut": true,
          "isSigner": false
        },
        {
          "name": "pythOracle",
          "isMut": false,
          "isSigner": false
        }
      ],
      "args": [
        {
          "name": "managerNonce",
          "type": "u8"
        },
        {
          "name": "userNonce",
          "type": "u8"
        },
        {
          "name": "jupiterNonce",
          "type": "u8"
        },
        {
          "name": "positionIndex",
          "type": "u8"
        },
        {
          "name": "assetIndex",
          "type": "u8"
        },
        {
          "name": "cometCollateralIndex",
          "type": "u8"
        },
        {
          "name": "ilReductionAmount",
          "type": "u64"
        }
      ]
    },
    {
      "name": "payImpermanentLossDebt",
      "accounts": [
        {
          "name": "user",
          "isMut": false,
          "isSigner": true
        },
        {
          "name": "manager",
          "isMut": false,
          "isSigner": false
        },
        {
          "name": "tokenData",
          "isMut": true,
          "isSigner": false
        },
        {
          "name": "comet",
          "isMut": true,
          "isSigner": false
        },
        {
          "name": "usdiMint",
          "isMut": true,
          "isSigner": false
        },
        {
          "name": "iassetMint",
          "isMut": true,
          "isSigner": false
        },
        {
          "name": "ammUsdiTokenAccount",
          "isMut": true,
          "isSigner": false
        },
        {
          "name": "ammIassetTokenAccount",
          "isMut": true,
          "isSigner": false
        },
        {
          "name": "vault",
          "isMut": true,
          "isSigner": false
        },
        {
          "name": "tokenProgram",
          "isMut": false,
          "isSigner": false
        }
      ],
      "args": [
        {
          "name": "managerNonce",
          "type": "u8"
        },
        {
          "name": "cometPositionIndex",
          "type": "u8"
        },
        {
          "name": "cometCollateralIndex",
          "type": "u8"
        },
        {
          "name": "collateralAmount",
          "type": "u64"
        }
      ]
    }
  ],
  "accounts": [
    {
      "name": "manager",
      "type": {
        "kind": "struct",
        "fields": [
          {
            "name": "usdiMint",
            "type": "publicKey"
          },
          {
            "name": "tokenData",
            "type": "publicKey"
          },
          {
            "name": "admin",
            "type": "publicKey"
          },
          {
            "name": "bump",
            "type": "u8"
          }
        ]
      }
    },
    {
      "name": "tokenData",
      "type": {
        "kind": "struct",
        "fields": [
          {
            "name": "manager",
            "type": "publicKey"
          },
          {
            "name": "numPools",
            "type": "u64"
          },
          {
            "name": "numCollaterals",
            "type": "u64"
          },
          {
            "name": "pools",
            "type": {
              "array": [
                {
                  "defined": "Pool"
                },
                255
              ]
            }
          },
          {
            "name": "collaterals",
            "type": {
              "array": [
                {
                  "defined": "Collateral"
                },
                255
              ]
            }
          },
          {
            "name": "chainlinkProgram",
            "type": "publicKey"
          },
          {
            "name": "ilHealthScoreCoefficient",
            "type": {
              "defined": "RawDecimal"
            }
          },
          {
            "name": "ilHealthScoreCutoff",
            "type": {
              "defined": "RawDecimal"
            }
          },
          {
            "name": "ilLiquidationRewardPct",
            "type": {
              "defined": "RawDecimal"
            }
          }
        ]
      }
    },
    {
      "name": "user",
      "type": {
        "kind": "struct",
        "fields": [
          {
            "name": "isManager",
            "type": "u64"
          },
          {
            "name": "authority",
            "type": "publicKey"
          },
          {
            "name": "singlePoolComets",
            "type": "publicKey"
          },
          {
            "name": "mintPositions",
            "type": "publicKey"
          },
          {
            "name": "liquidityPositions",
            "type": "publicKey"
          },
          {
            "name": "comet",
            "type": "publicKey"
          },
          {
            "name": "cometManager",
            "type": {
              "defined": "CometManager"
            }
          }
        ]
      }
    },
    {
      "name": "comet",
      "type": {
        "kind": "struct",
        "fields": [
          {
            "name": "isSinglePool",
            "type": "u64"
          },
          {
            "name": "owner",
            "type": "publicKey"
          },
          {
            "name": "numPositions",
            "type": "u64"
          },
          {
            "name": "numCollaterals",
            "type": "u64"
          },
          {
            "name": "positions",
            "type": {
              "array": [
                {
                  "defined": "CometPosition"
                },
                255
              ]
            }
          },
          {
            "name": "collaterals",
            "type": {
              "array": [
                {
                  "defined": "CometCollateral"
                },
                255
              ]
            }
          }
        ]
      }
    },
    {
      "name": "liquidityPositions",
      "type": {
        "kind": "struct",
        "fields": [
          {
            "name": "owner",
            "type": "publicKey"
          },
          {
            "name": "numPositions",
            "type": "u64"
          },
          {
            "name": "liquidityPositions",
            "type": {
              "array": [
                {
                  "defined": "LiquidityPosition"
                },
                255
              ]
            }
          }
        ]
      }
    },
    {
      "name": "mintPositions",
      "type": {
        "kind": "struct",
        "fields": [
          {
            "name": "owner",
            "type": "publicKey"
          },
          {
            "name": "numPositions",
            "type": "u64"
          },
          {
            "name": "mintPositions",
            "type": {
              "array": [
                {
                  "defined": "MintPosition"
                },
                255
              ]
            }
          }
        ]
      }
    }
  ],
  "types": [
    {
      "name": "PoolIndices",
      "type": {
        "kind": "struct",
        "fields": [
          {
            "name": "indices",
            "type": {
              "array": [
                "u8",
                128
              ]
            }
          }
        ]
      }
    },
    {
      "name": "Value",
      "type": {
        "kind": "struct",
        "fields": [
          {
            "name": "val",
            "type": "u128"
          },
          {
            "name": "scale",
            "type": "u64"
          }
        ]
      }
    },
    {
      "name": "RawDecimal",
      "type": {
        "kind": "struct",
        "fields": [
          {
            "name": "data",
            "type": {
              "array": [
                "u8",
                16
              ]
            }
          }
        ]
      }
    },
    {
      "name": "AssetInfo",
      "type": {
        "kind": "struct",
        "fields": [
          {
            "name": "iassetMint",
            "type": "publicKey"
          },
          {
            "name": "priceFeedAddresses",
            "type": {
              "array": [
                "publicKey",
                2
              ]
            }
          },
          {
            "name": "price",
            "type": {
              "defined": "RawDecimal"
            }
          },
          {
            "name": "twap",
            "type": {
              "defined": "RawDecimal"
            }
          },
          {
            "name": "confidence",
            "type": {
              "defined": "RawDecimal"
            }
          },
          {
            "name": "status",
            "type": "u64"
          },
          {
            "name": "lastUpdate",
            "type": "u64"
          },
          {
            "name": "stableCollateralRatio",
            "type": {
              "defined": "RawDecimal"
            }
          },
          {
            "name": "cryptoCollateralRatio",
            "type": {
              "defined": "RawDecimal"
            }
          },
          {
            "name": "healthScoreCoefficient",
            "type": {
              "defined": "RawDecimal"
            }
          }
        ]
      }
    },
    {
      "name": "Pool",
      "type": {
        "kind": "struct",
        "fields": [
          {
            "name": "iassetTokenAccount",
            "type": "publicKey"
          },
          {
            "name": "usdiTokenAccount",
            "type": "publicKey"
          },
          {
            "name": "liquidityTokenMint",
            "type": "publicKey"
          },
          {
            "name": "liquidationIassetTokenAccount",
            "type": "publicKey"
          },
          {
            "name": "cometLiquidityTokenAccount",
            "type": "publicKey"
          },
          {
            "name": "iassetAmount",
            "type": {
              "defined": "RawDecimal"
            }
          },
          {
            "name": "usdiAmount",
            "type": {
              "defined": "RawDecimal"
            }
          },
          {
            "name": "liquidityTokenSupply",
            "type": {
              "defined": "RawDecimal"
            }
          },
          {
            "name": "treasuryTradingFee",
            "type": {
              "defined": "RawDecimal"
            }
          },
          {
            "name": "liquidityTradingFee",
            "type": {
              "defined": "RawDecimal"
            }
          },
          {
            "name": "assetInfo",
            "type": {
              "defined": "AssetInfo"
            }
          }
        ]
      }
    },
    {
      "name": "Collateral",
      "type": {
        "kind": "struct",
        "fields": [
          {
            "name": "poolIndex",
            "type": "u64"
          },
          {
            "name": "mint",
            "type": "publicKey"
          },
          {
            "name": "vault",
            "type": "publicKey"
          },
          {
            "name": "vaultUsdiSupply",
            "type": {
              "defined": "RawDecimal"
            }
          },
          {
            "name": "vaultMintSupply",
            "type": {
              "defined": "RawDecimal"
            }
          },
          {
            "name": "vaultCometSupply",
            "type": {
              "defined": "RawDecimal"
            }
          },
          {
            "name": "stable",
            "type": "u64"
          },
          {
            "name": "collateralizationRatio",
            "type": {
              "defined": "RawDecimal"
            }
          }
        ]
      }
    },
    {
      "name": "CometPosition",
      "type": {
        "kind": "struct",
        "fields": [
          {
            "name": "authority",
            "type": "publicKey"
          },
          {
            "name": "poolIndex",
            "type": "u64"
          },
          {
            "name": "borrowedUsdi",
            "type": {
              "defined": "RawDecimal"
            }
          },
          {
            "name": "borrowedIasset",
            "type": {
              "defined": "RawDecimal"
            }
          },
          {
            "name": "liquidityTokenValue",
            "type": {
              "defined": "RawDecimal"
            }
          },
          {
            "name": "cometLiquidation",
            "type": {
              "defined": "CometLiquidation"
            }
          }
        ]
      }
    },
    {
      "name": "CometCollateral",
      "type": {
        "kind": "struct",
        "fields": [
          {
            "name": "authority",
            "type": "publicKey"
          },
          {
            "name": "collateralAmount",
            "type": {
              "defined": "RawDecimal"
            }
          },
          {
            "name": "collateralIndex",
            "type": "u64"
          }
        ]
      }
    },
    {
      "name": "CometLiquidation",
      "type": {
        "kind": "struct",
        "fields": [
          {
            "name": "status",
            "type": "u64"
          },
          {
            "name": "excessTokenTypeIsUsdi",
            "type": "u64"
          },
          {
            "name": "excessTokenAmount",
            "type": {
              "defined": "RawDecimal"
            }
          }
        ]
      }
    },
    {
      "name": "CometManager",
      "type": {
        "kind": "struct",
        "fields": [
          {
            "name": "membershipTokenMint",
            "type": "publicKey"
          },
          {
            "name": "comet",
            "type": "publicKey"
          }
        ]
      }
    },
    {
      "name": "LiquidityPosition",
      "type": {
        "kind": "struct",
        "fields": [
          {
            "name": "authority",
            "type": "publicKey"
          },
          {
            "name": "liquidityTokenValue",
            "type": {
              "defined": "RawDecimal"
            }
          },
          {
            "name": "poolIndex",
            "type": "u64"
          }
        ]
      }
    },
    {
      "name": "MintPosition",
      "type": {
        "kind": "struct",
        "fields": [
          {
            "name": "authority",
            "type": "publicKey"
          },
          {
            "name": "collateralAmount",
            "type": {
              "defined": "RawDecimal"
            }
          },
          {
            "name": "poolIndex",
            "type": "u64"
          },
          {
            "name": "collateralIndex",
            "type": "u64"
          },
          {
            "name": "borrowedIasset",
            "type": {
              "defined": "RawDecimal"
            }
          }
        ]
      }
    },
    {
      "name": "HealthScore",
      "type": {
        "kind": "enum",
        "variants": [
          {
            "name": "Healthy",
            "fields": [
              {
                "name": "score",
                "type": "f64"
              }
            ]
          },
          {
            "name": "SubjectToLiquidation",
            "fields": [
              {
                "name": "score",
                "type": "f64"
              }
            ]
          }
        ]
      }
    }
  ],
  "errors": [
    {
      "code": 6000,
      "name": "InvalidMintCollateralRatio",
      "msg": "Invalid Mint Collateral Ratio"
    },
    {
      "code": 6001,
      "name": "InvalidCometCollateralRatio",
      "msg": "Invalid Comet Collateral Ratio"
    },
    {
      "code": 6002,
      "name": "DifferentScale",
      "msg": "Different Scale"
    },
    {
      "code": 6003,
      "name": "MathError",
      "msg": "Math Error"
    },
    {
      "code": 6004,
      "name": "OracleConfidenceOutOfRange",
      "msg": "Oracle Confidence Out Of Range"
    },
    {
      "code": 6005,
      "name": "AssetInfoNotFound",
      "msg": "Asset Info Not Found"
    },
    {
      "code": 6006,
      "name": "CollateralNotFound",
      "msg": "Collateral Not Found"
    },
    {
      "code": 6007,
      "name": "PoolNotFound",
      "msg": "Pool Not Found"
    },
    {
      "code": 6008,
      "name": "InvalidCollateralType",
      "msg": "Invalid Collateral Type"
    },
    {
      "code": 6009,
      "name": "InvalidTokenAmount",
      "msg": "Invalid Token Amount"
    },
    {
      "code": 6010,
      "name": "InvalidBool",
      "msg": "Invalid Bool"
    },
    {
      "code": 6011,
      "name": "InsufficientCollateral",
      "msg": "Insufficient Collateral"
    },
    {
      "code": 6012,
      "name": "NoPriceDeviationDetected",
      "msg": "No Price Deviation Detected"
    },
    {
      "code": 6013,
      "name": "OutdatedOracle",
      "msg": "Outdated Oracle"
    },
    {
      "code": 6014,
      "name": "CometAlreadyLiquidated",
      "msg": "Comet Already Liquidated"
    },
    {
      "code": 6015,
      "name": "CometNotYetLiquidated",
      "msg": "Comet Not Yet Liquidated"
    },
    {
      "code": 6016,
      "name": "CometUnableToLiquidate",
      "msg": "Comet Unable to Liquidate"
    },
    {
      "code": 6017,
      "name": "NonStablesNotSupported",
      "msg": "Non-stables Not Supported"
    },
    {
      "code": 6018,
      "name": "MintPositionUnableToLiquidate",
      "msg": "Mint Position Unable to Liquidate"
    },
    {
      "code": 6019,
      "name": "NoSuchCollateralPosition",
      "msg": "No Such Collateral Position"
    },
    {
      "code": 6020,
      "name": "InvalidHealthScoreCoefficient",
      "msg": "Invalid Health Score Coefficient"
    },
    {
      "code": 6021,
      "name": "FailedImpermanentLossCalculation",
      "msg": "Failed Impermanent Loss Calculation"
    },
    {
      "code": 6022,
      "name": "HealthScoreTooLow",
      "msg": "Health Score Too Low"
    },
    {
      "code": 6023,
      "name": "InsufficientUSDiCollateral",
      "msg": "Insufficient USDi Collateral"
    },
    {
      "code": 6024,
      "name": "AttemptedToAddNewPoolToSingleComet",
      "msg": "Attempted To Add New Pool To Single Comet"
    },
    {
      "code": 6025,
      "name": "AttemptedToAddNewCollateralToSingleComet",
      "msg": "Attempted To Add New Collateral To Single Comet"
    },
    {
      "code": 6026,
      "name": "InvalidInputMintAccount",
      "msg": "Invalid input mint account"
    },
    {
      "code": 6027,
      "name": "InvalidInputCollateralAccount",
      "msg": "Invalid input collateral account"
    },
    {
      "code": 6028,
      "name": "InvalidAccountLoaderOwner",
      "msg": "Invalid Account loader owner"
    },
    {
      "code": 6029,
      "name": "InvalidInputPositionIndex",
      "msg": "Invalid input position index"
    },
    {
      "code": 6030,
      "name": "InvalidTokenAccountBalance",
      "msg": "Invalid token account balance"
    },
    {
      "code": 6031,
      "name": "InequalityComparisonViolated",
      "msg": "Inequality comparison violated"
    },
    {
      "code": 6032,
      "name": "NotSinglePoolComet",
      "msg": "Not Single Pool Comet"
    },
    {
      "code": 6033,
      "name": "SinglePoolCometNotEmpty",
      "msg": "Single Pool Comet Not Empty"
    },
    {
      "code": 6034,
      "name": "LiquidityNotWithdrawn",
      "msg": "Liquidity Not Withdrawn"
    },
    {
      "code": 6035,
      "name": "NotSubjectToLiquidation",
      "msg": "Not Subject to Liquidation"
    },
    {
      "code": 6036,
      "name": "NotSubjectToILLiquidation",
      "msg": "Not Subject to IL liquidation"
    },
    {
      "code": 6037,
      "name": "LiquidationAmountTooLarge",
      "msg": "Liquidation amount too large"
    },
    {
      "code": 6038,
      "name": "NoRemainingAccountsSupplied",
      "msg": "No remaining accounts supplied"
    },
    {
      "code": 6039,
      "name": "InvalidRecenter",
      "msg": "Invalid Recenter"
    },
    {
      "code": 6040,
      "name": "NonZeroCollateralizationRatioRequired",
      "msg": "Non-zero collateralization ratio required"
    },
    {
      "code": 6041,
      "name": "IncorrectOracleAddress",
      "msg": "Incorrect oracle address provided"
    },
    {
      "code": 6042,
      "name": "CenteredCometRequired",
      "msg": "Comet must be centered!"
    },
    {
      "code": 6043,
      "name": "InvalidResultingComet",
      "msg": "Comet is in an invalid state after action"
    }
  ]
};<|MERGE_RESOLUTION|>--- conflicted
+++ resolved
@@ -1248,7 +1248,7 @@
       "accounts": [
         {
           "name": "user",
-          "isMut": false,
+          "isMut": true,
           "isSigner": true
         },
         {
@@ -1258,12 +1258,12 @@
         },
         {
           "name": "manager",
-          "isMut": true,
+          "isMut": false,
           "isSigner": false
         },
         {
           "name": "userAccount",
-          "isMut": false,
+          "isMut": true,
           "isSigner": false
         },
         {
@@ -1362,30 +1362,21 @@
       "accounts": [
         {
           "name": "user",
-          "isMut": true,
-          "isSigner": true
-        },
-        {
-          "name": "manager",
-          "isMut": false,
-          "isSigner": false
-        },
-        {
-<<<<<<< HEAD
-          "name": "manager",
-          "isMut": false,
-          "isSigner": false
-        },
-        {
-          "name": "userAccount",
-=======
+          "isMut": false,
+          "isSigner": true
+        },
+        {
+          "name": "manager",
+          "isMut": false,
+          "isSigner": false
+        },
+        {
           "name": "tokenData",
           "isMut": true,
           "isSigner": false
         },
         {
           "name": "singlePoolComet",
->>>>>>> aae32bed
           "isMut": true,
           "isSigner": false
         },
@@ -1700,10 +1691,6 @@
         {
           "name": "usdiAmount",
           "type": "u64"
-        },
-        {
-          "name": "cometCollateralIndex",
-          "type": "u8"
         }
       ]
     },
@@ -1783,6 +1770,10 @@
         {
           "name": "liquidityTokenAmount",
           "type": "u64"
+        },
+        {
+          "name": "cometCollateralIndex",
+          "type": "u8"
         }
       ]
     },
@@ -1867,6 +1858,10 @@
         {
           "name": "liquidityTokenAmount",
           "type": "u64"
+        },
+        {
+          "name": "positionIndex",
+          "type": "u8"
         }
       ]
     },
@@ -4496,7 +4491,7 @@
       "accounts": [
         {
           "name": "user",
-          "isMut": false,
+          "isMut": true,
           "isSigner": true
         },
         {
@@ -4506,12 +4501,12 @@
         },
         {
           "name": "manager",
-          "isMut": true,
+          "isMut": false,
           "isSigner": false
         },
         {
           "name": "userAccount",
-          "isMut": false,
+          "isMut": true,
           "isSigner": false
         },
         {
@@ -4610,30 +4605,21 @@
       "accounts": [
         {
           "name": "user",
-          "isMut": true,
-          "isSigner": true
-        },
-        {
-          "name": "manager",
-          "isMut": false,
-          "isSigner": false
-        },
-        {
-<<<<<<< HEAD
-          "name": "manager",
-          "isMut": false,
-          "isSigner": false
-        },
-        {
-          "name": "userAccount",
-=======
+          "isMut": false,
+          "isSigner": true
+        },
+        {
+          "name": "manager",
+          "isMut": false,
+          "isSigner": false
+        },
+        {
           "name": "tokenData",
           "isMut": true,
           "isSigner": false
         },
         {
           "name": "singlePoolComet",
->>>>>>> aae32bed
           "isMut": true,
           "isSigner": false
         },
@@ -5115,6 +5101,10 @@
         {
           "name": "liquidityTokenAmount",
           "type": "u64"
+        },
+        {
+          "name": "positionIndex",
+          "type": "u8"
         }
       ]
     },
