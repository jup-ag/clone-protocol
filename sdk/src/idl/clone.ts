export type Clone = {
  "version": "0.1.0",
  "name": "clone",
  "instructions": [
    {
      "name": "initializeClone",
      "accounts": [
        {
          "name": "admin",
          "isMut": true,
          "isSigner": true
        },
        {
          "name": "clone",
          "isMut": true,
          "isSigner": false
        },
        {
          "name": "onusdMint",
          "isMut": true,
          "isSigner": true
        },
        {
          "name": "onusdVault",
          "isMut": true,
          "isSigner": true
        },
        {
          "name": "usdcMint",
          "isMut": false,
          "isSigner": false
        },
        {
          "name": "usdcVault",
          "isMut": true,
          "isSigner": true
        },
        {
          "name": "tokenData",
          "isMut": true,
          "isSigner": false
        },
        {
          "name": "rent",
          "isMut": false,
          "isSigner": false
        },
        {
          "name": "tokenProgram",
          "isMut": false,
          "isSigner": false
        },
        {
          "name": "systemProgram",
          "isMut": false,
          "isSigner": false
        }
      ],
      "args": [
        {
<<<<<<< HEAD
          "name": "liquidatorFeeBps",
          "type": "u16"
=======
          "name": "maxHealthLiquidation",
          "type": "u64"
        },
        {
          "name": "cometLiquidatorFee",
          "type": "u64"
        },
        {
          "name": "borrowLiquidatorFee",
          "type": "u64"
>>>>>>> 885c9a84
        },
        {
          "name": "treasuryAddress",
          "type": "publicKey"
        }
      ]
    },
    {
      "name": "updateCloneParameters",
      "accounts": [
        {
          "name": "admin",
          "isMut": false,
          "isSigner": true
        },
        {
          "name": "clone",
          "isMut": true,
          "isSigner": false
        }
      ],
      "args": [
        {
          "name": "params",
          "type": {
            "defined": "CloneParameters"
          }
        }
      ]
    },
    {
      "name": "updatePoolParameters",
      "accounts": [
        {
          "name": "auth",
          "isMut": false,
          "isSigner": true
        },
        {
          "name": "clone",
          "isMut": true,
          "isSigner": false
        },
        {
          "name": "tokenData",
          "isMut": true,
          "isSigner": false
        }
      ],
      "args": [
        {
          "name": "index",
          "type": "u8"
        },
        {
          "name": "params",
          "type": {
            "defined": "PoolParameters"
          }
        }
      ]
    },
    {
      "name": "updateCollateralParameters",
      "accounts": [
        {
          "name": "admin",
          "isMut": false,
          "isSigner": true
        },
        {
          "name": "clone",
          "isMut": true,
          "isSigner": false
        },
        {
          "name": "tokenData",
          "isMut": true,
          "isSigner": false
        }
      ],
      "args": [
        {
          "name": "index",
          "type": "u8"
        },
        {
          "name": "params",
          "type": {
            "defined": "CollateralParameters"
          }
        }
      ]
    },
    {
      "name": "initializeUser",
      "accounts": [
        {
          "name": "payer",
          "isMut": true,
          "isSigner": true
        },
        {
          "name": "userAccount",
          "isMut": true,
          "isSigner": false
        },
        {
          "name": "rent",
          "isMut": false,
          "isSigner": false
        },
        {
          "name": "tokenProgram",
          "isMut": false,
          "isSigner": false
        },
        {
          "name": "systemProgram",
          "isMut": false,
          "isSigner": false
        }
      ],
      "args": [
        {
          "name": "authority",
          "type": "publicKey"
        }
      ]
    },
    {
      "name": "addCollateral",
      "accounts": [
        {
          "name": "admin",
          "isMut": true,
          "isSigner": true
        },
        {
          "name": "clone",
          "isMut": false,
          "isSigner": false
        },
        {
          "name": "tokenData",
          "isMut": true,
          "isSigner": false
        },
        {
          "name": "collateralMint",
          "isMut": false,
          "isSigner": false
        },
        {
          "name": "vault",
          "isMut": true,
          "isSigner": true
        },
        {
          "name": "rent",
          "isMut": false,
          "isSigner": false
        },
        {
          "name": "tokenProgram",
          "isMut": false,
          "isSigner": false
        },
        {
          "name": "systemProgram",
          "isMut": false,
          "isSigner": false
        }
      ],
      "args": [
        {
          "name": "scale",
          "type": "u8"
        },
        {
          "name": "collateralizationRatio",
          "type": "u8"
        },
        {
          "name": "oracleInfoIndex",
          "type": "u8"
        }
      ]
    },
    {
      "name": "initializePool",
      "accounts": [
        {
          "name": "admin",
          "isMut": true,
          "isSigner": true
        },
        {
          "name": "clone",
          "isMut": false,
          "isSigner": false
        },
        {
          "name": "tokenData",
          "isMut": true,
          "isSigner": false
        },
        {
          "name": "onusdMint",
          "isMut": false,
          "isSigner": false
        },
        {
          "name": "onusdTokenAccount",
          "isMut": true,
          "isSigner": true
        },
        {
          "name": "onassetMint",
          "isMut": true,
          "isSigner": true
        },
        {
          "name": "onassetTokenAccount",
          "isMut": true,
          "isSigner": true
        },
        {
          "name": "underlyingAssetMint",
          "isMut": false,
          "isSigner": false
        },
        {
          "name": "underlyingAssetTokenAccount",
          "isMut": true,
          "isSigner": true
        },
        {
          "name": "liquidityTokenMint",
          "isMut": true,
          "isSigner": true
        },
        {
          "name": "cometLiquidityTokenAccount",
          "isMut": true,
          "isSigner": true
        },
        {
          "name": "rent",
          "isMut": false,
          "isSigner": false
        },
        {
          "name": "tokenProgram",
          "isMut": false,
          "isSigner": false
        },
        {
          "name": "systemProgram",
          "isMut": false,
          "isSigner": false
        }
      ],
      "args": [
        {
          "name": "minOvercollateralRatio",
          "type": "u16"
        },
        {
          "name": "maxLiquidationOvercollateralRatio",
          "type": "u16"
        },
        {
          "name": "liquidityTradingFee",
          "type": "u16"
        },
        {
          "name": "treasuryTradingFee",
          "type": "u16"
        },
        {
          "name": "ilHealthScoreCoefficient",
          "type": "u64"
        },
        {
          "name": "positionHealthScoreCoefficient",
          "type": "u64"
        },
        {
          "name": "oracleInfoIndex",
          "type": "u8"
        }
      ]
    },
    {
      "name": "updatePrices",
      "accounts": [
        {
          "name": "clone",
          "isMut": false,
          "isSigner": false
        },
        {
          "name": "tokenData",
          "isMut": true,
          "isSigner": false
        }
      ],
      "args": [
        {
          "name": "indices",
          "type": {
            "defined": "OracleIndices"
          }
        }
      ]
    },
    {
      "name": "mintOnusd",
      "accounts": [
        {
          "name": "user",
          "isMut": false,
          "isSigner": true
        },
        {
          "name": "clone",
          "isMut": false,
          "isSigner": false
        },
        {
          "name": "tokenData",
          "isMut": true,
          "isSigner": false
        },
        {
          "name": "usdcVault",
          "isMut": true,
          "isSigner": false
        },
        {
          "name": "onusdMint",
          "isMut": true,
          "isSigner": false
        },
        {
          "name": "userOnusdTokenAccount",
          "isMut": true,
          "isSigner": false
        },
        {
          "name": "userCollateralTokenAccount",
          "isMut": true,
          "isSigner": false
        },
        {
          "name": "tokenProgram",
          "isMut": false,
          "isSigner": false
        }
      ],
      "args": [
        {
          "name": "amount",
          "type": "u64"
        }
      ]
    },
    {
      "name": "burnOnusd",
      "accounts": [
        {
          "name": "user",
          "isMut": false,
          "isSigner": true
        },
        {
          "name": "clone",
          "isMut": false,
          "isSigner": false
        },
        {
          "name": "tokenData",
          "isMut": true,
          "isSigner": false
        },
        {
          "name": "usdcVault",
          "isMut": true,
          "isSigner": false
        },
        {
          "name": "onusdMint",
          "isMut": true,
          "isSigner": false
        },
        {
          "name": "userOnusdTokenAccount",
          "isMut": true,
          "isSigner": false
        },
        {
          "name": "userCollateralTokenAccount",
          "isMut": true,
          "isSigner": false
        },
        {
          "name": "tokenProgram",
          "isMut": false,
          "isSigner": false
        }
      ],
      "args": [
        {
          "name": "amount",
          "type": "u64"
        }
      ]
    },
    {
      "name": "initializeBorrowPosition",
      "accounts": [
        {
          "name": "user",
          "isMut": false,
          "isSigner": true
        },
        {
          "name": "userAccount",
          "isMut": true,
          "isSigner": false
        },
        {
          "name": "clone",
          "isMut": true,
          "isSigner": false
        },
        {
          "name": "tokenData",
          "isMut": true,
          "isSigner": false
        },
        {
          "name": "vault",
          "isMut": true,
          "isSigner": false
        },
        {
          "name": "userCollateralTokenAccount",
          "isMut": true,
          "isSigner": false
        },
        {
          "name": "onassetMint",
          "isMut": true,
          "isSigner": false
        },
        {
          "name": "userOnassetTokenAccount",
          "isMut": true,
          "isSigner": false
        },
        {
          "name": "tokenProgram",
          "isMut": false,
          "isSigner": false
        }
      ],
      "args": [
        {
          "name": "poolIndex",
          "type": "u8"
        },
        {
          "name": "collateralIndex",
          "type": "u8"
        },
        {
          "name": "onassetAmount",
          "type": "u64"
        },
        {
          "name": "collateralAmount",
          "type": "u64"
        }
      ]
    },
    {
      "name": "addCollateralToBorrow",
      "accounts": [
        {
          "name": "user",
          "isMut": false,
          "isSigner": true
        },
        {
          "name": "userAccount",
          "isMut": true,
          "isSigner": false
        },
        {
          "name": "clone",
          "isMut": false,
          "isSigner": false
        },
        {
          "name": "tokenData",
          "isMut": true,
          "isSigner": false
        },
        {
          "name": "vault",
          "isMut": true,
          "isSigner": false
        },
        {
          "name": "userCollateralTokenAccount",
          "isMut": true,
          "isSigner": false
        },
        {
          "name": "tokenProgram",
          "isMut": false,
          "isSigner": false
        }
      ],
      "args": [
        {
          "name": "borrowIndex",
          "type": "u8"
        },
        {
          "name": "amount",
          "type": "u64"
        }
      ]
    },
    {
      "name": "withdrawCollateralFromBorrow",
      "accounts": [
        {
          "name": "user",
          "isMut": false,
          "isSigner": true
        },
        {
          "name": "userAccount",
          "isMut": true,
          "isSigner": false
        },
        {
          "name": "clone",
          "isMut": false,
          "isSigner": false
        },
        {
          "name": "tokenData",
          "isMut": true,
          "isSigner": false
        },
        {
          "name": "vault",
          "isMut": true,
          "isSigner": false
        },
        {
          "name": "userCollateralTokenAccount",
          "isMut": true,
          "isSigner": false
        },
        {
          "name": "tokenProgram",
          "isMut": false,
          "isSigner": false
        }
      ],
      "args": [
        {
          "name": "borrowIndex",
          "type": "u8"
        },
        {
          "name": "amount",
          "type": "u64"
        }
      ]
    },
    {
      "name": "payBorrowDebt",
      "accounts": [
        {
          "name": "payer",
          "isMut": false,
          "isSigner": true
        },
        {
          "name": "userAccount",
          "isMut": true,
          "isSigner": false
        },
        {
          "name": "clone",
          "isMut": true,
          "isSigner": false
        },
        {
          "name": "tokenData",
          "isMut": true,
          "isSigner": false
        },
        {
          "name": "userOnassetTokenAccount",
          "isMut": true,
          "isSigner": false
        },
        {
          "name": "onassetMint",
          "isMut": true,
          "isSigner": false
        },
        {
          "name": "tokenProgram",
          "isMut": false,
          "isSigner": false
        }
      ],
      "args": [
        {
          "name": "user",
          "type": "publicKey"
        },
        {
          "name": "borrowIndex",
          "type": "u8"
        },
        {
          "name": "amount",
          "type": "u64"
        }
      ]
    },
    {
      "name": "borrowMore",
      "accounts": [
        {
          "name": "user",
          "isMut": false,
          "isSigner": true
        },
        {
          "name": "userAccount",
          "isMut": true,
          "isSigner": false
        },
        {
          "name": "clone",
          "isMut": true,
          "isSigner": false
        },
        {
          "name": "tokenData",
          "isMut": true,
          "isSigner": false
        },
        {
          "name": "userOnassetTokenAccount",
          "isMut": true,
          "isSigner": false
        },
        {
          "name": "onassetMint",
          "isMut": true,
          "isSigner": false
        },
        {
          "name": "tokenProgram",
          "isMut": false,
          "isSigner": false
        }
      ],
      "args": [
        {
          "name": "borrowIndex",
          "type": "u8"
        },
        {
          "name": "amount",
          "type": "u64"
        }
      ]
    },
    {
      "name": "addCollateralToComet",
      "accounts": [
        {
          "name": "user",
          "isMut": false,
          "isSigner": true
        },
        {
          "name": "userAccount",
          "isMut": true,
          "isSigner": false
        },
        {
          "name": "clone",
          "isMut": false,
          "isSigner": false
        },
        {
          "name": "tokenData",
          "isMut": true,
          "isSigner": false
        },
        {
          "name": "vault",
          "isMut": true,
          "isSigner": false
        },
        {
          "name": "userCollateralTokenAccount",
          "isMut": true,
          "isSigner": false
        },
        {
          "name": "tokenProgram",
          "isMut": false,
          "isSigner": false
        }
      ],
      "args": [
        {
          "name": "collateralIndex",
          "type": "u8"
        },
        {
          "name": "collateralAmount",
          "type": "u64"
        }
      ]
    },
    {
      "name": "withdrawCollateralFromComet",
      "accounts": [
        {
          "name": "user",
          "isMut": false,
          "isSigner": true
        },
        {
          "name": "userAccount",
          "isMut": true,
          "isSigner": false
        },
        {
          "name": "clone",
          "isMut": false,
          "isSigner": false
        },
        {
          "name": "tokenData",
          "isMut": true,
          "isSigner": false
        },
        {
          "name": "vault",
          "isMut": true,
          "isSigner": false
        },
        {
          "name": "userCollateralTokenAccount",
          "isMut": true,
          "isSigner": false
        },
        {
          "name": "tokenProgram",
          "isMut": false,
          "isSigner": false
        }
      ],
      "args": [
        {
          "name": "cometCollateralIndex",
          "type": "u8"
        },
        {
          "name": "collateralAmount",
          "type": "u64"
        }
      ]
    },
    {
      "name": "addLiquidityToComet",
      "accounts": [
        {
          "name": "user",
          "isMut": false,
          "isSigner": true
        },
        {
          "name": "userAccount",
          "isMut": true,
          "isSigner": false
        },
        {
          "name": "clone",
          "isMut": true,
          "isSigner": false
        },
        {
          "name": "tokenData",
          "isMut": true,
          "isSigner": false
        }
      ],
      "args": [
        {
          "name": "poolIndex",
          "type": "u8"
        },
        {
          "name": "onusdAmount",
          "type": "u64"
        }
      ]
    },
    {
      "name": "withdrawLiquidityFromComet",
      "accounts": [
        {
          "name": "user",
          "isMut": false,
          "isSigner": true
        },
        {
          "name": "userAccount",
          "isMut": true,
          "isSigner": false
        },
        {
          "name": "clone",
          "isMut": true,
          "isSigner": false
        },
        {
          "name": "tokenData",
          "isMut": true,
          "isSigner": false
        }
      ],
      "args": [
        {
          "name": "cometPositionIndex",
          "type": "u8"
        },
        {
          "name": "onusdAmount",
          "type": "u64"
        }
      ]
    },
    {
      "name": "liquidateCometPosition",
      "accounts": [
        {
          "name": "liquidator",
          "isMut": false,
          "isSigner": true
        },
        {
          "name": "user",
          "isMut": false,
          "isSigner": false
        },
        {
          "name": "userAccount",
          "isMut": true,
          "isSigner": false
        },
        {
          "name": "clone",
          "isMut": true,
          "isSigner": false
        },
        {
          "name": "tokenData",
          "isMut": false,
          "isSigner": false
        },
        {
          "name": "onusdMint",
          "isMut": true,
          "isSigner": false
        },
        {
          "name": "onassetMint",
          "isMut": true,
          "isSigner": false
        },
        {
          "name": "liquidatorOnusdTokenAccount",
          "isMut": true,
          "isSigner": false
        },
        {
          "name": "liquidatorOnassetTokenAccount",
          "isMut": true,
          "isSigner": false
        },
        {
          "name": "liquidatorCollateralTokenAccount",
          "isMut": true,
          "isSigner": false
        },
        {
          "name": "vault",
          "isMut": true,
          "isSigner": false
        },
        {
          "name": "tokenProgram",
          "isMut": false,
          "isSigner": false
        }
      ],
      "args": [
        {
          "name": "cometPositionIndex",
          "type": "u8"
        },
        {
          "name": "cometCollateralIndex",
          "type": "u8"
        },
        {
          "name": "amount",
          "type": "u64"
        },
        {
          "name": "payOnusdDebt",
          "type": "bool"
        }
      ]
    },
    {
      "name": "liquidateBorrowPosition",
      "accounts": [
        {
          "name": "liquidator",
          "isMut": false,
          "isSigner": true
        },
        {
          "name": "clone",
          "isMut": true,
          "isSigner": false
        },
        {
          "name": "tokenData",
          "isMut": true,
          "isSigner": false
        },
        {
          "name": "user",
          "isMut": false,
          "isSigner": false
        },
        {
          "name": "userAccount",
          "isMut": true,
          "isSigner": false
        },
        {
          "name": "onassetMint",
          "isMut": true,
          "isSigner": false
        },
        {
          "name": "vault",
          "isMut": true,
          "isSigner": false
        },
        {
          "name": "liquidatorCollateralTokenAccount",
          "isMut": true,
          "isSigner": false
        },
        {
          "name": "liquidatorOnassetTokenAccount",
          "isMut": true,
          "isSigner": false
        },
        {
          "name": "tokenProgram",
          "isMut": false,
          "isSigner": false
        }
      ],
      "args": [
        {
          "name": "borrowIndex",
          "type": "u8"
        },
        {
          "name": "amount",
          "type": "u64"
        }
      ]
    },
    {
      "name": "collectLpRewards",
      "accounts": [
        {
          "name": "user",
          "isMut": false,
          "isSigner": true
        },
        {
          "name": "userAccount",
          "isMut": true,
          "isSigner": false
        },
        {
          "name": "clone",
          "isMut": true,
          "isSigner": false
        },
        {
          "name": "tokenData",
          "isMut": false,
          "isSigner": false
        },
        {
          "name": "onusdMint",
          "isMut": true,
          "isSigner": false
        },
        {
          "name": "onassetMint",
          "isMut": true,
          "isSigner": false
        },
        {
          "name": "userOnusdTokenAccount",
          "isMut": true,
          "isSigner": false
        },
        {
          "name": "userOnassetTokenAccount",
          "isMut": true,
          "isSigner": false
        },
        {
          "name": "tokenProgram",
          "isMut": false,
          "isSigner": false
        }
      ],
      "args": [
        {
          "name": "cometPositionIndex",
          "type": "u8"
        }
      ]
    },
    {
      "name": "payImpermanentLossDebt",
      "accounts": [
        {
          "name": "payer",
          "isMut": false,
          "isSigner": true
        },
        {
          "name": "userAccount",
          "isMut": true,
          "isSigner": false
        },
        {
          "name": "clone",
          "isMut": true,
          "isSigner": false
        },
        {
          "name": "tokenData",
          "isMut": false,
          "isSigner": false
        },
        {
          "name": "onusdMint",
          "isMut": true,
          "isSigner": false
        },
        {
          "name": "onassetMint",
          "isMut": true,
          "isSigner": false
        },
        {
          "name": "payerOnusdTokenAccount",
          "isMut": true,
          "isSigner": false
        },
        {
          "name": "payerOnassetTokenAccount",
          "isMut": true,
          "isSigner": false
        },
        {
          "name": "tokenProgram",
          "isMut": false,
          "isSigner": false
        }
      ],
      "args": [
        {
          "name": "user",
          "type": "publicKey"
        },
        {
          "name": "cometPositionIndex",
          "type": "u8"
        },
        {
          "name": "amount",
          "type": "u64"
        },
        {
          "name": "payOnusdDebt",
          "type": "bool"
        }
      ]
    },
    {
      "name": "closeUserAccount",
      "accounts": [
        {
          "name": "user",
          "isMut": false,
          "isSigner": true
        },
        {
          "name": "userAccount",
          "isMut": true,
          "isSigner": false
        },
        {
          "name": "destination",
          "isMut": true,
          "isSigner": false
        },
        {
          "name": "systemProgram",
          "isMut": false,
          "isSigner": false
        }
      ],
      "args": []
    },
    {
      "name": "wrapAsset",
      "accounts": [
        {
          "name": "user",
          "isMut": false,
          "isSigner": true
        },
        {
          "name": "clone",
          "isMut": false,
          "isSigner": false
        },
        {
          "name": "tokenData",
          "isMut": false,
          "isSigner": false
        },
        {
          "name": "underlyingAssetTokenAccount",
          "isMut": true,
          "isSigner": false
        },
        {
          "name": "assetMint",
          "isMut": false,
          "isSigner": false
        },
        {
          "name": "userAssetTokenAccount",
          "isMut": true,
          "isSigner": false
        },
        {
          "name": "onassetMint",
          "isMut": true,
          "isSigner": false
        },
        {
          "name": "userOnassetTokenAccount",
          "isMut": true,
          "isSigner": false
        },
        {
          "name": "tokenProgram",
          "isMut": false,
          "isSigner": false
        }
      ],
      "args": [
        {
          "name": "amount",
          "type": "u64"
        },
        {
          "name": "poolIndex",
          "type": "u8"
        }
      ]
    },
    {
      "name": "unwrapOnasset",
      "accounts": [
        {
          "name": "user",
          "isMut": false,
          "isSigner": true
        },
        {
          "name": "clone",
          "isMut": false,
          "isSigner": false
        },
        {
          "name": "tokenData",
          "isMut": false,
          "isSigner": false
        },
        {
          "name": "underlyingAssetTokenAccount",
          "isMut": true,
          "isSigner": false
        },
        {
          "name": "assetMint",
          "isMut": false,
          "isSigner": false
        },
        {
          "name": "userAssetTokenAccount",
          "isMut": true,
          "isSigner": false
        },
        {
          "name": "onassetMint",
          "isMut": true,
          "isSigner": false
        },
        {
          "name": "userOnassetTokenAccount",
          "isMut": true,
          "isSigner": false
        },
        {
          "name": "tokenProgram",
          "isMut": false,
          "isSigner": false
        }
      ],
      "args": [
        {
          "name": "amount",
          "type": "u64"
        },
        {
          "name": "poolIndex",
          "type": "u8"
        }
      ]
    },
    {
      "name": "removeCometPosition",
      "accounts": [
        {
          "name": "user",
          "isMut": false,
          "isSigner": true
        },
        {
          "name": "userAccount",
          "isMut": true,
          "isSigner": false
        },
        {
          "name": "clone",
          "isMut": true,
          "isSigner": false
        },
        {
          "name": "tokenData",
          "isMut": true,
          "isSigner": false
        }
      ],
      "args": [
        {
          "name": "cometPositionIndex",
          "type": "u8"
        }
      ]
    },
    {
      "name": "swap",
      "accounts": [
        {
          "name": "user",
          "isMut": false,
          "isSigner": true
        },
        {
          "name": "clone",
          "isMut": true,
          "isSigner": false
        },
        {
          "name": "tokenData",
          "isMut": true,
          "isSigner": false
        },
        {
          "name": "userOnusdTokenAccount",
          "isMut": true,
          "isSigner": false
        },
        {
          "name": "userOnassetTokenAccount",
          "isMut": true,
          "isSigner": false
        },
        {
          "name": "onassetMint",
          "isMut": true,
          "isSigner": false
        },
        {
          "name": "onusdMint",
          "isMut": true,
          "isSigner": false
        },
        {
          "name": "treasuryOnassetTokenAccount",
          "isMut": true,
          "isSigner": false
        },
        {
          "name": "treasuryOnusdTokenAccount",
          "isMut": true,
          "isSigner": false
        },
        {
          "name": "tokenProgram",
          "isMut": false,
          "isSigner": false
        },
        {
          "name": "cloneStaking",
          "isMut": false,
          "isSigner": false,
          "isOptional": true
        },
        {
          "name": "userStakingAccount",
          "isMut": false,
          "isSigner": false,
          "isOptional": true
        },
        {
          "name": "cloneStakingProgram",
          "isMut": false,
          "isSigner": false,
          "isOptional": true
        }
      ],
      "args": [
        {
          "name": "poolIndex",
          "type": "u8"
        },
        {
          "name": "quantity",
          "type": "u64"
        },
        {
          "name": "quantityIsInput",
          "type": "bool"
        },
        {
          "name": "quantityIsOnusd",
          "type": "bool"
        },
        {
          "name": "resultThreshold",
          "type": "u64"
        }
      ]
    },
    {
      "name": "addOracleFeed",
      "accounts": [
        {
          "name": "admin",
          "isMut": false,
          "isSigner": true
        },
        {
          "name": "clone",
          "isMut": false,
          "isSigner": false
        },
        {
          "name": "tokenData",
          "isMut": true,
          "isSigner": false
        }
      ],
      "args": [
        {
          "name": "pythAddress",
          "type": "publicKey"
        }
      ]
    },
    {
      "name": "removeOracleFeed",
      "accounts": [
        {
          "name": "admin",
          "isMut": false,
          "isSigner": true
        },
        {
          "name": "clone",
          "isMut": false,
          "isSigner": false
        },
        {
          "name": "tokenData",
          "isMut": true,
          "isSigner": false
        }
      ],
      "args": [
        {
          "name": "index",
          "type": "u8"
        }
      ]
    }
  ],
  "accounts": [
    {
      "name": "clone",
      "type": {
        "kind": "struct",
        "fields": [
          {
            "name": "onusdMint",
            "type": "publicKey"
          },
          {
            "name": "tokenData",
            "type": "publicKey"
          },
          {
            "name": "admin",
            "type": "publicKey"
          },
          {
            "name": "auth",
            "type": {
              "array": [
                "publicKey",
                10
              ]
            }
          },
          {
            "name": "bump",
            "type": "u8"
          },
          {
            "name": "liquidatorFeeBps",
            "type": "u16"
          },
          {
            "name": "treasuryAddress",
            "type": "publicKey"
          },
          {
            "name": "eventCounter",
            "type": "u64"
          }
        ]
      }
    },
    {
      "name": "tokenData",
      "type": {
        "kind": "struct",
        "fields": [
          {
            "name": "clone",
            "type": "publicKey"
          },
          {
            "name": "numPools",
            "type": "u64"
          },
          {
            "name": "numCollaterals",
            "type": "u64"
          },
          {
            "name": "numOracles",
            "type": "u64"
          },
          {
            "name": "pools",
            "type": {
              "array": [
                {
                  "defined": "Pool"
                },
                64
              ]
            }
          },
          {
            "name": "collaterals",
            "type": {
              "array": [
                {
                  "defined": "Collateral"
                },
                16
              ]
            }
          },
          {
            "name": "oracles",
            "type": {
              "array": [
                {
                  "defined": "OracleInfo"
                },
                80
              ]
            }
          }
        ]
      }
    },
    {
      "name": "user",
      "type": {
        "kind": "struct",
        "fields": [
          {
            "name": "borrows",
            "type": {
              "defined": "BorrowPositions"
            }
          },
          {
            "name": "comet",
            "type": {
              "defined": "Comet"
            }
          }
        ]
      }
    }
  ],
  "types": [
    {
      "name": "OracleIndices",
      "type": {
        "kind": "struct",
        "fields": [
          {
            "name": "indices",
            "type": {
              "array": [
                "u8",
                128
              ]
            }
          }
        ]
      }
    },
    {
<<<<<<< HEAD
=======
      "name": "RawDecimal",
      "type": {
        "kind": "struct",
        "fields": [
          {
            "name": "data",
            "type": {
              "array": [
                "u8",
                16
              ]
            }
          }
        ]
      }
    },
    {
      "name": "LiquidationConfig",
      "type": {
        "kind": "struct",
        "fields": [
          {
            "name": "cometLiquidatorFee",
            "type": {
              "defined": "RawDecimal"
            }
          },
          {
            "name": "borrowLiquidatorFee",
            "type": {
              "defined": "RawDecimal"
            }
          },
          {
            "name": "maxHealthLiquidation",
            "type": {
              "defined": "RawDecimal"
            }
          }
        ]
      }
    },
    {
>>>>>>> 885c9a84
      "name": "AssetInfo",
      "type": {
        "kind": "struct",
        "fields": [
          {
            "name": "onassetMint",
            "type": "publicKey"
          },
          {
            "name": "oracleInfoIndex",
            "type": "u64"
          },
          {
<<<<<<< HEAD
            "name": "stableCollateralRatio",
            "type": "u64"
          },
          {
            "name": "cryptoCollateralRatio",
            "type": "u64"
=======
            "name": "minOvercollateralRatio",
            "type": {
              "defined": "RawDecimal"
            }
          },
          {
            "name": "maxLiquidationOvercollateralRatio",
            "type": {
              "defined": "RawDecimal"
            }
>>>>>>> 885c9a84
          },
          {
            "name": "ilHealthScoreCoefficient",
            "type": "u64"
          },
          {
            "name": "positionHealthScoreCoefficient",
            "type": "u64"
          },
          {
            "name": "totalBorrowedAmount",
            "type": "u64"
          }
        ]
      }
    },
    {
      "name": "OracleInfo",
      "type": {
        "kind": "struct",
        "fields": [
          {
            "name": "pythAddress",
            "type": "publicKey"
          },
          {
            "name": "price",
            "type": "i64"
          },
          {
            "name": "expo",
            "type": "i64"
          },
          {
            "name": "status",
            "type": "u64"
          },
          {
            "name": "lastUpdateSlot",
            "type": "u64"
          }
        ]
      }
    },
    {
      "name": "Pool",
      "type": {
        "kind": "struct",
        "fields": [
          {
            "name": "underlyingAssetTokenAccount",
            "type": "publicKey"
          },
          {
            "name": "committedOnusdLiquidity",
            "type": "u64"
          },
          {
            "name": "onusdIld",
            "type": "i64"
          },
          {
            "name": "onassetIld",
            "type": "i64"
          },
          {
            "name": "treasuryTradingFee",
            "type": "u64"
          },
          {
            "name": "liquidityTradingFee",
<<<<<<< HEAD
            "type": "u64"
=======
            "type": {
              "defined": "RawDecimal"
            }
          },
          {
            "name": "totalMintedAmount",
            "type": {
              "defined": "RawDecimal"
            }
>>>>>>> 885c9a84
          },
          {
            "name": "assetInfo",
            "type": {
              "defined": "AssetInfo"
            }
          },
          {
            "name": "status",
            "type": "u64"
          }
        ]
      }
    },
    {
      "name": "Collateral",
      "type": {
        "kind": "struct",
        "fields": [
          {
            "name": "oracleInfoIndex",
            "type": "u64"
          },
          {
            "name": "mint",
            "type": "publicKey"
          },
          {
            "name": "vault",
            "type": "publicKey"
          },
          {
            "name": "vaultBorrowSupply",
            "type": "u64"
          },
          {
            "name": "vaultCometSupply",
            "type": "u64"
          },
          {
            "name": "collateralizationRatio",
            "type": "u64"
          },
          {
            "name": "status",
            "type": "u64"
          },
          {
            "name": "scale",
            "type": "u64"
          }
        ]
      }
    },
    {
      "name": "Comet",
      "type": {
        "kind": "struct",
        "fields": [
          {
            "name": "numPositions",
            "type": "u64"
          },
          {
            "name": "numCollaterals",
            "type": "u64"
          },
          {
            "name": "positions",
            "type": {
              "array": [
                {
                  "defined": "CometPosition"
                },
                64
              ]
            }
          },
          {
            "name": "collaterals",
            "type": {
              "array": [
                {
                  "defined": "CometCollateral"
                },
                16
              ]
            }
          }
        ]
      }
    },
    {
      "name": "CometPosition",
      "type": {
        "kind": "struct",
        "fields": [
          {
            "name": "poolIndex",
            "type": "u64"
          },
          {
            "name": "committedOnusdLiquidity",
            "type": "u64"
          },
          {
            "name": "onusdIldRebate",
            "type": "i64"
          },
          {
            "name": "onassetIldRebate",
            "type": "i64"
          }
        ]
      }
    },
    {
      "name": "CometCollateral",
      "type": {
        "kind": "struct",
        "fields": [
          {
            "name": "collateralAmount",
            "type": "u64"
          },
          {
            "name": "collateralIndex",
            "type": "u64"
          }
        ]
      }
    },
    {
      "name": "BorrowPositions",
      "type": {
        "kind": "struct",
        "fields": [
          {
            "name": "numPositions",
            "type": "u64"
          },
          {
            "name": "positions",
            "type": {
              "array": [
                {
                  "defined": "BorrowPosition"
                },
                24
              ]
            }
          }
        ]
      }
    },
    {
      "name": "BorrowPosition",
      "type": {
        "kind": "struct",
        "fields": [
          {
            "name": "poolIndex",
            "type": "u64"
          },
          {
            "name": "borrowedOnasset",
            "type": "u64"
          },
          {
            "name": "collateralAmount",
            "type": "u64"
          },
          {
            "name": "collateralIndex",
            "type": "u64"
          }
        ]
      }
    },
    {
      "name": "CloneParameters",
      "type": {
        "kind": "enum",
        "variants": [
          {
<<<<<<< HEAD
            "name": "AddAuth",
=======
            "name": "CometLiquidationFee",
            "fields": [
              {
                "name": "value",
                "type": {
                  "defined": "RawDecimal"
                }
              }
            ]
          },
          {
            "name": "BorrowLiquidationFee",
>>>>>>> 885c9a84
            "fields": [
              {
                "name": "address",
                "type": "publicKey"
              }
            ]
          },
          {
            "name": "RemoveAuth",
            "fields": [
              {
                "name": "address",
                "type": "publicKey"
              }
            ]
          },
          {
            "name": "LiquidationFee",
            "fields": [
              {
                "name": "value",
                "type": "u16"
              }
            ]
          },
          {
            "name": "TreasuryAddress",
            "fields": [
              {
                "name": "address",
                "type": "publicKey"
              }
            ]
          }
        ]
      }
    },
    {
      "name": "CollateralParameters",
      "type": {
        "kind": "enum",
        "variants": [
          {
            "name": "Status",
            "fields": [
              {
                "name": "status",
                "type": "u64"
              }
            ]
          },
          {
            "name": "OracleInfoIndex",
            "fields": [
              {
                "name": "value",
                "type": "u64"
              }
            ]
          },
          {
            "name": "CollateralizationRatio",
            "fields": [
              {
                "name": "value",
                "type": "u64"
              }
            ]
          }
        ]
      }
    },
    {
      "name": "PoolParameters",
      "type": {
        "kind": "enum",
        "variants": [
          {
            "name": "Status",
            "fields": [
              {
                "name": "value",
                "type": "u64"
              }
            ]
          },
          {
            "name": "TreasuryTradingFee",
            "fields": [
              {
                "name": "value",
                "type": "u64"
              }
            ]
          },
          {
            "name": "LiquidityTradingFee",
            "fields": [
              {
                "name": "value",
                "type": "u64"
              }
            ]
          },
          {
            "name": "OracleInfoIndex",
            "fields": [
              {
                "name": "value",
                "type": "u64"
              }
            ]
          },
          {
            "name": "MinOvercollateralRatio",
            "fields": [
              {
                "name": "value",
                "type": "u64"
              }
            ]
          },
          {
            "name": "MaxLiquidationOvercollateralRatio",
            "fields": [
              {
                "name": "value",
                "type": "u64"
              }
            ]
          },
          {
            "name": "IlHealthScoreCoefficient",
            "fields": [
              {
                "name": "value",
                "type": "u64"
              }
            ]
          },
          {
            "name": "PositionHealthScoreCoefficient",
            "fields": [
              {
                "name": "value",
                "type": "u64"
              }
            ]
          }
        ]
      }
    },
    {
      "name": "Status",
      "type": {
        "kind": "enum",
        "variants": [
          {
            "name": "Active"
          },
          {
            "name": "Frozen"
          },
          {
            "name": "Extraction"
          },
          {
            "name": "Liquidation"
          },
          {
            "name": "Deprecation"
          }
        ]
      }
    }
  ],
  "events": [
    {
      "name": "SwapEvent",
      "fields": [
        {
          "name": "eventId",
          "type": "u64",
          "index": false
        },
        {
          "name": "userAddress",
          "type": "publicKey",
          "index": false
        },
        {
          "name": "poolIndex",
          "type": "u8",
          "index": false
        },
        {
          "name": "inputIsOnusd",
          "type": "bool",
          "index": false
        },
        {
          "name": "input",
          "type": "u64",
          "index": false
        },
        {
          "name": "output",
          "type": "u64",
          "index": false
        },
        {
          "name": "tradingFee",
          "type": "u64",
          "index": false
        },
        {
          "name": "treasuryFee",
          "type": "u64",
          "index": false
        }
      ]
    },
    {
      "name": "LiquidityDelta",
      "fields": [
        {
          "name": "eventId",
          "type": "u64",
          "index": false
        },
        {
          "name": "userAddress",
          "type": "publicKey",
          "index": false
        },
        {
          "name": "poolIndex",
          "type": "u8",
          "index": false
        },
        {
          "name": "committedOnusdDelta",
          "type": "i64",
          "index": false
        },
        {
          "name": "onusdIldDelta",
          "type": "i64",
          "index": false
        },
        {
          "name": "onassetIldDelta",
          "type": "i64",
          "index": false
        }
      ]
    },
    {
      "name": "PoolState",
      "fields": [
        {
          "name": "eventId",
          "type": "u64",
          "index": false
        },
        {
          "name": "poolIndex",
          "type": "u8",
          "index": false
        },
        {
          "name": "onassetIld",
          "type": "i64",
          "index": false
        },
        {
          "name": "onusdIld",
          "type": "i64",
          "index": false
        },
        {
          "name": "committedOnusdLiquidity",
          "type": "u64",
          "index": false
        },
        {
          "name": "oraclePrice",
          "type": "u64",
          "index": false
        }
      ]
    },
    {
      "name": "BorrowUpdate",
      "fields": [
        {
          "name": "eventId",
          "type": "u64",
          "index": false
        },
        {
          "name": "poolIndex",
          "type": "u8",
          "index": false
        },
        {
          "name": "userAddress",
          "type": "publicKey",
          "index": false
        },
        {
          "name": "isLiquidation",
          "type": "bool",
          "index": false
        },
        {
          "name": "collateralSupplied",
          "type": "u64",
          "index": false
        },
        {
          "name": "collateralDelta",
          "type": "i64",
          "index": false
        },
        {
          "name": "collateralIndex",
          "type": "u8",
          "index": false
        },
        {
          "name": "borrowedAmount",
          "type": "u64",
          "index": false
        },
        {
          "name": "borrowedDelta",
          "type": "i64",
          "index": false
        }
      ]
    }
  ],
  "errors": [
    {
      "code": 6000,
      "name": "Unauthorized",
      "msg": "Unauthorized"
    },
    {
      "code": 6001,
      "name": "InvalidMintCollateralRatio",
      "msg": "Invalid Mint Collateral Ratio"
    },
    {
      "code": 6002,
      "name": "CollateralNotFound",
      "msg": "Collateral Not Found"
    },
    {
      "code": 6003,
      "name": "PoolNotFound",
      "msg": "Pool Not Found"
    },
    {
      "code": 6004,
      "name": "InvalidCollateralType",
      "msg": "Invalid Collateral Type"
    },
    {
      "code": 6005,
      "name": "InvalidTokenAmount",
      "msg": "Invalid Token Amount"
    },
    {
      "code": 6006,
      "name": "InvalidBool",
      "msg": "Invalid Bool"
    },
    {
      "code": 6007,
      "name": "OutdatedOracle",
      "msg": "Outdated Oracle"
    },
    {
      "code": 6008,
      "name": "NonStablesNotSupported",
      "msg": "Non-stables Not Supported"
    },
    {
      "code": 6009,
      "name": "BorrowPositionUnableToLiquidate",
      "msg": "Mint Position Unable to Liquidate"
    },
    {
      "code": 6010,
      "name": "HealthScoreTooLow",
      "msg": "Health Score Too Low"
    },
    {
      "code": 6011,
      "name": "InvalidInputCollateralAccount",
      "msg": "Invalid input collateral account"
    },
    {
      "code": 6012,
      "name": "InvalidAccountLoaderOwner",
      "msg": "Invalid Account loader owner"
    },
    {
      "code": 6013,
      "name": "InvalidInputPositionIndex",
      "msg": "Invalid input position index"
    },
    {
      "code": 6014,
      "name": "InvalidTokenAccountBalance",
      "msg": "Invalid token account balance"
    },
    {
      "code": 6015,
      "name": "InequalityComparisonViolated",
      "msg": "Inequality comparison violated"
    },
    {
      "code": 6016,
      "name": "CometNotEmpty",
      "msg": "Comet Not Empty"
    },
    {
      "code": 6017,
      "name": "NotSubjectToLiquidation",
      "msg": "Not Subject to Liquidation"
    },
    {
      "code": 6018,
      "name": "LiquidationAmountTooLarge",
      "msg": "Liquidation amount too large"
    },
    {
      "code": 6019,
      "name": "NoRemainingAccountsSupplied",
      "msg": "No remaining accounts supplied"
    },
    {
      "code": 6020,
      "name": "NonZeroCollateralizationRatioRequired",
      "msg": "Non-zero collateralization ratio required"
    },
    {
      "code": 6021,
      "name": "IncorrectOracleAddress",
      "msg": "Incorrect oracle address provided"
    },
    {
      "code": 6022,
      "name": "InvalidValueRange",
      "msg": "Value is in an incorrect range"
    },
    {
      "code": 6023,
      "name": "InvalidAssetStability",
      "msg": "Asset stable requirement violated"
    },
    {
      "code": 6024,
      "name": "SlippageToleranceExceeded",
      "msg": "Slippage tolerance exceeded"
    },
    {
      "code": 6025,
      "name": "RequireOnlyonUSDCollateral",
      "msg": "Collateral must be all in onUSD"
    },
    {
      "code": 6026,
      "name": "RequireAllPositionsClosed",
      "msg": "Positions must be all closed"
    },
    {
      "code": 6027,
      "name": "FailedToLoadPyth",
      "msg": "Failed to Load Pyth Price Feed"
    },
    {
      "code": 6028,
      "name": "StatusPreventsAction",
      "msg": "Status Prevents Action"
    },
    {
      "code": 6029,
      "name": "PoolEmpty",
      "msg": "Pool is empty"
    },
    {
      "code": 6030,
      "name": "NoLiquidityToWithdraw",
      "msg": "No liquidity to withdraw"
    },
    {
      "code": 6031,
      "name": "InvalidStatus",
      "msg": "Invalid Status"
    },
    {
      "code": 6032,
      "name": "AuthArrayFull",
      "msg": "Auth Array Full"
    },
    {
      "code": 6033,
      "name": "AuthNotFound",
      "msg": "Auth Not Found"
    },
    {
      "code": 6034,
      "name": "InvalidOracleIndex",
      "msg": "Invalid oracle index"
    }
  ],
  "metadata": {
    "address": "F7KEvEhxAQ5AXKRSRHruSF55jcUxVv6S45ohkHvStd5v"
  }
};

export const IDL: Clone = {
  "version": "0.1.0",
  "name": "clone",
  "instructions": [
    {
      "name": "initializeClone",
      "accounts": [
        {
          "name": "admin",
          "isMut": true,
          "isSigner": true
        },
        {
          "name": "clone",
          "isMut": true,
          "isSigner": false
        },
        {
          "name": "onusdMint",
          "isMut": true,
          "isSigner": true
        },
        {
          "name": "onusdVault",
          "isMut": true,
          "isSigner": true
        },
        {
          "name": "usdcMint",
          "isMut": false,
          "isSigner": false
        },
        {
          "name": "usdcVault",
          "isMut": true,
          "isSigner": true
        },
        {
          "name": "tokenData",
          "isMut": true,
          "isSigner": false
        },
        {
          "name": "rent",
          "isMut": false,
          "isSigner": false
        },
        {
          "name": "tokenProgram",
          "isMut": false,
          "isSigner": false
        },
        {
          "name": "systemProgram",
          "isMut": false,
          "isSigner": false
        }
      ],
      "args": [
        {
<<<<<<< HEAD
          "name": "liquidatorFeeBps",
          "type": "u16"
=======
          "name": "maxHealthLiquidation",
          "type": "u64"
        },
        {
          "name": "cometLiquidatorFee",
          "type": "u64"
        },
        {
          "name": "borrowLiquidatorFee",
          "type": "u64"
>>>>>>> 885c9a84
        },
        {
          "name": "treasuryAddress",
          "type": "publicKey"
        }
      ]
    },
    {
      "name": "updateCloneParameters",
      "accounts": [
        {
          "name": "admin",
          "isMut": false,
          "isSigner": true
        },
        {
          "name": "clone",
          "isMut": true,
          "isSigner": false
        }
      ],
      "args": [
        {
          "name": "params",
          "type": {
            "defined": "CloneParameters"
          }
        }
      ]
    },
    {
      "name": "updatePoolParameters",
      "accounts": [
        {
          "name": "auth",
          "isMut": false,
          "isSigner": true
        },
        {
          "name": "clone",
          "isMut": true,
          "isSigner": false
        },
        {
          "name": "tokenData",
          "isMut": true,
          "isSigner": false
        }
      ],
      "args": [
        {
          "name": "index",
          "type": "u8"
        },
        {
          "name": "params",
          "type": {
            "defined": "PoolParameters"
          }
        }
      ]
    },
    {
      "name": "updateCollateralParameters",
      "accounts": [
        {
          "name": "admin",
          "isMut": false,
          "isSigner": true
        },
        {
          "name": "clone",
          "isMut": true,
          "isSigner": false
        },
        {
          "name": "tokenData",
          "isMut": true,
          "isSigner": false
        }
      ],
      "args": [
        {
          "name": "index",
          "type": "u8"
        },
        {
          "name": "params",
          "type": {
            "defined": "CollateralParameters"
          }
        }
      ]
    },
    {
      "name": "initializeUser",
      "accounts": [
        {
          "name": "payer",
          "isMut": true,
          "isSigner": true
        },
        {
          "name": "userAccount",
          "isMut": true,
          "isSigner": false
        },
        {
          "name": "rent",
          "isMut": false,
          "isSigner": false
        },
        {
          "name": "tokenProgram",
          "isMut": false,
          "isSigner": false
        },
        {
          "name": "systemProgram",
          "isMut": false,
          "isSigner": false
        }
      ],
      "args": [
        {
          "name": "authority",
          "type": "publicKey"
        }
      ]
    },
    {
      "name": "addCollateral",
      "accounts": [
        {
          "name": "admin",
          "isMut": true,
          "isSigner": true
        },
        {
          "name": "clone",
          "isMut": false,
          "isSigner": false
        },
        {
          "name": "tokenData",
          "isMut": true,
          "isSigner": false
        },
        {
          "name": "collateralMint",
          "isMut": false,
          "isSigner": false
        },
        {
          "name": "vault",
          "isMut": true,
          "isSigner": true
        },
        {
          "name": "rent",
          "isMut": false,
          "isSigner": false
        },
        {
          "name": "tokenProgram",
          "isMut": false,
          "isSigner": false
        },
        {
          "name": "systemProgram",
          "isMut": false,
          "isSigner": false
        }
      ],
      "args": [
        {
          "name": "scale",
          "type": "u8"
        },
        {
          "name": "collateralizationRatio",
          "type": "u8"
        },
        {
          "name": "oracleInfoIndex",
          "type": "u8"
        }
      ]
    },
    {
      "name": "initializePool",
      "accounts": [
        {
          "name": "admin",
          "isMut": true,
          "isSigner": true
        },
        {
          "name": "clone",
          "isMut": false,
          "isSigner": false
        },
        {
          "name": "tokenData",
          "isMut": true,
          "isSigner": false
        },
        {
          "name": "onusdMint",
          "isMut": false,
          "isSigner": false
        },
        {
          "name": "onusdTokenAccount",
          "isMut": true,
          "isSigner": true
        },
        {
          "name": "onassetMint",
          "isMut": true,
          "isSigner": true
        },
        {
          "name": "onassetTokenAccount",
          "isMut": true,
          "isSigner": true
        },
        {
          "name": "underlyingAssetMint",
          "isMut": false,
          "isSigner": false
        },
        {
          "name": "underlyingAssetTokenAccount",
          "isMut": true,
          "isSigner": true
        },
        {
          "name": "liquidityTokenMint",
          "isMut": true,
          "isSigner": true
        },
        {
          "name": "cometLiquidityTokenAccount",
          "isMut": true,
          "isSigner": true
        },
        {
          "name": "rent",
          "isMut": false,
          "isSigner": false
        },
        {
          "name": "tokenProgram",
          "isMut": false,
          "isSigner": false
        },
        {
          "name": "systemProgram",
          "isMut": false,
          "isSigner": false
        }
      ],
      "args": [
        {
          "name": "minOvercollateralRatio",
          "type": "u16"
        },
        {
          "name": "maxLiquidationOvercollateralRatio",
          "type": "u16"
        },
        {
          "name": "liquidityTradingFee",
          "type": "u16"
        },
        {
          "name": "treasuryTradingFee",
          "type": "u16"
        },
        {
          "name": "ilHealthScoreCoefficient",
          "type": "u64"
        },
        {
          "name": "positionHealthScoreCoefficient",
          "type": "u64"
        },
        {
          "name": "oracleInfoIndex",
          "type": "u8"
        }
      ]
    },
    {
      "name": "updatePrices",
      "accounts": [
        {
          "name": "clone",
          "isMut": false,
          "isSigner": false
        },
        {
          "name": "tokenData",
          "isMut": true,
          "isSigner": false
        }
      ],
      "args": [
        {
          "name": "indices",
          "type": {
            "defined": "OracleIndices"
          }
        }
      ]
    },
    {
      "name": "mintOnusd",
      "accounts": [
        {
          "name": "user",
          "isMut": false,
          "isSigner": true
        },
        {
          "name": "clone",
          "isMut": false,
          "isSigner": false
        },
        {
          "name": "tokenData",
          "isMut": true,
          "isSigner": false
        },
        {
          "name": "usdcVault",
          "isMut": true,
          "isSigner": false
        },
        {
          "name": "onusdMint",
          "isMut": true,
          "isSigner": false
        },
        {
          "name": "userOnusdTokenAccount",
          "isMut": true,
          "isSigner": false
        },
        {
          "name": "userCollateralTokenAccount",
          "isMut": true,
          "isSigner": false
        },
        {
          "name": "tokenProgram",
          "isMut": false,
          "isSigner": false
        }
      ],
      "args": [
        {
          "name": "amount",
          "type": "u64"
        }
      ]
    },
    {
      "name": "burnOnusd",
      "accounts": [
        {
          "name": "user",
          "isMut": false,
          "isSigner": true
        },
        {
          "name": "clone",
          "isMut": false,
          "isSigner": false
        },
        {
          "name": "tokenData",
          "isMut": true,
          "isSigner": false
        },
        {
          "name": "usdcVault",
          "isMut": true,
          "isSigner": false
        },
        {
          "name": "onusdMint",
          "isMut": true,
          "isSigner": false
        },
        {
          "name": "userOnusdTokenAccount",
          "isMut": true,
          "isSigner": false
        },
        {
          "name": "userCollateralTokenAccount",
          "isMut": true,
          "isSigner": false
        },
        {
          "name": "tokenProgram",
          "isMut": false,
          "isSigner": false
        }
      ],
      "args": [
        {
          "name": "amount",
          "type": "u64"
        }
      ]
    },
    {
      "name": "initializeBorrowPosition",
      "accounts": [
        {
          "name": "user",
          "isMut": false,
          "isSigner": true
        },
        {
          "name": "userAccount",
          "isMut": true,
          "isSigner": false
        },
        {
          "name": "clone",
          "isMut": true,
          "isSigner": false
        },
        {
          "name": "tokenData",
          "isMut": true,
          "isSigner": false
        },
        {
          "name": "vault",
          "isMut": true,
          "isSigner": false
        },
        {
          "name": "userCollateralTokenAccount",
          "isMut": true,
          "isSigner": false
        },
        {
          "name": "onassetMint",
          "isMut": true,
          "isSigner": false
        },
        {
          "name": "userOnassetTokenAccount",
          "isMut": true,
          "isSigner": false
        },
        {
          "name": "tokenProgram",
          "isMut": false,
          "isSigner": false
        }
      ],
      "args": [
        {
          "name": "poolIndex",
          "type": "u8"
        },
        {
          "name": "collateralIndex",
          "type": "u8"
        },
        {
          "name": "onassetAmount",
          "type": "u64"
        },
        {
          "name": "collateralAmount",
          "type": "u64"
        }
      ]
    },
    {
      "name": "addCollateralToBorrow",
      "accounts": [
        {
          "name": "user",
          "isMut": false,
          "isSigner": true
        },
        {
          "name": "userAccount",
          "isMut": true,
          "isSigner": false
        },
        {
          "name": "clone",
          "isMut": false,
          "isSigner": false
        },
        {
          "name": "tokenData",
          "isMut": true,
          "isSigner": false
        },
        {
          "name": "vault",
          "isMut": true,
          "isSigner": false
        },
        {
          "name": "userCollateralTokenAccount",
          "isMut": true,
          "isSigner": false
        },
        {
          "name": "tokenProgram",
          "isMut": false,
          "isSigner": false
        }
      ],
      "args": [
        {
          "name": "borrowIndex",
          "type": "u8"
        },
        {
          "name": "amount",
          "type": "u64"
        }
      ]
    },
    {
      "name": "withdrawCollateralFromBorrow",
      "accounts": [
        {
          "name": "user",
          "isMut": false,
          "isSigner": true
        },
        {
          "name": "userAccount",
          "isMut": true,
          "isSigner": false
        },
        {
          "name": "clone",
          "isMut": false,
          "isSigner": false
        },
        {
          "name": "tokenData",
          "isMut": true,
          "isSigner": false
        },
        {
          "name": "vault",
          "isMut": true,
          "isSigner": false
        },
        {
          "name": "userCollateralTokenAccount",
          "isMut": true,
          "isSigner": false
        },
        {
          "name": "tokenProgram",
          "isMut": false,
          "isSigner": false
        }
      ],
      "args": [
        {
          "name": "borrowIndex",
          "type": "u8"
        },
        {
          "name": "amount",
          "type": "u64"
        }
      ]
    },
    {
      "name": "payBorrowDebt",
      "accounts": [
        {
          "name": "payer",
          "isMut": false,
          "isSigner": true
        },
        {
          "name": "userAccount",
          "isMut": true,
          "isSigner": false
        },
        {
          "name": "clone",
          "isMut": true,
          "isSigner": false
        },
        {
          "name": "tokenData",
          "isMut": true,
          "isSigner": false
        },
        {
          "name": "userOnassetTokenAccount",
          "isMut": true,
          "isSigner": false
        },
        {
          "name": "onassetMint",
          "isMut": true,
          "isSigner": false
        },
        {
          "name": "tokenProgram",
          "isMut": false,
          "isSigner": false
        }
      ],
      "args": [
        {
          "name": "user",
          "type": "publicKey"
        },
        {
          "name": "borrowIndex",
          "type": "u8"
        },
        {
          "name": "amount",
          "type": "u64"
        }
      ]
    },
    {
      "name": "borrowMore",
      "accounts": [
        {
          "name": "user",
          "isMut": false,
          "isSigner": true
        },
        {
          "name": "userAccount",
          "isMut": true,
          "isSigner": false
        },
        {
          "name": "clone",
          "isMut": true,
          "isSigner": false
        },
        {
          "name": "tokenData",
          "isMut": true,
          "isSigner": false
        },
        {
          "name": "userOnassetTokenAccount",
          "isMut": true,
          "isSigner": false
        },
        {
          "name": "onassetMint",
          "isMut": true,
          "isSigner": false
        },
        {
          "name": "tokenProgram",
          "isMut": false,
          "isSigner": false
        }
      ],
      "args": [
        {
          "name": "borrowIndex",
          "type": "u8"
        },
        {
          "name": "amount",
          "type": "u64"
        }
      ]
    },
    {
      "name": "addCollateralToComet",
      "accounts": [
        {
          "name": "user",
          "isMut": false,
          "isSigner": true
        },
        {
          "name": "userAccount",
          "isMut": true,
          "isSigner": false
        },
        {
          "name": "clone",
          "isMut": false,
          "isSigner": false
        },
        {
          "name": "tokenData",
          "isMut": true,
          "isSigner": false
        },
        {
          "name": "vault",
          "isMut": true,
          "isSigner": false
        },
        {
          "name": "userCollateralTokenAccount",
          "isMut": true,
          "isSigner": false
        },
        {
          "name": "tokenProgram",
          "isMut": false,
          "isSigner": false
        }
      ],
      "args": [
        {
          "name": "collateralIndex",
          "type": "u8"
        },
        {
          "name": "collateralAmount",
          "type": "u64"
        }
      ]
    },
    {
      "name": "withdrawCollateralFromComet",
      "accounts": [
        {
          "name": "user",
          "isMut": false,
          "isSigner": true
        },
        {
          "name": "userAccount",
          "isMut": true,
          "isSigner": false
        },
        {
          "name": "clone",
          "isMut": false,
          "isSigner": false
        },
        {
          "name": "tokenData",
          "isMut": true,
          "isSigner": false
        },
        {
          "name": "vault",
          "isMut": true,
          "isSigner": false
        },
        {
          "name": "userCollateralTokenAccount",
          "isMut": true,
          "isSigner": false
        },
        {
          "name": "tokenProgram",
          "isMut": false,
          "isSigner": false
        }
      ],
      "args": [
        {
          "name": "cometCollateralIndex",
          "type": "u8"
        },
        {
          "name": "collateralAmount",
          "type": "u64"
        }
      ]
    },
    {
      "name": "addLiquidityToComet",
      "accounts": [
        {
          "name": "user",
          "isMut": false,
          "isSigner": true
        },
        {
          "name": "userAccount",
          "isMut": true,
          "isSigner": false
        },
        {
          "name": "clone",
          "isMut": true,
          "isSigner": false
        },
        {
          "name": "tokenData",
          "isMut": true,
          "isSigner": false
        }
      ],
      "args": [
        {
          "name": "poolIndex",
          "type": "u8"
        },
        {
          "name": "onusdAmount",
          "type": "u64"
        }
      ]
    },
    {
      "name": "withdrawLiquidityFromComet",
      "accounts": [
        {
          "name": "user",
          "isMut": false,
          "isSigner": true
        },
        {
          "name": "userAccount",
          "isMut": true,
          "isSigner": false
        },
        {
          "name": "clone",
          "isMut": true,
          "isSigner": false
        },
        {
          "name": "tokenData",
          "isMut": true,
          "isSigner": false
        }
      ],
      "args": [
        {
          "name": "cometPositionIndex",
          "type": "u8"
        },
        {
          "name": "onusdAmount",
          "type": "u64"
        }
      ]
    },
    {
      "name": "liquidateCometPosition",
      "accounts": [
        {
          "name": "liquidator",
          "isMut": false,
          "isSigner": true
        },
        {
          "name": "user",
          "isMut": false,
          "isSigner": false
        },
        {
          "name": "userAccount",
          "isMut": true,
          "isSigner": false
        },
        {
          "name": "clone",
          "isMut": true,
          "isSigner": false
        },
        {
          "name": "tokenData",
          "isMut": false,
          "isSigner": false
        },
        {
          "name": "onusdMint",
          "isMut": true,
          "isSigner": false
        },
        {
          "name": "onassetMint",
          "isMut": true,
          "isSigner": false
        },
        {
          "name": "liquidatorOnusdTokenAccount",
          "isMut": true,
          "isSigner": false
        },
        {
          "name": "liquidatorOnassetTokenAccount",
          "isMut": true,
          "isSigner": false
        },
        {
          "name": "liquidatorCollateralTokenAccount",
          "isMut": true,
          "isSigner": false
        },
        {
          "name": "vault",
          "isMut": true,
          "isSigner": false
        },
        {
          "name": "tokenProgram",
          "isMut": false,
          "isSigner": false
        }
      ],
      "args": [
        {
          "name": "cometPositionIndex",
          "type": "u8"
        },
        {
          "name": "cometCollateralIndex",
          "type": "u8"
        },
        {
          "name": "amount",
          "type": "u64"
        },
        {
          "name": "payOnusdDebt",
          "type": "bool"
        }
      ]
    },
    {
      "name": "liquidateBorrowPosition",
      "accounts": [
        {
          "name": "liquidator",
          "isMut": false,
          "isSigner": true
        },
        {
          "name": "clone",
          "isMut": true,
          "isSigner": false
        },
        {
          "name": "tokenData",
          "isMut": true,
          "isSigner": false
        },
        {
          "name": "user",
          "isMut": false,
          "isSigner": false
        },
        {
          "name": "userAccount",
          "isMut": true,
          "isSigner": false
        },
        {
          "name": "onassetMint",
          "isMut": true,
          "isSigner": false
        },
        {
          "name": "vault",
          "isMut": true,
          "isSigner": false
        },
        {
          "name": "liquidatorCollateralTokenAccount",
          "isMut": true,
          "isSigner": false
        },
        {
          "name": "liquidatorOnassetTokenAccount",
          "isMut": true,
          "isSigner": false
        },
        {
          "name": "tokenProgram",
          "isMut": false,
          "isSigner": false
        }
      ],
      "args": [
        {
          "name": "borrowIndex",
          "type": "u8"
        },
        {
          "name": "amount",
          "type": "u64"
        }
      ]
    },
    {
      "name": "collectLpRewards",
      "accounts": [
        {
          "name": "user",
          "isMut": false,
          "isSigner": true
        },
        {
          "name": "userAccount",
          "isMut": true,
          "isSigner": false
        },
        {
          "name": "clone",
          "isMut": true,
          "isSigner": false
        },
        {
          "name": "tokenData",
          "isMut": false,
          "isSigner": false
        },
        {
          "name": "onusdMint",
          "isMut": true,
          "isSigner": false
        },
        {
          "name": "onassetMint",
          "isMut": true,
          "isSigner": false
        },
        {
          "name": "userOnusdTokenAccount",
          "isMut": true,
          "isSigner": false
        },
        {
          "name": "userOnassetTokenAccount",
          "isMut": true,
          "isSigner": false
        },
        {
          "name": "tokenProgram",
          "isMut": false,
          "isSigner": false
        }
      ],
      "args": [
        {
          "name": "cometPositionIndex",
          "type": "u8"
        }
      ]
    },
    {
      "name": "payImpermanentLossDebt",
      "accounts": [
        {
          "name": "payer",
          "isMut": false,
          "isSigner": true
        },
        {
          "name": "userAccount",
          "isMut": true,
          "isSigner": false
        },
        {
          "name": "clone",
          "isMut": true,
          "isSigner": false
        },
        {
          "name": "tokenData",
          "isMut": false,
          "isSigner": false
        },
        {
          "name": "onusdMint",
          "isMut": true,
          "isSigner": false
        },
        {
          "name": "onassetMint",
          "isMut": true,
          "isSigner": false
        },
        {
          "name": "payerOnusdTokenAccount",
          "isMut": true,
          "isSigner": false
        },
        {
          "name": "payerOnassetTokenAccount",
          "isMut": true,
          "isSigner": false
        },
        {
          "name": "tokenProgram",
          "isMut": false,
          "isSigner": false
        }
      ],
      "args": [
        {
          "name": "user",
          "type": "publicKey"
        },
        {
          "name": "cometPositionIndex",
          "type": "u8"
        },
        {
          "name": "amount",
          "type": "u64"
        },
        {
          "name": "payOnusdDebt",
          "type": "bool"
        }
      ]
    },
    {
      "name": "closeUserAccount",
      "accounts": [
        {
          "name": "user",
          "isMut": false,
          "isSigner": true
        },
        {
          "name": "userAccount",
          "isMut": true,
          "isSigner": false
        },
        {
          "name": "destination",
          "isMut": true,
          "isSigner": false
        },
        {
          "name": "systemProgram",
          "isMut": false,
          "isSigner": false
        }
      ],
      "args": []
    },
    {
      "name": "wrapAsset",
      "accounts": [
        {
          "name": "user",
          "isMut": false,
          "isSigner": true
        },
        {
          "name": "clone",
          "isMut": false,
          "isSigner": false
        },
        {
          "name": "tokenData",
          "isMut": false,
          "isSigner": false
        },
        {
          "name": "underlyingAssetTokenAccount",
          "isMut": true,
          "isSigner": false
        },
        {
          "name": "assetMint",
          "isMut": false,
          "isSigner": false
        },
        {
          "name": "userAssetTokenAccount",
          "isMut": true,
          "isSigner": false
        },
        {
          "name": "onassetMint",
          "isMut": true,
          "isSigner": false
        },
        {
          "name": "userOnassetTokenAccount",
          "isMut": true,
          "isSigner": false
        },
        {
          "name": "tokenProgram",
          "isMut": false,
          "isSigner": false
        }
      ],
      "args": [
        {
          "name": "amount",
          "type": "u64"
        },
        {
          "name": "poolIndex",
          "type": "u8"
        }
      ]
    },
    {
      "name": "unwrapOnasset",
      "accounts": [
        {
          "name": "user",
          "isMut": false,
          "isSigner": true
        },
        {
          "name": "clone",
          "isMut": false,
          "isSigner": false
        },
        {
          "name": "tokenData",
          "isMut": false,
          "isSigner": false
        },
        {
          "name": "underlyingAssetTokenAccount",
          "isMut": true,
          "isSigner": false
        },
        {
          "name": "assetMint",
          "isMut": false,
          "isSigner": false
        },
        {
          "name": "userAssetTokenAccount",
          "isMut": true,
          "isSigner": false
        },
        {
          "name": "onassetMint",
          "isMut": true,
          "isSigner": false
        },
        {
          "name": "userOnassetTokenAccount",
          "isMut": true,
          "isSigner": false
        },
        {
          "name": "tokenProgram",
          "isMut": false,
          "isSigner": false
        }
      ],
      "args": [
        {
          "name": "amount",
          "type": "u64"
        },
        {
          "name": "poolIndex",
          "type": "u8"
        }
      ]
    },
    {
      "name": "removeCometPosition",
      "accounts": [
        {
          "name": "user",
          "isMut": false,
          "isSigner": true
        },
        {
          "name": "userAccount",
          "isMut": true,
          "isSigner": false
        },
        {
          "name": "clone",
          "isMut": true,
          "isSigner": false
        },
        {
          "name": "tokenData",
          "isMut": true,
          "isSigner": false
        }
      ],
      "args": [
        {
          "name": "cometPositionIndex",
          "type": "u8"
        }
      ]
    },
    {
      "name": "swap",
      "accounts": [
        {
          "name": "user",
          "isMut": false,
          "isSigner": true
        },
        {
          "name": "clone",
          "isMut": true,
          "isSigner": false
        },
        {
          "name": "tokenData",
          "isMut": true,
          "isSigner": false
        },
        {
          "name": "userOnusdTokenAccount",
          "isMut": true,
          "isSigner": false
        },
        {
          "name": "userOnassetTokenAccount",
          "isMut": true,
          "isSigner": false
        },
        {
          "name": "onassetMint",
          "isMut": true,
          "isSigner": false
        },
        {
          "name": "onusdMint",
          "isMut": true,
          "isSigner": false
        },
        {
          "name": "treasuryOnassetTokenAccount",
          "isMut": true,
          "isSigner": false
        },
        {
          "name": "treasuryOnusdTokenAccount",
          "isMut": true,
          "isSigner": false
        },
        {
          "name": "tokenProgram",
          "isMut": false,
          "isSigner": false
        },
        {
          "name": "cloneStaking",
          "isMut": false,
          "isSigner": false,
          "isOptional": true
        },
        {
          "name": "userStakingAccount",
          "isMut": false,
          "isSigner": false,
          "isOptional": true
        },
        {
          "name": "cloneStakingProgram",
          "isMut": false,
          "isSigner": false,
          "isOptional": true
        }
      ],
      "args": [
        {
          "name": "poolIndex",
          "type": "u8"
        },
        {
          "name": "quantity",
          "type": "u64"
        },
        {
          "name": "quantityIsInput",
          "type": "bool"
        },
        {
          "name": "quantityIsOnusd",
          "type": "bool"
        },
        {
          "name": "resultThreshold",
          "type": "u64"
        }
      ]
    },
    {
      "name": "addOracleFeed",
      "accounts": [
        {
          "name": "admin",
          "isMut": false,
          "isSigner": true
        },
        {
          "name": "clone",
          "isMut": false,
          "isSigner": false
        },
        {
          "name": "tokenData",
          "isMut": true,
          "isSigner": false
        }
      ],
      "args": [
        {
          "name": "pythAddress",
          "type": "publicKey"
        }
      ]
    },
    {
      "name": "removeOracleFeed",
      "accounts": [
        {
          "name": "admin",
          "isMut": false,
          "isSigner": true
        },
        {
          "name": "clone",
          "isMut": false,
          "isSigner": false
        },
        {
          "name": "tokenData",
          "isMut": true,
          "isSigner": false
        }
      ],
      "args": [
        {
          "name": "index",
          "type": "u8"
        }
      ]
    }
  ],
  "accounts": [
    {
      "name": "clone",
      "type": {
        "kind": "struct",
        "fields": [
          {
            "name": "onusdMint",
            "type": "publicKey"
          },
          {
            "name": "tokenData",
            "type": "publicKey"
          },
          {
            "name": "admin",
            "type": "publicKey"
          },
          {
            "name": "auth",
            "type": {
              "array": [
                "publicKey",
                10
              ]
            }
          },
          {
            "name": "bump",
            "type": "u8"
          },
          {
            "name": "liquidatorFeeBps",
            "type": "u16"
          },
          {
            "name": "treasuryAddress",
            "type": "publicKey"
          },
          {
            "name": "eventCounter",
            "type": "u64"
          }
        ]
      }
    },
    {
      "name": "tokenData",
      "type": {
        "kind": "struct",
        "fields": [
          {
            "name": "clone",
            "type": "publicKey"
          },
          {
            "name": "numPools",
            "type": "u64"
          },
          {
            "name": "numCollaterals",
            "type": "u64"
          },
          {
            "name": "numOracles",
            "type": "u64"
          },
          {
            "name": "pools",
            "type": {
              "array": [
                {
                  "defined": "Pool"
                },
                64
              ]
            }
          },
          {
            "name": "collaterals",
            "type": {
              "array": [
                {
                  "defined": "Collateral"
                },
                16
              ]
            }
          },
          {
            "name": "oracles",
            "type": {
              "array": [
                {
                  "defined": "OracleInfo"
                },
                80
              ]
            }
          }
        ]
      }
    },
    {
      "name": "user",
      "type": {
        "kind": "struct",
        "fields": [
          {
            "name": "borrows",
            "type": {
              "defined": "BorrowPositions"
            }
          },
          {
            "name": "comet",
            "type": {
              "defined": "Comet"
            }
          }
        ]
      }
    }
  ],
  "types": [
    {
      "name": "OracleIndices",
      "type": {
        "kind": "struct",
        "fields": [
          {
            "name": "indices",
            "type": {
              "array": [
                "u8",
                128
              ]
            }
          }
        ]
      }
    },
    {
<<<<<<< HEAD
=======
      "name": "RawDecimal",
      "type": {
        "kind": "struct",
        "fields": [
          {
            "name": "data",
            "type": {
              "array": [
                "u8",
                16
              ]
            }
          }
        ]
      }
    },
    {
      "name": "LiquidationConfig",
      "type": {
        "kind": "struct",
        "fields": [
          {
            "name": "cometLiquidatorFee",
            "type": {
              "defined": "RawDecimal"
            }
          },
          {
            "name": "borrowLiquidatorFee",
            "type": {
              "defined": "RawDecimal"
            }
          },
          {
            "name": "maxHealthLiquidation",
            "type": {
              "defined": "RawDecimal"
            }
          }
        ]
      }
    },
    {
>>>>>>> 885c9a84
      "name": "AssetInfo",
      "type": {
        "kind": "struct",
        "fields": [
          {
            "name": "onassetMint",
            "type": "publicKey"
          },
          {
            "name": "oracleInfoIndex",
            "type": "u64"
          },
          {
<<<<<<< HEAD
            "name": "stableCollateralRatio",
            "type": "u64"
          },
          {
            "name": "cryptoCollateralRatio",
            "type": "u64"
=======
            "name": "minOvercollateralRatio",
            "type": {
              "defined": "RawDecimal"
            }
          },
          {
            "name": "maxLiquidationOvercollateralRatio",
            "type": {
              "defined": "RawDecimal"
            }
>>>>>>> 885c9a84
          },
          {
            "name": "ilHealthScoreCoefficient",
            "type": "u64"
          },
          {
            "name": "positionHealthScoreCoefficient",
            "type": "u64"
          },
          {
            "name": "totalBorrowedAmount",
            "type": "u64"
          }
        ]
      }
    },
    {
      "name": "OracleInfo",
      "type": {
        "kind": "struct",
        "fields": [
          {
            "name": "pythAddress",
            "type": "publicKey"
          },
          {
            "name": "price",
            "type": "i64"
          },
          {
            "name": "expo",
            "type": "i64"
          },
          {
            "name": "status",
            "type": "u64"
          },
          {
            "name": "lastUpdateSlot",
            "type": "u64"
          }
        ]
      }
    },
    {
      "name": "Pool",
      "type": {
        "kind": "struct",
        "fields": [
          {
            "name": "underlyingAssetTokenAccount",
            "type": "publicKey"
          },
          {
            "name": "committedOnusdLiquidity",
            "type": "u64"
          },
          {
            "name": "onusdIld",
            "type": "i64"
          },
          {
            "name": "onassetIld",
            "type": "i64"
          },
          {
            "name": "treasuryTradingFee",
            "type": "u64"
          },
          {
            "name": "liquidityTradingFee",
<<<<<<< HEAD
            "type": "u64"
=======
            "type": {
              "defined": "RawDecimal"
            }
          },
          {
            "name": "totalMintedAmount",
            "type": {
              "defined": "RawDecimal"
            }
>>>>>>> 885c9a84
          },
          {
            "name": "assetInfo",
            "type": {
              "defined": "AssetInfo"
            }
          },
          {
            "name": "status",
            "type": "u64"
          }
        ]
      }
    },
    {
      "name": "Collateral",
      "type": {
        "kind": "struct",
        "fields": [
          {
            "name": "oracleInfoIndex",
            "type": "u64"
          },
          {
            "name": "mint",
            "type": "publicKey"
          },
          {
            "name": "vault",
            "type": "publicKey"
          },
          {
            "name": "vaultBorrowSupply",
            "type": "u64"
          },
          {
            "name": "vaultCometSupply",
            "type": "u64"
          },
          {
            "name": "collateralizationRatio",
            "type": "u64"
          },
          {
            "name": "status",
            "type": "u64"
          },
          {
            "name": "scale",
            "type": "u64"
          }
        ]
      }
    },
    {
      "name": "Comet",
      "type": {
        "kind": "struct",
        "fields": [
          {
            "name": "numPositions",
            "type": "u64"
          },
          {
            "name": "numCollaterals",
            "type": "u64"
          },
          {
            "name": "positions",
            "type": {
              "array": [
                {
                  "defined": "CometPosition"
                },
                64
              ]
            }
          },
          {
            "name": "collaterals",
            "type": {
              "array": [
                {
                  "defined": "CometCollateral"
                },
                16
              ]
            }
          }
        ]
      }
    },
    {
      "name": "CometPosition",
      "type": {
        "kind": "struct",
        "fields": [
          {
            "name": "poolIndex",
            "type": "u64"
          },
          {
            "name": "committedOnusdLiquidity",
            "type": "u64"
          },
          {
            "name": "onusdIldRebate",
            "type": "i64"
          },
          {
            "name": "onassetIldRebate",
            "type": "i64"
          }
        ]
      }
    },
    {
      "name": "CometCollateral",
      "type": {
        "kind": "struct",
        "fields": [
          {
            "name": "collateralAmount",
            "type": "u64"
          },
          {
            "name": "collateralIndex",
            "type": "u64"
          }
        ]
      }
    },
    {
      "name": "BorrowPositions",
      "type": {
        "kind": "struct",
        "fields": [
          {
            "name": "numPositions",
            "type": "u64"
          },
          {
            "name": "positions",
            "type": {
              "array": [
                {
                  "defined": "BorrowPosition"
                },
                24
              ]
            }
          }
        ]
      }
    },
    {
      "name": "BorrowPosition",
      "type": {
        "kind": "struct",
        "fields": [
          {
            "name": "poolIndex",
            "type": "u64"
          },
          {
            "name": "borrowedOnasset",
            "type": "u64"
          },
          {
            "name": "collateralAmount",
            "type": "u64"
          },
          {
            "name": "collateralIndex",
            "type": "u64"
          }
        ]
      }
    },
    {
      "name": "CloneParameters",
      "type": {
        "kind": "enum",
        "variants": [
          {
<<<<<<< HEAD
            "name": "AddAuth",
=======
            "name": "CometLiquidationFee",
            "fields": [
              {
                "name": "value",
                "type": {
                  "defined": "RawDecimal"
                }
              }
            ]
          },
          {
            "name": "BorrowLiquidationFee",
>>>>>>> 885c9a84
            "fields": [
              {
                "name": "address",
                "type": "publicKey"
              }
            ]
          },
          {
            "name": "RemoveAuth",
            "fields": [
              {
                "name": "address",
                "type": "publicKey"
              }
            ]
          },
          {
            "name": "LiquidationFee",
            "fields": [
              {
                "name": "value",
                "type": "u16"
              }
            ]
          },
          {
            "name": "TreasuryAddress",
            "fields": [
              {
                "name": "address",
                "type": "publicKey"
              }
            ]
          }
        ]
      }
    },
    {
      "name": "CollateralParameters",
      "type": {
        "kind": "enum",
        "variants": [
          {
            "name": "Status",
            "fields": [
              {
                "name": "status",
                "type": "u64"
              }
            ]
          },
          {
            "name": "OracleInfoIndex",
            "fields": [
              {
                "name": "value",
                "type": "u64"
              }
            ]
          },
          {
            "name": "CollateralizationRatio",
            "fields": [
              {
                "name": "value",
                "type": "u64"
              }
            ]
          }
        ]
      }
    },
    {
      "name": "PoolParameters",
      "type": {
        "kind": "enum",
        "variants": [
          {
            "name": "Status",
            "fields": [
              {
                "name": "value",
                "type": "u64"
              }
            ]
          },
          {
            "name": "TreasuryTradingFee",
            "fields": [
              {
                "name": "value",
                "type": "u64"
              }
            ]
          },
          {
            "name": "LiquidityTradingFee",
            "fields": [
              {
                "name": "value",
                "type": "u64"
              }
            ]
          },
          {
            "name": "OracleInfoIndex",
            "fields": [
              {
                "name": "value",
                "type": "u64"
              }
            ]
          },
          {
            "name": "MinOvercollateralRatio",
            "fields": [
              {
                "name": "value",
                "type": "u64"
              }
            ]
          },
          {
            "name": "MaxLiquidationOvercollateralRatio",
            "fields": [
              {
                "name": "value",
                "type": "u64"
              }
            ]
          },
          {
            "name": "IlHealthScoreCoefficient",
            "fields": [
              {
                "name": "value",
                "type": "u64"
              }
            ]
          },
          {
            "name": "PositionHealthScoreCoefficient",
            "fields": [
              {
                "name": "value",
                "type": "u64"
              }
            ]
          }
        ]
      }
    },
    {
      "name": "Status",
      "type": {
        "kind": "enum",
        "variants": [
          {
            "name": "Active"
          },
          {
            "name": "Frozen"
          },
          {
            "name": "Extraction"
          },
          {
            "name": "Liquidation"
          },
          {
            "name": "Deprecation"
          }
        ]
      }
    }
  ],
  "events": [
    {
      "name": "SwapEvent",
      "fields": [
        {
          "name": "eventId",
          "type": "u64",
          "index": false
        },
        {
          "name": "userAddress",
          "type": "publicKey",
          "index": false
        },
        {
          "name": "poolIndex",
          "type": "u8",
          "index": false
        },
        {
          "name": "inputIsOnusd",
          "type": "bool",
          "index": false
        },
        {
          "name": "input",
          "type": "u64",
          "index": false
        },
        {
          "name": "output",
          "type": "u64",
          "index": false
        },
        {
          "name": "tradingFee",
          "type": "u64",
          "index": false
        },
        {
          "name": "treasuryFee",
          "type": "u64",
          "index": false
        }
      ]
    },
    {
      "name": "LiquidityDelta",
      "fields": [
        {
          "name": "eventId",
          "type": "u64",
          "index": false
        },
        {
          "name": "userAddress",
          "type": "publicKey",
          "index": false
        },
        {
          "name": "poolIndex",
          "type": "u8",
          "index": false
        },
        {
          "name": "committedOnusdDelta",
          "type": "i64",
          "index": false
        },
        {
          "name": "onusdIldDelta",
          "type": "i64",
          "index": false
        },
        {
          "name": "onassetIldDelta",
          "type": "i64",
          "index": false
        }
      ]
    },
    {
      "name": "PoolState",
      "fields": [
        {
          "name": "eventId",
          "type": "u64",
          "index": false
        },
        {
          "name": "poolIndex",
          "type": "u8",
          "index": false
        },
        {
          "name": "onassetIld",
          "type": "i64",
          "index": false
        },
        {
          "name": "onusdIld",
          "type": "i64",
          "index": false
        },
        {
          "name": "committedOnusdLiquidity",
          "type": "u64",
          "index": false
        },
        {
          "name": "oraclePrice",
          "type": "u64",
          "index": false
        }
      ]
    },
    {
      "name": "BorrowUpdate",
      "fields": [
        {
          "name": "eventId",
          "type": "u64",
          "index": false
        },
        {
          "name": "poolIndex",
          "type": "u8",
          "index": false
        },
        {
          "name": "userAddress",
          "type": "publicKey",
          "index": false
        },
        {
          "name": "isLiquidation",
          "type": "bool",
          "index": false
        },
        {
          "name": "collateralSupplied",
          "type": "u64",
          "index": false
        },
        {
          "name": "collateralDelta",
          "type": "i64",
          "index": false
        },
        {
          "name": "collateralIndex",
          "type": "u8",
          "index": false
        },
        {
          "name": "borrowedAmount",
          "type": "u64",
          "index": false
        },
        {
          "name": "borrowedDelta",
          "type": "i64",
          "index": false
        }
      ]
    }
  ],
  "errors": [
    {
      "code": 6000,
      "name": "Unauthorized",
      "msg": "Unauthorized"
    },
    {
      "code": 6001,
      "name": "InvalidMintCollateralRatio",
      "msg": "Invalid Mint Collateral Ratio"
    },
    {
      "code": 6002,
      "name": "CollateralNotFound",
      "msg": "Collateral Not Found"
    },
    {
      "code": 6003,
      "name": "PoolNotFound",
      "msg": "Pool Not Found"
    },
    {
      "code": 6004,
      "name": "InvalidCollateralType",
      "msg": "Invalid Collateral Type"
    },
    {
      "code": 6005,
      "name": "InvalidTokenAmount",
      "msg": "Invalid Token Amount"
    },
    {
      "code": 6006,
      "name": "InvalidBool",
      "msg": "Invalid Bool"
    },
    {
      "code": 6007,
      "name": "OutdatedOracle",
      "msg": "Outdated Oracle"
    },
    {
      "code": 6008,
      "name": "NonStablesNotSupported",
      "msg": "Non-stables Not Supported"
    },
    {
      "code": 6009,
      "name": "BorrowPositionUnableToLiquidate",
      "msg": "Mint Position Unable to Liquidate"
    },
    {
      "code": 6010,
      "name": "HealthScoreTooLow",
      "msg": "Health Score Too Low"
    },
    {
      "code": 6011,
      "name": "InvalidInputCollateralAccount",
      "msg": "Invalid input collateral account"
    },
    {
      "code": 6012,
      "name": "InvalidAccountLoaderOwner",
      "msg": "Invalid Account loader owner"
    },
    {
      "code": 6013,
      "name": "InvalidInputPositionIndex",
      "msg": "Invalid input position index"
    },
    {
      "code": 6014,
      "name": "InvalidTokenAccountBalance",
      "msg": "Invalid token account balance"
    },
    {
      "code": 6015,
      "name": "InequalityComparisonViolated",
      "msg": "Inequality comparison violated"
    },
    {
      "code": 6016,
      "name": "CometNotEmpty",
      "msg": "Comet Not Empty"
    },
    {
      "code": 6017,
      "name": "NotSubjectToLiquidation",
      "msg": "Not Subject to Liquidation"
    },
    {
      "code": 6018,
      "name": "LiquidationAmountTooLarge",
      "msg": "Liquidation amount too large"
    },
    {
      "code": 6019,
      "name": "NoRemainingAccountsSupplied",
      "msg": "No remaining accounts supplied"
    },
    {
      "code": 6020,
      "name": "NonZeroCollateralizationRatioRequired",
      "msg": "Non-zero collateralization ratio required"
    },
    {
      "code": 6021,
      "name": "IncorrectOracleAddress",
      "msg": "Incorrect oracle address provided"
    },
    {
      "code": 6022,
      "name": "InvalidValueRange",
      "msg": "Value is in an incorrect range"
    },
    {
      "code": 6023,
      "name": "InvalidAssetStability",
      "msg": "Asset stable requirement violated"
    },
    {
      "code": 6024,
      "name": "SlippageToleranceExceeded",
      "msg": "Slippage tolerance exceeded"
    },
    {
      "code": 6025,
      "name": "RequireOnlyonUSDCollateral",
      "msg": "Collateral must be all in onUSD"
    },
    {
      "code": 6026,
      "name": "RequireAllPositionsClosed",
      "msg": "Positions must be all closed"
    },
    {
      "code": 6027,
      "name": "FailedToLoadPyth",
      "msg": "Failed to Load Pyth Price Feed"
    },
    {
      "code": 6028,
      "name": "StatusPreventsAction",
      "msg": "Status Prevents Action"
    },
    {
      "code": 6029,
      "name": "PoolEmpty",
      "msg": "Pool is empty"
    },
    {
      "code": 6030,
      "name": "NoLiquidityToWithdraw",
      "msg": "No liquidity to withdraw"
    },
    {
      "code": 6031,
      "name": "InvalidStatus",
      "msg": "Invalid Status"
    },
    {
      "code": 6032,
      "name": "AuthArrayFull",
      "msg": "Auth Array Full"
    },
    {
      "code": 6033,
      "name": "AuthNotFound",
      "msg": "Auth Not Found"
    },
    {
      "code": 6034,
      "name": "InvalidOracleIndex",
      "msg": "Invalid oracle index"
    }
  ],
  "metadata": {
    "address": "F7KEvEhxAQ5AXKRSRHruSF55jcUxVv6S45ohkHvStd5v"
  }
};<|MERGE_RESOLUTION|>--- conflicted
+++ resolved
@@ -58,21 +58,12 @@
       ],
       "args": [
         {
-<<<<<<< HEAD
-          "name": "liquidatorFeeBps",
+          "name": "cometLiquidatorFeeBps",
           "type": "u16"
-=======
-          "name": "maxHealthLiquidation",
-          "type": "u64"
-        },
-        {
-          "name": "cometLiquidatorFee",
-          "type": "u64"
-        },
-        {
-          "name": "borrowLiquidatorFee",
-          "type": "u64"
->>>>>>> 885c9a84
+        },
+        {
+          "name": "borrowLiquidatorFeeBps",
+          "type": "u16"
         },
         {
           "name": "treasuryAddress",
@@ -680,7 +671,7 @@
         },
         {
           "name": "tokenData",
-          "isMut": true,
+          "isMut": false,
           "isSigner": false
         },
         {
@@ -734,7 +725,7 @@
         },
         {
           "name": "tokenData",
-          "isMut": true,
+          "isMut": false,
           "isSigner": false
         },
         {
@@ -1563,7 +1554,11 @@
             "type": "u8"
           },
           {
-            "name": "liquidatorFeeBps",
+            "name": "cometLiquidatorFeeBps",
+            "type": "u16"
+          },
+          {
+            "name": "borrowLiquidatorFeeBps",
             "type": "u16"
           },
           {
@@ -1674,52 +1669,6 @@
       }
     },
     {
-<<<<<<< HEAD
-=======
-      "name": "RawDecimal",
-      "type": {
-        "kind": "struct",
-        "fields": [
-          {
-            "name": "data",
-            "type": {
-              "array": [
-                "u8",
-                16
-              ]
-            }
-          }
-        ]
-      }
-    },
-    {
-      "name": "LiquidationConfig",
-      "type": {
-        "kind": "struct",
-        "fields": [
-          {
-            "name": "cometLiquidatorFee",
-            "type": {
-              "defined": "RawDecimal"
-            }
-          },
-          {
-            "name": "borrowLiquidatorFee",
-            "type": {
-              "defined": "RawDecimal"
-            }
-          },
-          {
-            "name": "maxHealthLiquidation",
-            "type": {
-              "defined": "RawDecimal"
-            }
-          }
-        ]
-      }
-    },
-    {
->>>>>>> 885c9a84
       "name": "AssetInfo",
       "type": {
         "kind": "struct",
@@ -1733,36 +1682,19 @@
             "type": "u64"
           },
           {
-<<<<<<< HEAD
-            "name": "stableCollateralRatio",
-            "type": "u64"
-          },
-          {
-            "name": "cryptoCollateralRatio",
-            "type": "u64"
-=======
+            "name": "ilHealthScoreCoefficient",
+            "type": "u64"
+          },
+          {
+            "name": "positionHealthScoreCoefficient",
+            "type": "u64"
+          },
+          {
             "name": "minOvercollateralRatio",
-            "type": {
-              "defined": "RawDecimal"
-            }
+            "type": "u64"
           },
           {
             "name": "maxLiquidationOvercollateralRatio",
-            "type": {
-              "defined": "RawDecimal"
-            }
->>>>>>> 885c9a84
-          },
-          {
-            "name": "ilHealthScoreCoefficient",
-            "type": "u64"
-          },
-          {
-            "name": "positionHealthScoreCoefficient",
-            "type": "u64"
-          },
-          {
-            "name": "totalBorrowedAmount",
             "type": "u64"
           }
         ]
@@ -1823,19 +1755,7 @@
           },
           {
             "name": "liquidityTradingFee",
-<<<<<<< HEAD
-            "type": "u64"
-=======
-            "type": {
-              "defined": "RawDecimal"
-            }
-          },
-          {
-            "name": "totalMintedAmount",
-            "type": {
-              "defined": "RawDecimal"
-            }
->>>>>>> 885c9a84
+            "type": "u64"
           },
           {
             "name": "assetInfo",
@@ -1866,14 +1786,6 @@
           {
             "name": "vault",
             "type": "publicKey"
-          },
-          {
-            "name": "vaultBorrowSupply",
-            "type": "u64"
-          },
-          {
-            "name": "vaultCometSupply",
-            "type": "u64"
           },
           {
             "name": "collateralizationRatio",
@@ -2021,22 +1933,7 @@
         "kind": "enum",
         "variants": [
           {
-<<<<<<< HEAD
             "name": "AddAuth",
-=======
-            "name": "CometLiquidationFee",
-            "fields": [
-              {
-                "name": "value",
-                "type": {
-                  "defined": "RawDecimal"
-                }
-              }
-            ]
-          },
-          {
-            "name": "BorrowLiquidationFee",
->>>>>>> 885c9a84
             "fields": [
               {
                 "name": "address",
@@ -2054,7 +1951,16 @@
             ]
           },
           {
-            "name": "LiquidationFee",
+            "name": "CometLiquidationFee",
+            "fields": [
+              {
+                "name": "value",
+                "type": "u16"
+              }
+            ]
+          },
+          {
+            "name": "BorrowLiquidationFee",
             "fields": [
               {
                 "name": "value",
@@ -2556,10 +2462,7 @@
       "name": "InvalidOracleIndex",
       "msg": "Invalid oracle index"
     }
-  ],
-  "metadata": {
-    "address": "F7KEvEhxAQ5AXKRSRHruSF55jcUxVv6S45ohkHvStd5v"
-  }
+  ]
 };
 
 export const IDL: Clone = {
@@ -2622,21 +2525,12 @@
       ],
       "args": [
         {
-<<<<<<< HEAD
-          "name": "liquidatorFeeBps",
+          "name": "cometLiquidatorFeeBps",
           "type": "u16"
-=======
-          "name": "maxHealthLiquidation",
-          "type": "u64"
-        },
-        {
-          "name": "cometLiquidatorFee",
-          "type": "u64"
-        },
-        {
-          "name": "borrowLiquidatorFee",
-          "type": "u64"
->>>>>>> 885c9a84
+        },
+        {
+          "name": "borrowLiquidatorFeeBps",
+          "type": "u16"
         },
         {
           "name": "treasuryAddress",
@@ -3244,7 +3138,7 @@
         },
         {
           "name": "tokenData",
-          "isMut": true,
+          "isMut": false,
           "isSigner": false
         },
         {
@@ -3298,7 +3192,7 @@
         },
         {
           "name": "tokenData",
-          "isMut": true,
+          "isMut": false,
           "isSigner": false
         },
         {
@@ -4127,7 +4021,11 @@
             "type": "u8"
           },
           {
-            "name": "liquidatorFeeBps",
+            "name": "cometLiquidatorFeeBps",
+            "type": "u16"
+          },
+          {
+            "name": "borrowLiquidatorFeeBps",
             "type": "u16"
           },
           {
@@ -4238,52 +4136,6 @@
       }
     },
     {
-<<<<<<< HEAD
-=======
-      "name": "RawDecimal",
-      "type": {
-        "kind": "struct",
-        "fields": [
-          {
-            "name": "data",
-            "type": {
-              "array": [
-                "u8",
-                16
-              ]
-            }
-          }
-        ]
-      }
-    },
-    {
-      "name": "LiquidationConfig",
-      "type": {
-        "kind": "struct",
-        "fields": [
-          {
-            "name": "cometLiquidatorFee",
-            "type": {
-              "defined": "RawDecimal"
-            }
-          },
-          {
-            "name": "borrowLiquidatorFee",
-            "type": {
-              "defined": "RawDecimal"
-            }
-          },
-          {
-            "name": "maxHealthLiquidation",
-            "type": {
-              "defined": "RawDecimal"
-            }
-          }
-        ]
-      }
-    },
-    {
->>>>>>> 885c9a84
       "name": "AssetInfo",
       "type": {
         "kind": "struct",
@@ -4297,36 +4149,19 @@
             "type": "u64"
           },
           {
-<<<<<<< HEAD
-            "name": "stableCollateralRatio",
-            "type": "u64"
-          },
-          {
-            "name": "cryptoCollateralRatio",
-            "type": "u64"
-=======
+            "name": "ilHealthScoreCoefficient",
+            "type": "u64"
+          },
+          {
+            "name": "positionHealthScoreCoefficient",
+            "type": "u64"
+          },
+          {
             "name": "minOvercollateralRatio",
-            "type": {
-              "defined": "RawDecimal"
-            }
+            "type": "u64"
           },
           {
             "name": "maxLiquidationOvercollateralRatio",
-            "type": {
-              "defined": "RawDecimal"
-            }
->>>>>>> 885c9a84
-          },
-          {
-            "name": "ilHealthScoreCoefficient",
-            "type": "u64"
-          },
-          {
-            "name": "positionHealthScoreCoefficient",
-            "type": "u64"
-          },
-          {
-            "name": "totalBorrowedAmount",
             "type": "u64"
           }
         ]
@@ -4387,19 +4222,7 @@
           },
           {
             "name": "liquidityTradingFee",
-<<<<<<< HEAD
-            "type": "u64"
-=======
-            "type": {
-              "defined": "RawDecimal"
-            }
-          },
-          {
-            "name": "totalMintedAmount",
-            "type": {
-              "defined": "RawDecimal"
-            }
->>>>>>> 885c9a84
+            "type": "u64"
           },
           {
             "name": "assetInfo",
@@ -4430,14 +4253,6 @@
           {
             "name": "vault",
             "type": "publicKey"
-          },
-          {
-            "name": "vaultBorrowSupply",
-            "type": "u64"
-          },
-          {
-            "name": "vaultCometSupply",
-            "type": "u64"
           },
           {
             "name": "collateralizationRatio",
@@ -4585,22 +4400,7 @@
         "kind": "enum",
         "variants": [
           {
-<<<<<<< HEAD
             "name": "AddAuth",
-=======
-            "name": "CometLiquidationFee",
-            "fields": [
-              {
-                "name": "value",
-                "type": {
-                  "defined": "RawDecimal"
-                }
-              }
-            ]
-          },
-          {
-            "name": "BorrowLiquidationFee",
->>>>>>> 885c9a84
             "fields": [
               {
                 "name": "address",
@@ -4618,7 +4418,16 @@
             ]
           },
           {
-            "name": "LiquidationFee",
+            "name": "CometLiquidationFee",
+            "fields": [
+              {
+                "name": "value",
+                "type": "u16"
+              }
+            ]
+          },
+          {
+            "name": "BorrowLiquidationFee",
             "fields": [
               {
                 "name": "value",
@@ -5120,8 +4929,5 @@
       "name": "InvalidOracleIndex",
       "msg": "Invalid oracle index"
     }
-  ],
-  "metadata": {
-    "address": "F7KEvEhxAQ5AXKRSRHruSF55jcUxVv6S45ohkHvStd5v"
-  }
+  ]
 };