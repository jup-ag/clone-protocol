import * as anchor from "@project-serum/anchor";
import { Program, BN } from "@project-serum/anchor";
import { Incept } from "../sdk/src/idl/incept";
import { Pyth } from "../sdk/src/idl/pyth";
import { MockUsdc } from "../sdk/src/idl/mock_usdc";
import { Store } from "../sdk/src/idl/store";
import { TOKEN_PROGRAM_ID } from "@solana/spl-token";
import { assert } from "chai";
import {
  Incept as InceptConnection,
  TokenData,
  User,
  Comet,
  MintPositions,
  LiquidityPositions,
  Manager,
  Pool,
  DEVNET_TOKEN_SCALE,
  toDevnetScale,
} from "../sdk/src/incept";
import {
  createPriceFeed,
  setPrice,
  getFeedData,
  ChainLinkOracle,
} from "../sdk/src/oracle";
import { sleep, signAndSend, toScaledNumber } from "../sdk/src/utils";
import { toNumber } from "../sdk/src/decimal";

const RENT_PUBKEY = anchor.web3.SYSVAR_RENT_PUBKEY;
const SYSTEM_PROGRAM_ID = anchor.web3.SystemProgram.programId;

describe("incept", async () => {
  const provider = anchor.Provider.local();
  anchor.setProvider(provider);

  let inceptProgram = anchor.workspace.Incept as Program<Incept>;
  let pythProgram = anchor.workspace.Pyth as Program<Pyth>;
  let mockUSDCProgram = anchor.workspace.MockUsdc as Program<MockUsdc>;
  let walletPubkey = inceptProgram.provider.wallet.publicKey;
  let storeProgram = anchor.workspace.Store as Program<Store>;

  let chainlink; //= new ChainLinkOracle(storeProgram);

  const mockUSDCMint = anchor.web3.Keypair.generate();
  const mockUSDCAccount = await anchor.web3.PublicKey.findProgramAddress(
    [Buffer.from("mock_usdc")],
    mockUSDCProgram.programId
  );

  const healthScoreCoefficient = 1.059;
  const ilHealthScoreCoefficient = 128.288;
  const ilHealthScoreCutoff = 100;
  const ilLiquidationRewardPct = 5;

  let priceFeed;
  let mockUSDCTokenAccountInfo;
  let usdiTokenAccountInfo;
  let iassetTokenAccountInfo;
  let liquidityTokenAccountInfo;

  let inceptClient = new InceptConnection(
    inceptProgram.programId,
    provider
  ) as InceptConnection;

  it("mock usdc initialized!", async () => {
    await mockUSDCProgram.rpc.initialize(mockUSDCAccount[1], {
      accounts: {
        admin: walletPubkey,
        mockUsdcMint: mockUSDCMint.publicKey,
        mockUsdcAccount: mockUSDCAccount[0],
        rent: RENT_PUBKEY,
        tokenProgram: TOKEN_PROGRAM_ID,
        systemProgram: SYSTEM_PROGRAM_ID,
      },
      signers: [mockUSDCMint],
    });
  });

  it("manager initialized!", async () => {
    await inceptClient.initializeManager(
      storeProgram.programId,
      ilHealthScoreCoefficient,
      ilHealthScoreCutoff,
      ilLiquidationRewardPct
    );
  });

  it("user initialized!", async () => {
    await inceptClient.initializeUser();

    let userAccountData = await inceptClient.getUserAccount();

    assert(
      !userAccountData.authority.equals(anchor.web3.PublicKey.default),
      "check authority address"
    );
    assert(
      userAccountData.singlePoolComets.equals(anchor.web3.PublicKey.default),
      "check single pool comets address"
    );
    assert(
      userAccountData.mintPositions.equals(anchor.web3.PublicKey.default),
      "check mint position address"
    );
    assert(
      userAccountData.liquidityPositions.equals(anchor.web3.PublicKey.default),
      "check liquidity position address"
    );
    assert(
      userAccountData.comet.equals(anchor.web3.PublicKey.default),
      "check comet address"
    );
  });

  it("change feed price", async () => {
    let price = 10;
    const expo = -7;
    const conf = new BN((price / 10) * 10 ** -expo);

    priceFeed = await createPriceFeed(pythProgram, price, expo, conf);
    let currentPrice = (await getFeedData(pythProgram, priceFeed)).aggregate
      .price;
    assert.equal(currentPrice, price, "check initial price");

    price = 5;
    await setPrice(pythProgram, price, priceFeed);
    let updatedPrice = (await getFeedData(pythProgram, priceFeed)).aggregate
      .price;
    assert.equal(updatedPrice, price, "check updated price");

    chainlink = new ChainLinkOracle(storeProgram);

    await chainlink.createChainlinkFeed(1, 2);

    await chainlink.submitAnswer(new BN(1649943158), new BN(500000000));

    await sleep(200);

    // let r = await chainlink.fetchAnswer();

    // console.log(r);
  });

  it("usdi added as a collateral!", async () => {
    await inceptClient.addCollateral(
      walletPubkey,
      8,
      1,
      inceptClient.manager!.usdiMint
    );
    await sleep(200);
  });

<<<<<<< HEAD
  it("mock usdc added as a collateral!", async () => {
    await inceptClient.addCollateral(
      walletPubkey,
      7,
      1,
      mockUSDCMint.publicKey
    );
    await sleep(200);
  });

=======
>>>>>>> 542b4b23
  it("pool initialized!", async () => {
    await inceptClient.initializePool(
      walletPubkey,
      150,
      200,
      0,
      priceFeed,
      chainlink.priceFeedPubkey(),
      healthScoreCoefficient
    );
  });

  it("token data initialization check", async () => {
    const tokenData = (await inceptProgram.account.tokenData.fetch(
      inceptClient.manager!.tokenData
    )) as TokenData;

    assert(
      tokenData.manager.equals(inceptClient.managerAddress[0]),
      "wrong manager!"
    );
    assert(tokenData.numPools.eq(new BN(1)), "num pools incorrect");
    assert(tokenData.numCollaterals.eq(new BN(2)), "num collaterals incorrect");

    const first_pool = tokenData.pools[0];
    assert(
      !first_pool.iassetTokenAccount.equals(anchor.web3.PublicKey.default),
      "check iassetTokenAccount"
    );
    assert(
      !first_pool.usdiTokenAccount.equals(anchor.web3.PublicKey.default),
      "check iassetTokenAccount"
    );
    assert(
      !first_pool.liquidityTokenMint.equals(anchor.web3.PublicKey.default),
      "check iassetTokenAccount"
    );
    assert(
      !first_pool.liquidationIassetTokenAccount.equals(
        anchor.web3.PublicKey.default
      ),
      "check iassetTokenAccount"
    );
    assert(
      !first_pool.cometLiquidityTokenAccount.equals(
        anchor.web3.PublicKey.default
      ),
      "check iassetTokenAccount"
    );

    const assetInfo = first_pool.assetInfo;

    assert(
      assetInfo.priceFeedAddresses[0].equals(priceFeed),
      "check price feed"
    );

    assert.equal(
      toNumber(assetInfo.stableCollateralRatio),
      1.5,
      "stable collateral ratio incorrect"
    );
    assert.equal(
      toNumber(assetInfo.cryptoCollateralRatio),
      2,
      "crypto collateral ratio incorrect"
    );

    const first_collateral = tokenData.collaterals[1];
    assert(
      !first_collateral.mint.equals(anchor.web3.PublicKey.default),
      "check mint address"
    );
    assert(!first_collateral.vault.equals(anchor.web3.PublicKey.default)),
      "check vault address";
  });

  it("price updated!", async () => {
    // @ts-ignore
    let signers: Array<Signer> = [provider.wallet.payer];
    await inceptClient.updatePrices(signers);
    await sleep(200);
  });

  it("mock usdc minted!", async () => {
    mockUSDCTokenAccountInfo =
      await inceptClient.getOrCreateAssociatedTokenAccount(
        mockUSDCMint.publicKey
      );
    for (let i = 0; i < 1; i++) {
      await mockUSDCProgram.rpc.mintMockUsdc(mockUSDCAccount[1], {
        accounts: {
          mockUsdcMint: mockUSDCMint.publicKey,
          mockUsdcTokenAccount: mockUSDCTokenAccountInfo.address,
          mockUsdcAccount: mockUSDCAccount[0],
          tokenProgram: TOKEN_PROGRAM_ID,
        },
        signers: [],
      });
    }
    mockUSDCTokenAccountInfo =
      await inceptClient.getOrCreateAssociatedTokenAccount(
        mockUSDCMint.publicKey
      );
    assert.equal(
      Number(mockUSDCTokenAccountInfo.amount) / 10000000,
      1000000000000,
      "check USDC amount"
    );
  });

  it("usdi minted!", async () => {
    usdiTokenAccountInfo = await inceptClient.getOrCreateAssociatedTokenAccount(
      inceptClient.manager!.usdiMint
    );
    mockUSDCTokenAccountInfo =
      await inceptClient.getOrCreateAssociatedTokenAccount(
        mockUSDCMint.publicKey
      );
    // @ts-ignore
    let signers: Array<Signer> = [provider.wallet.payer];

    await inceptClient.mintUsdi(
      1000000,
      usdiTokenAccountInfo.address,
      mockUSDCTokenAccountInfo.address,
      1,
      signers
    );

    await sleep(200);

    usdiTokenAccountInfo = await inceptClient.getOrCreateAssociatedTokenAccount(
      inceptClient.manager!.usdiMint
    );
    mockUSDCTokenAccountInfo =
      await inceptClient.getOrCreateAssociatedTokenAccount(
        mockUSDCMint.publicKey
      );

    assert.equal(
      Number(usdiTokenAccountInfo.amount) / 100000000,
      1000000,
      "check iasset token amount"
    );
    assert.equal(
      Number(mockUSDCTokenAccountInfo.amount) / 10000000,
      999999000000,
      "check USDC amount"
    );

    const tokenData = (await inceptProgram.account.tokenData.fetch(
      inceptClient.manager!.tokenData
    )) as TokenData;

    const vault = await inceptClient.connection.getTokenAccountBalance(
      tokenData.collaterals[1].vault,
      "confirmed"
    );
    assert.equal(vault.value!.uiAmount, 1000000, "check usdc vault amount");
  });

  it("iasset minted!", async () => {
    const tokenData = (await inceptProgram.account.tokenData.fetch(
      inceptClient.manager!.tokenData
    )) as TokenData;
    const pool = tokenData.pools[0];

    iassetTokenAccountInfo =
      await inceptClient.getOrCreateAssociatedTokenAccount(
        pool.assetInfo.iassetMint
      );
    mockUSDCTokenAccountInfo =
      await inceptClient.getOrCreateAssociatedTokenAccount(
        mockUSDCMint.publicKey
      );

    // @ts-ignore
    let signers: Array<Signer> = [provider.wallet.payer];

    await inceptClient.initializeMintPosition(
      new BN(20000000000000),
      new BN(200000000000000),
      mockUSDCTokenAccountInfo.address,
      iassetTokenAccountInfo.address,
      0,
      1,
      signers
    );

    await sleep(200);

    iassetTokenAccountInfo =
      await inceptClient.getOrCreateAssociatedTokenAccount(
        pool.assetInfo.iassetMint
      );
    mockUSDCTokenAccountInfo =
      await inceptClient.getOrCreateAssociatedTokenAccount(
        mockUSDCMint.publicKey
      );

    assert.equal(
      Number(iassetTokenAccountInfo.amount) / 100000000,
      200000,
      "check iasset token amount"
    );
    assert.equal(
      Number(mockUSDCTokenAccountInfo.amount) / 10000000,
      999979000000,
      "check USDC amount"
    );

    let vault = await inceptClient.connection.getTokenAccountBalance(
      tokenData.collaterals[1].vault,
      "confirmed"
    );
    assert.equal(vault.value!.uiAmount, 21000000, "check usdc vault amount");

    const mintPosition = await inceptClient.getMintPosition(0);

    assert.equal(
      toNumber(mintPosition.borrowedIasset),
      200000,
      "stored minted amount"
    );
    assert.equal(
      toNumber(mintPosition.collateralAmount),
      20000000,
      "stored minted amount"
    );
  });

  it("full withdraw and close mint position!", async () => {
    // @ts-ignore
    let signers: Array<Signer> = [provider.wallet.payer];
    const tokenData = (await inceptProgram.account.tokenData.fetch(
      inceptClient.manager!.tokenData
    )) as TokenData;
    const pool = tokenData.pools[0];

    await inceptClient.closeMintPosition(
      iassetTokenAccountInfo.address,
      0,
      mockUSDCTokenAccountInfo.address,
      signers
    );

    await sleep(200);

    iassetTokenAccountInfo =
      await inceptClient.getOrCreateAssociatedTokenAccount(
        pool.assetInfo.iassetMint
      );
    mockUSDCTokenAccountInfo =
      await inceptClient.getOrCreateAssociatedTokenAccount(
        mockUSDCMint.publicKey
      );

    assert.equal(
      Number(iassetTokenAccountInfo.amount) / 1000000000000,
      0,
      "check iasset token amount"
    );
    assert.equal(
      Number(mockUSDCTokenAccountInfo.amount) / 10000000,
      999999000000,
      "check USDC amount"
    );

    const vault = await inceptClient.connection.getTokenAccountBalance(
      tokenData.collaterals[1].vault,
      "confirmed"
    );

    assert.equal(vault.value!.uiAmount, 1000000, "check usdc vault amount");

    // Recreate original position.
    await inceptClient.initializeMintPosition(
      new BN(20000000000000),
      new BN(200000000000000),
      mockUSDCTokenAccountInfo.address,
      iassetTokenAccountInfo.address,
      0,
      1,
      signers
    );
  });

  it("mint collateral added!", async () => {
    // @ts-ignore
    let signers: Array<Signer> = [provider.wallet.payer];

    mockUSDCTokenAccountInfo =
      await inceptClient.getOrCreateAssociatedTokenAccount(
        mockUSDCMint.publicKey
      );

    await inceptClient.addCollateralToMint(
      0,
      mockUSDCTokenAccountInfo.address,
      new BN(1000000000),
      signers
    );

    const tokenData = (await inceptProgram.account.tokenData.fetch(
      inceptClient.manager!.tokenData
    )) as TokenData;
    const pool = tokenData.pools[0];

    await sleep(200);

    mockUSDCTokenAccountInfo =
      await inceptClient.getOrCreateAssociatedTokenAccount(
        mockUSDCMint.publicKey
      );
    iassetTokenAccountInfo =
      await inceptClient.getOrCreateAssociatedTokenAccount(
        pool.assetInfo.iassetMint
      );

    assert.equal(
      Number(iassetTokenAccountInfo.amount) / 100000000,
      200000,
      "check iasset token amount"
    );
    assert.equal(
      Number(mockUSDCTokenAccountInfo.amount) / 10000000,
      999978999900,
      "check USDC amount"
    );

    const vault = await inceptClient.connection.getTokenAccountBalance(
      tokenData.collaterals[1].vault,
      "confirmed"
    );
    assert.equal(vault.value!.uiAmount, 21000100, "check usdc vault amount");
  });

  it("mint collateral removed!", async () => {
    // @ts-ignore
    let signers: Array<Signer> = [provider.wallet.payer];

    mockUSDCTokenAccountInfo =
      await inceptClient.getOrCreateAssociatedTokenAccount(
        mockUSDCMint.publicKey
      );

    await inceptClient.withdrawCollateralFromMint(
      mockUSDCTokenAccountInfo.address,
      0,
      new BN(1000000000),
      signers
    );

    await sleep(200);
    const tokenData = (await inceptProgram.account.tokenData.fetch(
      inceptClient.manager!.tokenData
    )) as TokenData;

    const pool = tokenData.pools[0];

    mockUSDCTokenAccountInfo =
      await inceptClient.getOrCreateAssociatedTokenAccount(
        mockUSDCMint.publicKey
      );
    iassetTokenAccountInfo =
      await inceptClient.getOrCreateAssociatedTokenAccount(
        pool.assetInfo.iassetMint
      );

    assert.equal(
      Number(iassetTokenAccountInfo.amount) / 100000000,
      200000,
      "check iasset token amount"
    );
    assert.equal(
      Number(mockUSDCTokenAccountInfo.amount) / 10000000,
      999979000000,
      "check USDC amount"
    );

    const vault = await inceptClient.connection.getTokenAccountBalance(
      tokenData.collaterals[1].vault,
      "confirmed"
    );
    assert.equal(vault.value!.uiAmount, 21000000, "check usdc vault amount");
  });

  it("iasset burned!", async () => {
    const tokenData = (await inceptProgram.account.tokenData.fetch(
      inceptClient.manager!.tokenData
    )) as TokenData;

    const pool = tokenData.pools[0];
    mockUSDCTokenAccountInfo =
      await inceptClient.getOrCreateAssociatedTokenAccount(
        mockUSDCMint.publicKey
      );
    iassetTokenAccountInfo =
      await inceptClient.getOrCreateAssociatedTokenAccount(
        pool.assetInfo.iassetMint
      );

    let userAccountData = await inceptClient.getUserAccount();
    let assetInfo = await inceptClient.getAssetInfo(0);

    await inceptProgram.rpc.payBackMint(
      inceptClient.managerAddress[1],
      new BN(0),
      new BN(5000000),
      {
        accounts: {
          user: walletPubkey,
          manager: inceptClient.managerAddress[0],
          tokenData: inceptClient.manager!.tokenData,
          userIassetTokenAccount: iassetTokenAccountInfo.address,
          mintPositions: userAccountData.mintPositions,
          iassetMint: assetInfo.iassetMint,
          tokenProgram: TOKEN_PROGRAM_ID,
        },
      }
    );

    iassetTokenAccountInfo =
      await inceptClient.getOrCreateAssociatedTokenAccount(
        pool.assetInfo.iassetMint
      );

    assert.equal(
      Number(iassetTokenAccountInfo.amount) / 100000000,
      199999.95,
      "check user iasset balance."
    );
  });

  it("iasset reminted!", async () => {
    const tokenData = (await inceptProgram.account.tokenData.fetch(
      inceptClient.manager!.tokenData
    )) as TokenData;

    const pool = tokenData.pools[0];
    iassetTokenAccountInfo =
      await inceptClient.getOrCreateAssociatedTokenAccount(
        pool.assetInfo.iassetMint
      );

    await inceptClient.addiAssetToMint(
      iassetTokenAccountInfo.address,
      new BN(5000000),
      0,
      []
    );

    iassetTokenAccountInfo =
      await inceptClient.getOrCreateAssociatedTokenAccount(
        pool.assetInfo.iassetMint
      );

    assert.equal(
      Number(iassetTokenAccountInfo.amount) / 100000000,
      200000,
      "check user iasset balance"
    );
  });

  it("liquidity position initialized!", async () => {
    const tokenData = await inceptClient.getTokenData();

    const pool = tokenData.pools[0];

    usdiTokenAccountInfo = await inceptClient.getOrCreateAssociatedTokenAccount(
      inceptClient.manager!.usdiMint
    );
    iassetTokenAccountInfo =
      await inceptClient.getOrCreateAssociatedTokenAccount(
        pool.assetInfo.iassetMint
      );
    liquidityTokenAccountInfo =
      await inceptClient.getOrCreateAssociatedTokenAccount(
        pool.liquidityTokenMint
      );

    await inceptClient.initializeLiquidityPosition(
      new BN(10000000000000),
      usdiTokenAccountInfo.address,
      iassetTokenAccountInfo.address,
      liquidityTokenAccountInfo.address,
      0
    );

    await sleep(200);

    usdiTokenAccountInfo = await inceptClient.getOrCreateAssociatedTokenAccount(
      inceptClient.manager!.usdiMint
    );
    iassetTokenAccountInfo =
      await inceptClient.getOrCreateAssociatedTokenAccount(
        pool.assetInfo.iassetMint
      );
    liquidityTokenAccountInfo =
      await inceptClient.getOrCreateAssociatedTokenAccount(
        pool.liquidityTokenMint
      );

    assert.equal(
      Number(usdiTokenAccountInfo.amount) / 100000000,
      500000,
      "check usdi"
    );
    assert.equal(
      Number(iassetTokenAccountInfo.amount) / 100000000,
      100000,
      "check iasset"
    );
    assert.equal(
      Number(liquidityTokenAccountInfo.amount) / 100000000,
      5000000,
      "check liquidity tokens"
    );

    const usdiAccountBalance =
      await inceptClient.connection.getTokenAccountBalance(
        pool.usdiTokenAccount,
        "confirmed"
      );
    assert.equal(
      usdiAccountBalance.value!.uiAmount,
      500000,
      "check usdi account balance"
    );

    const iassetAccountBalance =
      await inceptClient.connection.getTokenAccountBalance(
        pool.iassetTokenAccount,
        "confirmed"
      );
    assert.equal(
      iassetAccountBalance.value!.uiAmount,
      100000,
      "check iasset account balance"
    );
  });

  it("liquidity provided!", async () => {
    const tokenData = await inceptClient.getTokenData();
    const poolIndex = 0;
    let pool = tokenData.pools[poolIndex];

    usdiTokenAccountInfo = await inceptClient.getOrCreateAssociatedTokenAccount(
      inceptClient.manager!.usdiMint
    );
    iassetTokenAccountInfo =
      await inceptClient.getOrCreateAssociatedTokenAccount(
        pool.assetInfo.iassetMint
      );
    liquidityTokenAccountInfo =
      await inceptClient.getOrCreateAssociatedTokenAccount(
        pool.liquidityTokenMint
      );

    await inceptClient.provideLiquidity(
      new BN(100000000),
      usdiTokenAccountInfo.address,
      iassetTokenAccountInfo.address,
      liquidityTokenAccountInfo.address,
      poolIndex
    );

    await sleep(200);

    usdiTokenAccountInfo = await inceptClient.getOrCreateAssociatedTokenAccount(
      inceptClient.manager!.usdiMint
    );
    iassetTokenAccountInfo =
      await inceptClient.getOrCreateAssociatedTokenAccount(
        pool.assetInfo.iassetMint
      );
    liquidityTokenAccountInfo =
      await inceptClient.getOrCreateAssociatedTokenAccount(
        pool.liquidityTokenMint
      );

    assert.equal(
      Number(usdiTokenAccountInfo.amount) / 100000000,
      499995,
      "check user usdi balance"
    );
    assert.equal(
      Number(iassetTokenAccountInfo.amount) / 100000000,
      99999,
      "check user iAsset balance"
    );
    assert.equal(
      Number(liquidityTokenAccountInfo.amount) / 100000000,
      5000049.9995,
      "check liquidity token balance"
    );
    assert.equal(
      Number(
        (
          await inceptClient.connection.getTokenAccountBalance(
            pool.usdiTokenAccount,
            "recent"
          )
        ).value!.uiAmount
      ),
      500005,
      "check USDi pool balance"
    );
    assert.equal(
      Number(
        (
          await inceptClient.connection.getTokenAccountBalance(
            pool.iassetTokenAccount,
            "recent"
          )
        ).value!.uiAmount
      ),
      100001,
      "check iAsset pool balance"
    );
  });

  it("liquidity withdrawn!", async () => {
    const tokenData = await inceptClient.getTokenData();
    const poolIndex = 0;
    const pool = tokenData.pools[poolIndex];

    usdiTokenAccountInfo = await inceptClient.getOrCreateAssociatedTokenAccount(
      inceptClient.manager!.usdiMint
    );
    iassetTokenAccountInfo =
      await inceptClient.getOrCreateAssociatedTokenAccount(
        pool.assetInfo.iassetMint
      );
    liquidityTokenAccountInfo =
      await inceptClient.getOrCreateAssociatedTokenAccount(
        pool.liquidityTokenMint
      );

    await inceptClient.withdrawLiquidity(
      new BN(45453545454500),
      usdiTokenAccountInfo.address,
      iassetTokenAccountInfo.address,
      liquidityTokenAccountInfo.address,
      poolIndex
    );

    await sleep(200);

    usdiTokenAccountInfo = await inceptClient.getOrCreateAssociatedTokenAccount(
      inceptClient.manager!.usdiMint
    );
    iassetTokenAccountInfo =
      await inceptClient.getOrCreateAssociatedTokenAccount(
        pool.assetInfo.iassetMint
      );
    liquidityTokenAccountInfo =
      await inceptClient.getOrCreateAssociatedTokenAccount(
        pool.liquidityTokenMint
      );

    assert.equal(
      Number(usdiTokenAccountInfo.amount) / 100000000,
      545448.54545905,
      "check user usdi balance"
    );
    assert.equal(
      Number(iassetTokenAccountInfo.amount) / 100000000,
      109089.70909181,
      "check user iAsset balance"
    );
    assert.equal(
      Number(liquidityTokenAccountInfo.amount) / 100000000,
      4545514.544955,
      "check user liquidity token balance"
    );
    assert.equal(
      Number(
        (
          await inceptClient.connection.getTokenAccountBalance(
            pool.usdiTokenAccount,
            "recent"
          )
        ).value!.uiAmount
      ),
      454551.45454095,
      "check pool usdi balance."
    );

    assert.equal(
      Number(
        (
          await inceptClient.connection.getTokenAccountBalance(
            pool.iassetTokenAccount,
            "recent"
          )
        ).value!.uiAmount
      ),
      90910.29090819,
      "check pool iAsset balance."
    );
  });

  it("iasset bought!", async () => {
    const tokenData = await inceptClient.getTokenData();
    const poolIndex = 0;
    const pool = tokenData.pools[poolIndex];

    usdiTokenAccountInfo = await inceptClient.getOrCreateAssociatedTokenAccount(
      inceptClient.manager!.usdiMint
    );
    iassetTokenAccountInfo =
      await inceptClient.getOrCreateAssociatedTokenAccount(
        pool.assetInfo.iassetMint
      );

    await inceptClient.buySynth(
      new BN(1000000000000),
      usdiTokenAccountInfo.address,
      iassetTokenAccountInfo.address,
      poolIndex
    );

    await sleep(200);

    usdiTokenAccountInfo = await inceptClient.getOrCreateAssociatedTokenAccount(
      inceptClient.manager!.usdiMint
    );
    iassetTokenAccountInfo =
      await inceptClient.getOrCreateAssociatedTokenAccount(
        pool.assetInfo.iassetMint
      );

    assert.equal(
      Number(usdiTokenAccountInfo.amount) / 100000000,
      489268.86183182,
      "check user usdi balance"
    );
    assert.equal(
      Number(iassetTokenAccountInfo.amount) / 100000000,
      119089.70909181,
      "check user iAsset balance"
    );
    assert.equal(
      Number(
        (
          await inceptClient.connection.getTokenAccountBalance(
            pool.usdiTokenAccount,
            "confirmed"
          )
        ).value!.uiAmount
      ),
      510731.13816818,
      "check pool usdi balance"
    );
    assert.equal(
      Number(
        (
          await inceptClient.connection.getTokenAccountBalance(
            pool.iassetTokenAccount,
            "confirmed"
          )
        ).value!.uiAmount
      ),
      80910.29090819,
      "check pool iAsset balance"
    );
  });

  it("iasset sold!", async () => {
    const tokenData = await inceptClient.getTokenData();
    const poolIndex = 0;
    const pool = tokenData.pools[poolIndex];

    usdiTokenAccountInfo = await inceptClient.getOrCreateAssociatedTokenAccount(
      inceptClient.manager!.usdiMint
    );
    iassetTokenAccountInfo =
      await inceptClient.getOrCreateAssociatedTokenAccount(
        pool.assetInfo.iassetMint
      );

    await inceptClient.sellSynth(
      new BN(1000000000000),
      usdiTokenAccountInfo.address,
      iassetTokenAccountInfo.address,
      poolIndex
    );

    await sleep(200);

    usdiTokenAccountInfo = await inceptClient.getOrCreateAssociatedTokenAccount(
      inceptClient.manager!.usdiMint
    );
    iassetTokenAccountInfo =
      await inceptClient.getOrCreateAssociatedTokenAccount(
        pool.assetInfo.iassetMint
      );

    assert.equal(
      Number(usdiTokenAccountInfo.amount) / 100000000,
      545448.54545905,
      "check user usdi balance"
    );
    assert.equal(
      Number(iassetTokenAccountInfo.amount) / 100000000,
      109089.70909181,
      "check user iAsset balance"
    );
    assert.equal(
      Number(
        (
          await inceptClient.connection.getTokenAccountBalance(
            pool.usdiTokenAccount,
            "confirmed"
          )
        ).value!.uiAmount
      ),
      454551.45454095,
      "check pool usdi balance"
    );
    assert.equal(
      Number(
        (
          await inceptClient.connection.getTokenAccountBalance(
            pool.iassetTokenAccount,
            "confirmed"
          )
        ).value!.uiAmount
      ),
      90910.29090819,
      "check pool iAsset balance"
    );
  });

  it("single pool comet initialized!", async () => {
    await inceptClient.initializeSinglePoolComet(0, 1);

    await sleep(200);

    const singlePoolComets = await inceptClient.getSinglePoolComets();

    assert.equal(
      Number(singlePoolComets.numComets),
      1,
      "ensure comet position was initialized"
    );
  });

  it("single pool comet collateral added!", async () => {
    mockUSDCTokenAccountInfo =
      await inceptClient.getOrCreateAssociatedTokenAccount(
        mockUSDCMint.publicKey
      );

    await inceptClient.addCollateralToSinglePoolComet(
      mockUSDCTokenAccountInfo.address,
      new BN(2550000000),
      0
    );

    await sleep(200);

    const tokenData = await inceptClient.getTokenData();
    const collateral = tokenData.collaterals[1];

    mockUSDCTokenAccountInfo =
      await inceptClient.getOrCreateAssociatedTokenAccount(
        mockUSDCMint.publicKey
      );
    assert.equal(
      Number(mockUSDCTokenAccountInfo.amount) / 10000000,
      999978999745,
      "check user USDC"
    );

    const vault = await inceptClient.connection.getTokenAccountBalance(
      collateral.vault,
      "recent"
    );

    assert.equal(vault.value!.uiAmount, 21000255, "check vault balance");
  });

  it("single pool comet collateral withdrawn!", async () => {
    mockUSDCTokenAccountInfo =
      await inceptClient.getOrCreateAssociatedTokenAccount(
        mockUSDCMint.publicKey
      );

    // Estimate using edit.
    const estimation =
      await inceptClient.calculateEditCometSinglePoolWithUsdiBorrowed(0, -5, 0);

    await inceptClient.withdrawCollateralFromSinglePoolComet(
      mockUSDCTokenAccountInfo.address,
      new BN(50000000),
      0
    );

    const health = await inceptClient.getSinglePoolHealthScore(0);

    assert.closeTo(estimation.healthScore, health.healthScore, 0.01);

    await sleep(200);

    const tokenData = await inceptClient.getTokenData();
    const collateral = tokenData.collaterals[1];

    mockUSDCTokenAccountInfo =
      await inceptClient.getOrCreateAssociatedTokenAccount(
        mockUSDCMint.publicKey
      );
    assert.equal(
      Number(mockUSDCTokenAccountInfo.amount) / 10000000,
      999978999750,
      "check user USDI"
    );

    const vault = await inceptClient.connection.getTokenAccountBalance(
      collateral.vault,
      "recent"
    );

    assert.equal(vault.value!.uiAmount, 21000250, "check vault balance");
  });

  it("single pool comet liquidity added!", async () => {
    mockUSDCTokenAccountInfo =
      await inceptClient.getOrCreateAssociatedTokenAccount(
        mockUSDCMint.publicKey
      );

    // Estimate using edit.
    // const estimation =
    //   await inceptClient.calculateEditCometSinglePoolWithUsdiBorrowed(
    //     0,
    //     0,
    //     510
    //   );

    // const comet = await inceptClient.getSinglePoolComet(0);
    // const position = comet.positions[0];
    // let positionBorrowedUsdi = toScaledNumber(position.borrowedUsdi) + 510;

    // const estimationWithLowerPrice =
    //   await inceptClient.calculateEditCometSinglePoolWithRange(
    //     0,
    //     0,
    //     estimation.lowerPrice,
    //     true
    //   );

    // assert.closeTo(
    //   positionBorrowedUsdi,
    //   estimationWithLowerPrice.usdiPosition,
    //   1e-3
    // );

    // const estimationWithUpperPrice =
    //   await inceptClient.calculateEditCometSinglePoolWithRange(
    //     0,
    //     0,
    //     estimation.upperPrice,
    //     false
    //   );

    // assert.closeTo(
    //   positionBorrowedUsdi,
    //   estimationWithUpperPrice.usdiPosition,
    //   1e-3
    // );

    // const estimationWithNewComet =
    //   await inceptClient.calculateNewSinglePoolCometFromUsdiBorrowed(
    //     0,
    //     250,
    //     510
    //   );

    // const estimationWithNewCometAndLowerRange =
    //   await inceptClient.calculateNewSinglePoolCometFromRange(
    //     0,
    //     250,
    //     estimationWithNewComet.lowerPrice,
    //     true
    //   );

    // const estimationWithNewCometAndUpperRange =
    //   await inceptClient.calculateNewSinglePoolCometFromRange(
    //     0,
    //     250,
    //     estimationWithNewComet.upperPrice,
    //     false
    //   );

    // assert.closeTo(
    //   estimationWithNewComet.healthScore,
    //   estimation.healthScore,
    //   1e-6,
    //   "check health score estimations"
    // );

    // assert.closeTo(
    //   estimationWithNewCometAndLowerRange.usdiBorrowed,
    //   510,
    //   1e-6,
    //   "check lower range estimations"
    // );

    // assert.closeTo(
    //   estimationWithNewCometAndUpperRange.usdiBorrowed,
    //   510,
    //   1e-6,
    //   "check upper range estimations"
    // );

    await inceptClient.addLiquidityToSinglePoolComet(new BN(51000000000), 0);

    await sleep(200);

    // const health = await inceptClient.getSinglePoolHealthScore(0);

    // assert.closeTo(estimation.healthScore, health.healthScore, 0.01);

    const tokenData = await inceptClient.getTokenData();
    const pool = tokenData.pools[0];

    const usdiAccountBalance =
      await inceptClient.connection.getTokenAccountBalance(
        pool.usdiTokenAccount,
        "recent"
      );

    assert.equal(
      usdiAccountBalance.value!.uiAmount,
      455061.45454095,
      "check usdi pool balance"
    );

    const iassetTokenBalance =
      await inceptClient.connection.getTokenAccountBalance(
        pool.iassetTokenAccount,
        "recent"
      );

    assert.equal(
      iassetTokenBalance.value!.uiAmount,
      91012.29090819,
      "check iasset pool balance"
    );
  });

  it("single pool comet liquidity subtracted!", async () => {
    let poolIndex = 0;
    const tokenData = await inceptClient.getTokenData();
    const pool = tokenData.pools[poolIndex];

    usdiTokenAccountInfo = await inceptClient.getOrCreateAssociatedTokenAccount(
      inceptClient.manager!.usdiMint
    );
    iassetTokenAccountInfo =
      await inceptClient.getOrCreateAssociatedTokenAccount(
        pool.assetInfo.iassetMint
      );
    const comet = await inceptClient.getSinglePoolComet(0);
    const position = comet.positions[0];
<<<<<<< HEAD
    let positionBorrowedUsdi = toNumber(position.borrowedUsdi);
=======
    let positionBorrowedUsdi = toScaledNumber(position.borrowedUsdi);
>>>>>>> 542b4b23

    // // Estimate using edit.
    // const estimation =
    //   await inceptClient.calculateEditCometSinglePoolWithUsdiBorrowed(
    //     0,
    //     0,
    //     -10
    //   );

    // const estimationWithLowerPrice =
    //   await inceptClient.calculateEditCometSinglePoolWithRange(
    //     0,
    //     0,
    //     estimation.lowerPrice,
    //     true
    //   );

    // assert.closeTo(
    //   positionBorrowedUsdi - 10,
    //   estimationWithLowerPrice.usdiPosition,
    //   1e-3
    // );

    // const estimationWithUpperPrice =
    //   await inceptClient.calculateEditCometSinglePoolWithRange(
    //     0,
    //     0,
    //     estimation.upperPrice,
    //     false
    //   );

    // assert.closeTo(
    //   positionBorrowedUsdi - 10,
    //   estimationWithUpperPrice.usdiPosition,
    //   1e-3
    // );

    await inceptClient.withdrawLiquidityFromSinglePoolComet(
      iassetTokenAccountInfo.address,
      usdiTokenAccountInfo.address,
      new BN(10000000000),
      0
    );
    await sleep(200);

    // const healthScore = await inceptClient.getSinglePoolHealthScore(0);
    // assert.closeTo(estimation.healthScore, healthScore.healthScore, 0.1);

    const usdiAccountBalance =
      await inceptClient.connection.getTokenAccountBalance(
        pool.usdiTokenAccount,
        "recent"
      );

    assert.equal(
      usdiAccountBalance.value!.uiAmount,
      455051.45454095,
      "check usdi pool balance"
    );

    const iassetTokenBalance =
      await inceptClient.connection.getTokenAccountBalance(
        pool.iassetTokenAccount,
        "recent"
      );

    assert.equal(
      iassetTokenBalance.value!.uiAmount,
      91010.29090819,
      "check iasset pool balance"
    );
  });

  it("iasset bought!", async () => {
    let poolIndex = 0;
    const tokenData = await inceptClient.getTokenData();
    const pool = tokenData.pools[poolIndex];

    usdiTokenAccountInfo = await inceptClient.getOrCreateAssociatedTokenAccount(
      inceptClient.manager!.usdiMint
    );
    iassetTokenAccountInfo =
      await inceptClient.getOrCreateAssociatedTokenAccount(
        pool.assetInfo.iassetMint
      );

    await inceptClient.buySynth(
      new BN(1000000000000),
      usdiTokenAccountInfo.address,
      iassetTokenAccountInfo.address,
      poolIndex
    );

    await sleep(200);

    usdiTokenAccountInfo = await inceptClient.getOrCreateAssociatedTokenAccount(
      inceptClient.manager!.usdiMint
    );
    iassetTokenAccountInfo =
      await inceptClient.getOrCreateAssociatedTokenAccount(
        pool.assetInfo.iassetMint
      );

    assert.equal(
      Number(usdiTokenAccountInfo.amount) / 100000000,
      489276.4901017,
      "check user usdi balance."
    );
    assert.equal(
      Number(iassetTokenAccountInfo.amount) / 100000000,
      119089.70909181,
      "check user iAsset balance."
    );
    assert.equal(
      Number(
        (
          await inceptClient.connection.getTokenAccountBalance(
            pool.usdiTokenAccount,
            "recent"
          )
        ).value!.uiAmount
      ),
      511223.5098983,
      "check pool usdi"
    );
    assert.equal(
      Number(
        (
          await inceptClient.connection.getTokenAccountBalance(
            pool.iassetTokenAccount,
            "recent"
          )
        ).value!.uiAmount
      ),
      81010.29090819,
      "check pool iAsset"
    );
  });

  it("single pool comet recentered!", async () => {
    let poolIndex = 0;
    const tokenData = await inceptClient.getTokenData();
    const pool = tokenData.pools[poolIndex];
    const collateral = tokenData.collaterals[1];

    mockUSDCTokenAccountInfo =
      await inceptClient.getOrCreateAssociatedTokenAccount(
        mockUSDCMint.publicKey
      );
    usdiTokenAccountInfo = await inceptClient.getOrCreateAssociatedTokenAccount(
      inceptClient.manager!.usdiMint
    );
    iassetTokenAccountInfo =
      await inceptClient.getOrCreateAssociatedTokenAccount(
        pool.assetInfo.iassetMint
      );
    const info = await inceptClient.getSinglePoolHealthScore(0);

    // const recenterEstimation =
    //   await inceptClient.calculateCometRecenterSinglePool(0);

    await inceptClient.recenterSinglePoolComet(0);

    await sleep(200);

    const info2 = await inceptClient.getSinglePoolHealthScore(0);

    // assert.closeTo(info2.healthScore, recenterEstimation.healthScore, 0.1);

    assert.isAbove(
      info2.healthScore,
      info.healthScore,
      "recenter comet should increase health!"
    );

    assert.equal(
      Number(
        (
          await inceptClient.connection.getTokenAccountBalance(
            collateral.vault,
            "confirmed"
          )
        ).value!.uiAmount
      ),
      21000250,
      "check usdc collateral vault"
    );
    assert.equal(
      Number(
        (
          await inceptClient.connection.getTokenAccountBalance(
            pool.usdiTokenAccount,
            "recent"
          )
        ).value!.uiAmount
      ),
      511292.93500446,
      "check pool usdi"
    );
    assert.equal(
      Number(
        (
          await inceptClient.connection.getTokenAccountBalance(
            pool.iassetTokenAccount,
            "recent"
          )
        ).value!.uiAmount
      ),
      80999.29105339,
      "check pool iAsset"
    );
  });

  it("single pool comet closed! (liquidity withdrawn, ILD payed, collateral withdrawn, and comet closed)", async () => {
    let poolIndex = 0;
    const tokenData = await inceptClient.getTokenData();
    const pool = tokenData.pools[poolIndex];

    mockUSDCTokenAccountInfo =
      await inceptClient.getOrCreateAssociatedTokenAccount(
        mockUSDCMint.publicKey
      );
    usdiTokenAccountInfo = await inceptClient.getOrCreateAssociatedTokenAccount(
      inceptClient.manager!.usdiMint
    );
    iassetTokenAccountInfo =
      await inceptClient.getOrCreateAssociatedTokenAccount(
        pool.assetInfo.iassetMint
      );

    await inceptClient.withdrawLiquidityAndPaySinglePoolCometILD(
      usdiTokenAccountInfo.address,
      iassetTokenAccountInfo.address,
      0
    );

    await inceptClient.withdrawCollateralAndCloseSinglePoolComet(
      mockUSDCTokenAccountInfo.address,
      0
    );

    await sleep(200);

    mockUSDCTokenAccountInfo =
      await inceptClient.getOrCreateAssociatedTokenAccount(
        mockUSDCMint.publicKey
      );
    usdiTokenAccountInfo = await inceptClient.getOrCreateAssociatedTokenAccount(
      inceptClient.manager!.usdiMint
    );
    iassetTokenAccountInfo =
      await inceptClient.getOrCreateAssociatedTokenAccount(
        pool.assetInfo.iassetMint
      );

    assert.equal(
      Number(mockUSDCTokenAccountInfo.amount) / 10000000,
      999978999992.3492,
      "check user usdc balance"
    );
    assert.equal(
      Number(
        (
          await inceptClient.connection.getTokenAccountBalance(
            pool.usdiTokenAccount,
            "recent"
          )
        ).value!.uiAmount
      ),
      510731.13816819,
      "check pool usdi"
    );
    assert.equal(
      Number(
        (
          await inceptClient.connection.getTokenAccountBalance(
            pool.iassetTokenAccount,
            "recent"
          )
        ).value!.uiAmount
      ),
      80910.29090819,
      "check pool iAsset"
    );
  });

  it("comet initialized!", async () => {
    await inceptClient.initializeComet();
  });

  it("comet collateral added!", async () => {
    usdiTokenAccountInfo = await inceptClient.getOrCreateAssociatedTokenAccount(
      inceptClient.manager!.usdiMint
    );

    let comet = await inceptClient.getComet();
    await inceptClient.addCollateralToComet(
      usdiTokenAccountInfo.address,
      toDevnetScale(100000),
      0,
      false
    );

    await sleep(200);

    const tokenData = await inceptClient.getTokenData();
    const collateral = tokenData.collaterals[0];
    comet = await inceptClient.getComet();

    usdiTokenAccountInfo = await inceptClient.getOrCreateAssociatedTokenAccount(
      inceptClient.manager!.usdiMint
    );
    assert.equal(
      Number(usdiTokenAccountInfo.amount) / 100000000,
<<<<<<< HEAD
      389268.86183181,
=======
      389276.4892229,
>>>>>>> 542b4b23
      "check user USDi"
    );

    const vault = await inceptClient.connection.getTokenAccountBalance(
      collateral.vault,
      "recent"
    );

    assert.equal(vault.value!.uiAmount, 100000, "check vault balance");
  });

  it("comet collateral withdrawn!", async () => {
    usdiTokenAccountInfo = await inceptClient.getOrCreateAssociatedTokenAccount(
      inceptClient.manager!.usdiMint
    );

    let comet = await inceptClient.getComet(false);

    await inceptClient.withdrawCollateralFromComet(
      usdiTokenAccountInfo.address,
      toDevnetScale(10000),
      0,
      false
    );

    comet = await inceptClient.getComet(false);

    await sleep(200);

    const tokenData = await inceptClient.getTokenData();
    const collateral = tokenData.collaterals[0];

    usdiTokenAccountInfo = await inceptClient.getOrCreateAssociatedTokenAccount(
      inceptClient.manager!.usdiMint
    );
    assert.equal(
      Number(usdiTokenAccountInfo.amount) / 100000000,
<<<<<<< HEAD
      399268.86183181,
=======
      389276.4892229 + 10000,
>>>>>>> 542b4b23
      "check user USDi"
    );

    const vault = await inceptClient.connection.getTokenAccountBalance(
      collateral.vault,
      "recent"
    );
    assert.equal(vault.value!.uiAmount, 100000 - 10000, "check vault balance");
  });

  it("comet liquidity added!", async () => {
    usdiTokenAccountInfo = await inceptClient.getOrCreateAssociatedTokenAccount(
      inceptClient.manager!.usdiMint
    );

    await inceptClient.addLiquidityToComet(new BN(400000000), 0, false);

    await sleep(200);

    const tokenData = await inceptClient.getTokenData();
    const pool = tokenData.pools[0];

    assert.closeTo(
      toNumber(pool.usdiAmount),
      510735.13816819,
      1e-6,
      "check usdi pool balance"
    );

    assert.closeTo(
      toNumber(pool.iassetAmount),
      80910.92459026,
      1e-6,
      "check iasset pool balance"
    );
  });

  it("comet health check", async () => {
    let healthScore = await inceptClient.getHealthScore();

    assert.closeTo(healthScore, 99.99995293331263, 1e-6, "check health score.");

    await inceptClient.updatePoolHealthScoreCoefficient(
      healthScoreCoefficient * 2,
      0
    );
    await inceptClient.updateILHealthScoreCoefficient(
      ilHealthScoreCoefficient * 2
    );

    healthScore = await inceptClient.getHealthScore();
    assert.closeTo(healthScore, 99.99990586662526, 1e-6, "check health score.");

    const totalILD = await inceptClient.getILD();
    const poolILD = await inceptClient.getILD(0);

    assert.equal(totalILD[0].ILD, poolILD[0].ILD, "check ILD calculation");
    assert.equal(
      totalILD[0].isUsdi,
      poolILD[0].isUsdi,
      "check ILD calculation"
    );
  });

  it("comet liquidity withdrawn!", async () => {
    const tokenData = await inceptClient.getTokenData();
    const poolIndex = 0;
    const pool = tokenData.pools[poolIndex];

    usdiTokenAccountInfo = await inceptClient.getOrCreateAssociatedTokenAccount(
      inceptClient.manager!.usdiMint
    );
    iassetTokenAccountInfo =
      await inceptClient.getOrCreateAssociatedTokenAccount(
        pool.assetInfo.iassetMint
      );
    await inceptClient.withdrawLiquidityFromComet(
      iassetTokenAccountInfo.address,
      usdiTokenAccountInfo.address,
      new BN(50000000),
      0,
      false
    );

    await sleep(200);

    const usdiAccountBalance =
      await inceptClient.connection.getTokenAccountBalance(
        pool.usdiTokenAccount,
        "recent"
      );

    assert.equal(
      usdiAccountBalance.value!.uiAmount,
      510735.08198851,
      "check usdi pool balance"
    );

    const iassetTokenBalance =
      await inceptClient.connection.getTokenAccountBalance(
        pool.iassetTokenAccount,
        "recent"
      );

    assert.equal(
      iassetTokenBalance.value!.uiAmount,
      80910.91569025,
      "check iasset pool balance"
    );
  });

  it("hackathon USDI mint", async () => {
    usdiTokenAccountInfo = await inceptClient.getOrCreateAssociatedTokenAccount(
      inceptClient.manager!.usdiMint
    );

    const currentUSDI = Number(usdiTokenAccountInfo.amount) / 100000000;

    await inceptClient.hackathonMintUsdi(
      usdiTokenAccountInfo.address,
      500000000000000
    );

    await sleep(200);

    usdiTokenAccountInfo = await inceptClient.getOrCreateAssociatedTokenAccount(
      inceptClient.manager!.usdiMint
    );

    assert.equal(
      Number(usdiTokenAccountInfo.amount) / 100000000,
      currentUSDI + 5000000,
      "usdi not minted properly!"
    );
  });

  it("iasset bought!", async () => {
    let poolIndex = 0;
    const tokenData = await inceptClient.getTokenData();
    const pool = tokenData.pools[poolIndex];

    usdiTokenAccountInfo = await inceptClient.getOrCreateAssociatedTokenAccount(
      inceptClient.manager!.usdiMint
    );
    iassetTokenAccountInfo =
      await inceptClient.getOrCreateAssociatedTokenAccount(
        pool.assetInfo.iassetMint
      );

    await inceptClient.buySynth(
      new BN(1000000000000),
      usdiTokenAccountInfo.address,
      iassetTokenAccountInfo.address,
      poolIndex
    );

    await sleep(200);

    usdiTokenAccountInfo = await inceptClient.getOrCreateAssociatedTokenAccount(
      inceptClient.manager!.usdiMint
    );
    iassetTokenAccountInfo =
      await inceptClient.getOrCreateAssociatedTokenAccount(
        pool.assetInfo.iassetMint
      );

    assert.equal(
      Number(usdiTokenAccountInfo.amount) / 100000000,
<<<<<<< HEAD
      5327243.9729953,
=======
      5327251.59739103,
>>>>>>> 542b4b23
      "check user usdi balance."
    );
    assert.equal(
      Number(iassetTokenAccountInfo.amount) / 100000000,
      129089.70909181,
      "check user iAsset balance."
    );
    assert.equal(
      Number(
        (
          await inceptClient.connection.getTokenAccountBalance(
            pool.usdiTokenAccount,
            "recent"
          )
        ).value!.uiAmount
      ),
      582759.97082502,
      "check pool usdi"
    );
    assert.equal(
      Number(
        (
          await inceptClient.connection.getTokenAccountBalance(
            pool.iassetTokenAccount,
            "recent"
          )
        ).value!.uiAmount
      ),
      70910.91569025,
      "check pool iAsset"
    );
  });

  it("comet recentered!", async () => {
    let poolIndex = 0;
    const tokenData = await inceptClient.getTokenData();
    const pool = tokenData.pools[poolIndex];

    mockUSDCTokenAccountInfo =
      await inceptClient.getOrCreateAssociatedTokenAccount(
        mockUSDCMint.publicKey
      );
    usdiTokenAccountInfo = await inceptClient.getOrCreateAssociatedTokenAccount(
      inceptClient.manager!.usdiMint
    );
    iassetTokenAccountInfo =
      await inceptClient.getOrCreateAssociatedTokenAccount(
        pool.assetInfo.iassetMint
      );

<<<<<<< HEAD
    //await inceptClient.recenterComet(0, 0, false);
    await inceptClient.recenterComet(
      usdiTokenAccountInfo.address,
      iassetTokenAccountInfo.address,
      0,
      false
    );
=======
    await inceptClient.recenterComet(0, 0, false);
>>>>>>> 542b4b23

    await sleep(200);

    usdiTokenAccountInfo = await inceptClient.getOrCreateAssociatedTokenAccount(
      inceptClient.manager!.usdiMint
    );
    iassetTokenAccountInfo =
      await inceptClient.getOrCreateAssociatedTokenAccount(
        pool.assetInfo.iassetMint
      );

    assert.equal(
      Number(usdiTokenAccountInfo.amount) / 100000000,
<<<<<<< HEAD
      5327243.89456298,
=======
      5327251.59739103,
>>>>>>> 542b4b23
      "check user usdi balance"
    );
    assert.equal(
      Number(iassetTokenAccountInfo.amount) / 100000000,
      129089.70909181,
      "check user iAsset balance"
    );
    assert.equal(
      Number(
        (
          await inceptClient.connection.getTokenAccountBalance(
            pool.usdiTokenAccount,
            "recent"
          )
        ).value!.uiAmount
      ),
      582760.60542772,
      "check pool usdi"
    );
    assert.equal(
      Number(
        (
          await inceptClient.connection.getTokenAccountBalance(
            pool.iassetTokenAccount,
            "recent"
          )
        ).value!.uiAmount
      ),
      70910.83847113,
      "check pool iAsset"
    );
  });

  it("comet liquidation", async () => {
    let tokenData = await inceptClient.getTokenData();
    const poolIndex = 0;
    let pool = tokenData.pools[poolIndex];
    const comet = await inceptClient.getComet();

    usdiTokenAccountInfo = await inceptClient.getOrCreateAssociatedTokenAccount(
      inceptClient.manager!.usdiMint
    );

    await inceptClient.hackathonMintUsdi(
      usdiTokenAccountInfo.address,
      8000000 * 100000000
    );

    await sleep(200);

    usdiTokenAccountInfo = await inceptClient.getOrCreateAssociatedTokenAccount(
      inceptClient.manager!.usdiMint
    );

    iassetTokenAccountInfo =
      await inceptClient.getOrCreateAssociatedTokenAccount(
        pool.assetInfo.iassetMint
      );

    await inceptClient.buySynth(
      new BN("5999800000000"),
      usdiTokenAccountInfo.address,
      iassetTokenAccountInfo.address,
      poolIndex
    );

    await sleep(2000);

    usdiTokenAccountInfo = await inceptClient.getOrCreateAssociatedTokenAccount(
      inceptClient.manager!.usdiMint
    );

    await inceptClient.updatePoolHealthScoreCoefficient(3000000, 0);
    await inceptClient.updateILHealthScoreCoefficient(0.00001);
    // Check that the score is zero.
    let healthScore1 = await inceptClient.getHealthScore();

    await inceptClient.liquidateCometPositionReduction(
      inceptClient.provider.wallet.publicKey,
      0,
      toNumber(comet.positions[0].liquidityTokenValue)
    );

    await sleep(200);

    let healthScore2 = await inceptClient.getHealthScore();

    assert.isAbove(
      healthScore2,
      healthScore1,
      "check liquidation for reducing position"
    );
    // Reduce IL.
    await inceptClient.updateILHealthScoreCoefficient(100000);

    let healthScore3 = await inceptClient.getHealthScore();

    // Reduce IL liquidation
    await inceptClient.liquidateCometILReduction(
      inceptClient.provider.wallet.publicKey,
      0,
      0,
      0.2
    );

    let healthScore4 = await inceptClient.getHealthScore();

    assert.isAbove(
      healthScore4,
      healthScore3,
      "check liquidation for reducing IL"
    );
  });

  it("Pay ILD using collateral", async () => {
    const comet1 = await inceptClient.getComet();
<<<<<<< HEAD
    const tokenData = await inceptClient.getTokenData();
    usdiTokenAccountInfo = await inceptClient.getOrCreateAssociatedTokenAccount(
      inceptClient.manager!.usdiMint
    );
    iassetTokenAccountInfo =
      await inceptClient.getOrCreateAssociatedTokenAccount(
        tokenData.pools[comet1.positions[0].poolIndex].assetInfo.iassetMint
      );

    const healthScore1 = await inceptClient.getHealthScore();
    await inceptClient.payIldWithCollateral(0, 0, toDevnetScale(1));
=======
    const healthScore1 = await inceptClient.getHealthScore();
    await inceptClient.payCometILD(0, 0, toDevnetScale(1).toNumber(), false);
>>>>>>> 542b4b23
    const comet2 = await inceptClient.getComet();
    const healthScore2 = await inceptClient.getHealthScore();
    assert.isAbove(healthScore2, healthScore1, "health score should increase");
    assert.equal(
<<<<<<< HEAD
      toNumber(comet1.totalCollateralAmount) - 1,
      toNumber(comet2.totalCollateralAmount),
=======
      toScaledNumber(comet1.totalCollateralAmount) - 1,
      toScaledNumber(comet2.totalCollateralAmount),
>>>>>>> 542b4b23
      "collateral should decrease"
    );
  });
});
//   it("comet closed! (liquidity withdrawn and ILD payed)", async () => {
//     let poolIndex = 0;
//     const tokenData = await inceptClient.getTokenData();
//     const pool = tokenData.pools[poolIndex];

//     usdiTokenAccountInfo = await inceptClient.getOrCreateAssociatedTokenAccount(
//       inceptClient.manager!.usdiMint
//     );
//     iassetTokenAccountInfo =
//       await inceptClient.getOrCreateAssociatedTokenAccount(
//         pool.assetInfo.iassetMint
//       );

//     await inceptClient.withdrawLiquidityAndPayCometILD(
//       usdiTokenAccountInfo.address,
//       iassetTokenAccountInfo.address,
//       0,
//       false
//     );

//     await sleep(200);

//     usdiTokenAccountInfo = await inceptClient.getOrCreateAssociatedTokenAccount(
//       inceptClient.manager!.usdiMint
//     );
//     iassetTokenAccountInfo =
//       await inceptClient.getOrCreateAssociatedTokenAccount(
//         pool.assetInfo.iassetMint
//       );

//     assert.equal(
//       Number(usdiTokenAccountInfo.amount) / 100000000,
//       10123570.15392809,
//       "check user usdi balance"
//     );
//     assert.equal(
//       Number(iassetTokenAccountInfo.amount) / 100000000,
//       189087.44860351,
//       "check user iAsset balance"
//     );
//     assert.equal(
//       Number(
//         (
//           await inceptClient.connection.getTokenAccountBalance(
//             pool.usdiTokenAccount,
//             "recent"
//           )
//         ).value!.uiAmount
//       ),
//       3786777.85075596,
//       "check pool usdi"
//     );
//     assert.equal(
//       Number(
//         (
//           await inceptClient.connection.getTokenAccountBalance(
//             pool.iassetTokenAccount,
//             "recent"
//           )
//         ).value!.uiAmount
//       ),
//       10912.55139649,
//       "check pool iAsset"
//     );

//     const comet = await inceptClient.getComet();
//     assert.equal(Number(comet.numPositions), 0, "check comet position");
//   });
// });<|MERGE_RESOLUTION|>--- conflicted
+++ resolved
@@ -143,17 +143,16 @@
     // console.log(r);
   });
 
-  it("usdi added as a collateral!", async () => {
-    await inceptClient.addCollateral(
-      walletPubkey,
-      8,
-      1,
-      inceptClient.manager!.usdiMint
-    );
-    await sleep(200);
-  });
-
-<<<<<<< HEAD
+  // it("usdi added as a collateral!", async () => {
+  //   await inceptClient.addCollateral(
+  //     walletPubkey,
+  //     8,
+  //     1,
+  //     inceptClient.manager!.usdiMint
+  //   );
+  //   await sleep(200);
+  // });
+
   it("mock usdc added as a collateral!", async () => {
     await inceptClient.addCollateral(
       walletPubkey,
@@ -164,8 +163,6 @@
     await sleep(200);
   });
 
-=======
->>>>>>> 542b4b23
   it("pool initialized!", async () => {
     await inceptClient.initializePool(
       walletPubkey,
@@ -187,8 +184,12 @@
       tokenData.manager.equals(inceptClient.managerAddress[0]),
       "wrong manager!"
     );
-    assert(tokenData.numPools.eq(new BN(1)), "num pools incorrect");
-    assert(tokenData.numCollaterals.eq(new BN(2)), "num collaterals incorrect");
+    assert.equal(tokenData.numPools.toNumber(), 1, "num pools incorrect");
+    assert.equal(
+      tokenData.numCollaterals.toNumber(),
+      2,
+      "num collaterals incorrect"
+    );
 
     const first_pool = tokenData.pools[0];
     assert(
@@ -197,11 +198,11 @@
     );
     assert(
       !first_pool.usdiTokenAccount.equals(anchor.web3.PublicKey.default),
-      "check iassetTokenAccount"
+      "check usdiTokenAccount"
     );
     assert(
       !first_pool.liquidityTokenMint.equals(anchor.web3.PublicKey.default),
-      "check iassetTokenAccount"
+      "check liquidityTokenMint"
     );
     assert(
       !first_pool.liquidationIassetTokenAccount.equals(
@@ -1234,11 +1235,6 @@
       );
     const comet = await inceptClient.getSinglePoolComet(0);
     const position = comet.positions[0];
-<<<<<<< HEAD
-    let positionBorrowedUsdi = toNumber(position.borrowedUsdi);
-=======
-    let positionBorrowedUsdi = toScaledNumber(position.borrowedUsdi);
->>>>>>> 542b4b23
 
     // // Estimate using edit.
     // const estimation =
@@ -1496,7 +1492,7 @@
 
     assert.equal(
       Number(mockUSDCTokenAccountInfo.amount) / 10000000,
-      999978999992.3492,
+      999978999992.3718,
       "check user usdc balance"
     );
     assert.equal(
@@ -1553,11 +1549,7 @@
     );
     assert.equal(
       Number(usdiTokenAccountInfo.amount) / 100000000,
-<<<<<<< HEAD
-      389268.86183181,
-=======
-      389276.4892229,
->>>>>>> 542b4b23
+      389276.4901017,
       "check user USDi"
     );
 
@@ -1595,11 +1587,7 @@
     );
     assert.equal(
       Number(usdiTokenAccountInfo.amount) / 100000000,
-<<<<<<< HEAD
-      399268.86183181,
-=======
-      389276.4892229 + 10000,
->>>>>>> 542b4b23
+      399276.4901017,
       "check user USDi"
     );
 
@@ -1768,11 +1756,7 @@
 
     assert.equal(
       Number(usdiTokenAccountInfo.amount) / 100000000,
-<<<<<<< HEAD
-      5327243.9729953,
-=======
-      5327251.59739103,
->>>>>>> 542b4b23
+      5327251.60126519,
       "check user usdi balance."
     );
     assert.equal(
@@ -1823,17 +1807,7 @@
         pool.assetInfo.iassetMint
       );
 
-<<<<<<< HEAD
-    //await inceptClient.recenterComet(0, 0, false);
-    await inceptClient.recenterComet(
-      usdiTokenAccountInfo.address,
-      iassetTokenAccountInfo.address,
-      0,
-      false
-    );
-=======
     await inceptClient.recenterComet(0, 0, false);
->>>>>>> 542b4b23
 
     await sleep(200);
 
@@ -1847,11 +1821,7 @@
 
     assert.equal(
       Number(usdiTokenAccountInfo.amount) / 100000000,
-<<<<<<< HEAD
       5327243.89456298,
-=======
-      5327251.59739103,
->>>>>>> 542b4b23
       "check user usdi balance"
     );
     assert.equal(
@@ -1968,33 +1938,14 @@
 
   it("Pay ILD using collateral", async () => {
     const comet1 = await inceptClient.getComet();
-<<<<<<< HEAD
-    const tokenData = await inceptClient.getTokenData();
-    usdiTokenAccountInfo = await inceptClient.getOrCreateAssociatedTokenAccount(
-      inceptClient.manager!.usdiMint
-    );
-    iassetTokenAccountInfo =
-      await inceptClient.getOrCreateAssociatedTokenAccount(
-        tokenData.pools[comet1.positions[0].poolIndex].assetInfo.iassetMint
-      );
-
-    const healthScore1 = await inceptClient.getHealthScore();
-    await inceptClient.payIldWithCollateral(0, 0, toDevnetScale(1));
-=======
     const healthScore1 = await inceptClient.getHealthScore();
     await inceptClient.payCometILD(0, 0, toDevnetScale(1).toNumber(), false);
->>>>>>> 542b4b23
     const comet2 = await inceptClient.getComet();
     const healthScore2 = await inceptClient.getHealthScore();
     assert.isAbove(healthScore2, healthScore1, "health score should increase");
     assert.equal(
-<<<<<<< HEAD
       toNumber(comet1.totalCollateralAmount) - 1,
       toNumber(comet2.totalCollateralAmount),
-=======
-      toScaledNumber(comet1.totalCollateralAmount) - 1,
-      toScaledNumber(comet2.totalCollateralAmount),
->>>>>>> 542b4b23
       "collateral should decrease"
     );
   });
