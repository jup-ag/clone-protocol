import * as anchor from "@project-serum/anchor";
import { Program, BN } from "@project-serum/anchor";
import { Incept } from "../sdk/src/idl/incept";
import { Pyth } from "../sdk/src/idl/pyth";
import { MockUsdc } from "../sdk/src/idl/mock_usdc";
import { Store } from "../sdk/src/idl/store";
import { TOKEN_PROGRAM_ID } from "@solana/spl-token";
import { assert } from "chai";
import {
  Incept as InceptConnection,
  TokenData,
  User,
  Comet,
  MintPositions,
  LiquidityPositions,
  Manager,
  Pool,
  DEVNET_TOKEN_SCALE,
} from "../sdk/src/incept";
import {
  createPriceFeed,
  setPrice,
  getFeedData,
  ChainLinkOracle,
} from "../sdk/src/oracle";
import { sleep, signAndSend } from "../sdk/src/utils";
import { SinglePoolComets } from '../sdk/src/incept';

const RENT_PUBKEY = anchor.web3.SYSVAR_RENT_PUBKEY;
const SYSTEM_PROGRAM_ID = anchor.web3.SystemProgram.programId;

describe("incept", async () => {
  const provider = anchor.Provider.local();
  anchor.setProvider(provider);

  let inceptProgram = anchor.workspace.Incept as Program<Incept>;
  let pythProgram = anchor.workspace.Pyth as Program<Pyth>;
  let mockUSDCProgram = anchor.workspace.MockUsdc as Program<MockUsdc>;
  let walletPubkey = inceptProgram.provider.wallet.publicKey;
  let storeProgram = anchor.workspace.Store as Program<Store>;

  let chainlink; //= new ChainLinkOracle(storeProgram);

  const mockUSDCMint = anchor.web3.Keypair.generate();
  const mockUSDCAccount = await anchor.web3.PublicKey.findProgramAddress(
    [Buffer.from("mock_usdc")],
    mockUSDCProgram.programId
  );

  const healthScoreCoefficient = new BN(
    Math.floor(1.059 * 10 ** DEVNET_TOKEN_SCALE)
  );
  const ilHealthScoreCoefficient = new BN(
    Math.floor(128.288 * 10 ** DEVNET_TOKEN_SCALE)
  );

  let priceFeed;
  let mockUSDCTokenAccountInfo;
  let usdiTokenAccountInfo;
  let iassetTokenAccountInfo;
  let liquidityTokenAccountInfo;

  let inceptClient = new InceptConnection(
    inceptProgram.programId,
    provider
  ) as InceptConnection;

  it("mock usdc initialized!", async () => {
    await mockUSDCProgram.rpc.initialize(mockUSDCAccount[1], {
      accounts: {
        admin: walletPubkey,
        mockUsdcMint: mockUSDCMint.publicKey,
        mockUsdcAccount: mockUSDCAccount[0],
        rent: RENT_PUBKEY,
        tokenProgram: TOKEN_PROGRAM_ID,
        systemProgram: SYSTEM_PROGRAM_ID,
      },
      signers: [mockUSDCMint],
    });
  });

  it("manager initialized!", async () => {
    await inceptClient.initializeManager(
      storeProgram.programId,
      ilHealthScoreCoefficient
    );
  });

  it("user initialized!", async () => {
    await inceptClient.initializeUser();

    let userAccountData = await inceptClient.getUserAccount();

    assert(
      !userAccountData.authority.equals(anchor.web3.PublicKey.default),
      "check authority address"
    );
    assert(
      !userAccountData.singlePoolComets.equals(anchor.web3.PublicKey.default),
      "check single pool comets address"
    );
    assert(
      !userAccountData.mintPositions.equals(anchor.web3.PublicKey.default),
      "check mint position address"
    );
    assert(
      !userAccountData.liquidityPositions.equals(anchor.web3.PublicKey.default),
      "check liquidity position address"
    );
    assert(
      !userAccountData.comet.equals(anchor.web3.PublicKey.default),
      "check comet address"
    );

    const singlePoolComets = await inceptClient.getSinglePoolComets();

    assert(
      !singlePoolComets.owner.equals(anchor.web3.PublicKey.default),
      "check comet positions owner"
    );
    assert(
      (await singlePoolComets).numComets.eq(new BN(0)),
      "check num comet positions"
    );

    const mintPositions = (await inceptProgram.account.mintPositions.fetch(
      userAccountData.mintPositions
    )) as MintPositions;

    assert(
      !mintPositions.owner.equals(anchor.web3.PublicKey.default),
      "check mint positions owner"
    );
    assert(
      mintPositions.numPositions.eq(new BN(0)),
      "check num mint positions"
    );

    const liquidityPositions =
      (await inceptProgram.account.liquidityPositions.fetch(
        userAccountData.liquidityPositions
      )) as LiquidityPositions;

    assert(
      !liquidityPositions.owner.equals(anchor.web3.PublicKey.default),
      "check liquidity positions owner"
    );
    assert(
      liquidityPositions.numPositions.eq(new BN(0)),
      "check num liquidity positions"
    );
  });

  it("change feed price", async () => {
    let price = 10;
    const expo = -7;
    const conf = new BN((price / 10) * 10 ** -expo);

    priceFeed = await createPriceFeed(pythProgram, price, expo, conf);
    let currentPrice = (await getFeedData(pythProgram, priceFeed)).aggregate
      .price;
    assert.equal(currentPrice, price, "check initial price");

    price = 5;
    await setPrice(pythProgram, price, priceFeed);
    let updatedPrice = (await getFeedData(pythProgram, priceFeed)).aggregate
      .price;
    assert.equal(updatedPrice, price, "check updated price");

    chainlink = new ChainLinkOracle(storeProgram);

    await chainlink.createChainlinkFeed(1, 2);

    await chainlink.submitAnswer(new BN(1649943158), new BN(500000000));

    await sleep(200);

    // let r = await chainlink.fetchAnswer();

    // console.log(r);
  });

  it("mock usdc added as a collateral!", async () => {
    await inceptClient.addCollateral(
      walletPubkey,
      7,
      1,
      mockUSDCMint.publicKey
    );
    await sleep(200);
  });

  it("pool initialized!", async () => {
    await inceptClient.initializePool(
      walletPubkey,
      150,
      200,
      0,
      priceFeed,
      chainlink.priceFeedPubkey(),
      healthScoreCoefficient
    );
  });

  it("token data initialization check", async () => {
    const tokenData = (await inceptProgram.account.tokenData.fetch(
      inceptClient.manager.tokenData
    )) as TokenData;

    assert(
      tokenData.manager.equals(inceptClient.managerAddress[0]),
      "wrong manager!"
    );
    assert(tokenData.numPools.eq(new BN(1)), "num pools incorrect");
    assert(tokenData.numCollaterals.eq(new BN(1)), "num collaterals incorrect");

    const first_pool = tokenData.pools[0];
    assert(
      !first_pool.iassetTokenAccount.equals(anchor.web3.PublicKey.default),
      "check iassetTokenAccount"
    );
    assert(
      !first_pool.usdiTokenAccount.equals(anchor.web3.PublicKey.default),
      "check iassetTokenAccount"
    );
    assert(
      !first_pool.liquidityTokenMint.equals(anchor.web3.PublicKey.default),
      "check iassetTokenAccount"
    );
    assert(
      !first_pool.liquidationIassetTokenAccount.equals(
        anchor.web3.PublicKey.default
      ),
      "check iassetTokenAccount"
    );
    assert(
      !first_pool.cometLiquidityTokenAccount.equals(
        anchor.web3.PublicKey.default
      ),
      "check iassetTokenAccount"
    );

    const assetInfo = first_pool.assetInfo;

    var valueToDecimal = function (value): Number {
      return Number(value.val) * 10 ** -Number(value.scale);
    };

    assert(
      assetInfo.priceFeedAddresses[0].equals(priceFeed),
      "check price feed"
    );

    assert.equal(
      valueToDecimal(assetInfo.stableCollateralRatio),
      1.5,
      "stable collateral ratio incorrect"
    );
    assert.equal(
      valueToDecimal(assetInfo.cryptoCollateralRatio),
      2,
      "crypto collateral ratio incorrect"
    );

    const first_collateral = tokenData.collaterals[0];
    assert(
      !first_collateral.mint.equals(anchor.web3.PublicKey.default),
      "check mint address"
    );
    assert(!first_collateral.vault.equals(anchor.web3.PublicKey.default)),
      "check vault address";
  });

  it("price updated!", async () => {
    // @ts-ignore
    let signers: Array<Signer> = [provider.wallet.payer];
    await inceptClient.updatePrices(signers);
    await sleep(200);
  });

  it("mock usdc minted!", async () => {
    mockUSDCTokenAccountInfo =
      await inceptClient.getOrCreateAssociatedTokenAccount(
        mockUSDCMint.publicKey
      );
    for (let i = 0; i < 1; i++) {
      await mockUSDCProgram.rpc.mintMockUsdc(mockUSDCAccount[1], {
        accounts: {
          mockUsdcMint: mockUSDCMint.publicKey,
          mockUsdcTokenAccount: mockUSDCTokenAccountInfo.address,
          mockUsdcAccount: mockUSDCAccount[0],
          tokenProgram: TOKEN_PROGRAM_ID,
        },
        signers: [],
      });
    }
    mockUSDCTokenAccountInfo =
      await inceptClient.getOrCreateAssociatedTokenAccount(
        mockUSDCMint.publicKey
      );
    assert.equal(
      Number(mockUSDCTokenAccountInfo.amount) / 10000000,
      1000000000000,
      "check USDC amount"
    );
  });

  it("usdi minted!", async () => {
    usdiTokenAccountInfo = await inceptClient.getOrCreateAssociatedTokenAccount(
      inceptClient.manager.usdiMint
    );
    mockUSDCTokenAccountInfo =
      await inceptClient.getOrCreateAssociatedTokenAccount(
        mockUSDCMint.publicKey
      );
    // @ts-ignore
    let signers: Array<Signer> = [provider.wallet.payer];

    await inceptClient.mintUsdi(
      new BN(100000000000000),
      usdiTokenAccountInfo.address,
      mockUSDCTokenAccountInfo.address,
      0,
      signers
    );

    await sleep(200);

    usdiTokenAccountInfo = await inceptClient.getOrCreateAssociatedTokenAccount(
      inceptClient.manager.usdiMint
    );
    mockUSDCTokenAccountInfo =
      await inceptClient.getOrCreateAssociatedTokenAccount(
        mockUSDCMint.publicKey
      );

    assert.equal(
      Number(usdiTokenAccountInfo.amount) / 100000000,
      1000000,
      "check iasset token amount"
    );
    assert.equal(
      Number(mockUSDCTokenAccountInfo.amount) / 10000000,
      999999000000,
      "check USDC amount"
    );

    const tokenData = (await inceptProgram.account.tokenData.fetch(
      inceptClient.manager.tokenData
    )) as TokenData;

    const vault = await inceptClient.connection.getTokenAccountBalance(
      tokenData.collaterals[0].vault,
      "confirmed"
    );
    assert.equal(vault.value!.uiAmount, 1000000, "check usdc vault amount");
  });

  it("iasset minted!", async () => {
    const tokenData = (await inceptProgram.account.tokenData.fetch(
      inceptClient.manager.tokenData
    )) as TokenData;
    const pool = tokenData.pools[0];

    iassetTokenAccountInfo =
      await inceptClient.getOrCreateAssociatedTokenAccount(
        pool.assetInfo.iassetMint
      );
    mockUSDCTokenAccountInfo =
      await inceptClient.getOrCreateAssociatedTokenAccount(
        mockUSDCMint.publicKey
      );

    // @ts-ignore
    let signers: Array<Signer> = [provider.wallet.payer];

    await inceptClient.initializeMintPositions(
      new BN(20000000000000),
      new BN(200000000000000),
      mockUSDCTokenAccountInfo.address,
      iassetTokenAccountInfo.address,
      0,
      0,
      signers
    );

    await sleep(200);

    iassetTokenAccountInfo =
      await inceptClient.getOrCreateAssociatedTokenAccount(
        pool.assetInfo.iassetMint
      );
    mockUSDCTokenAccountInfo =
      await inceptClient.getOrCreateAssociatedTokenAccount(
        mockUSDCMint.publicKey
      );

    assert.equal(
      Number(iassetTokenAccountInfo.amount) / 100000000,
      200000,
      "check iasset token amount"
    );
    assert.equal(
      Number(mockUSDCTokenAccountInfo.amount) / 10000000,
      999979000000,
      "check USDC amount"
    );

    const vault = await inceptClient.connection.getTokenAccountBalance(
      tokenData.collaterals[0].vault,
      "confirmed"
    );
    assert.equal(vault.value!.uiAmount, 21000000, "check usdc vault amount");
  });

  it("mint collateral added!", async () => {
    // @ts-ignore
    let signers: Array<Signer> = [provider.wallet.payer];

    mockUSDCTokenAccountInfo =
      await inceptClient.getOrCreateAssociatedTokenAccount(
        mockUSDCMint.publicKey
      );

    await inceptClient.addCollateralToMint(
      mockUSDCTokenAccountInfo.address,
      new BN(1000000000),
      0,
      signers
    );

    const tokenData = (await inceptProgram.account.tokenData.fetch(
      inceptClient.manager.tokenData
    )) as TokenData;
    const pool = tokenData.pools[0];

    await sleep(200);

    mockUSDCTokenAccountInfo =
      await inceptClient.getOrCreateAssociatedTokenAccount(
        mockUSDCMint.publicKey
      );
    iassetTokenAccountInfo =
      await inceptClient.getOrCreateAssociatedTokenAccount(
        pool.assetInfo.iassetMint
      );

    assert.equal(
      Number(iassetTokenAccountInfo.amount) / 100000000,
      200000,
      "check iasset token amount"
    );
    assert.equal(
      Number(mockUSDCTokenAccountInfo.amount) / 10000000,
      999978999900,
      "check USDC amount"
    );

    const vault = await inceptClient.connection.getTokenAccountBalance(
      tokenData.collaterals[0].vault,
      "confirmed"
    );
    assert.equal(vault.value!.uiAmount, 21000100, "check usdc vault amount");
  });

  it("mint collateral removed!", async () => {
    // @ts-ignore
    let signers: Array<Signer> = [provider.wallet.payer];

    mockUSDCTokenAccountInfo =
      await inceptClient.getOrCreateAssociatedTokenAccount(
        mockUSDCMint.publicKey
      );

    await inceptClient.withdrawCollateralFromMint(
      mockUSDCTokenAccountInfo.address,
      new BN(1000000000),
      0,
      signers
    );

    await sleep(200);
    const tokenData = (await inceptProgram.account.tokenData.fetch(
      inceptClient.manager.tokenData
    )) as TokenData;

    const pool = tokenData.pools[0];

    mockUSDCTokenAccountInfo =
      await inceptClient.getOrCreateAssociatedTokenAccount(
        mockUSDCMint.publicKey
      );
    iassetTokenAccountInfo =
      await inceptClient.getOrCreateAssociatedTokenAccount(
        pool.assetInfo.iassetMint
      );

    assert.equal(
      Number(iassetTokenAccountInfo.amount) / 100000000,
      200000,
      "check iasset token amount"
    );
    assert.equal(
      Number(mockUSDCTokenAccountInfo.amount) / 10000000,
      999979000000,
      "check USDC amount"
    );

    const vault = await inceptClient.connection.getTokenAccountBalance(
      tokenData.collaterals[0].vault,
      "confirmed"
    );
    assert.equal(vault.value!.uiAmount, 21000000, "check usdc vault amount");
  });

  it("iasset burned!", async () => {
    const tokenData = (await inceptProgram.account.tokenData.fetch(
      inceptClient.manager.tokenData
    )) as TokenData;

    const pool = tokenData.pools[0];
    mockUSDCTokenAccountInfo =
      await inceptClient.getOrCreateAssociatedTokenAccount(
        mockUSDCMint.publicKey
      );
    iassetTokenAccountInfo =
      await inceptClient.getOrCreateAssociatedTokenAccount(
        pool.assetInfo.iassetMint
      );

    let userAccountData = await inceptClient.getUserAccount();
    let assetInfo = await inceptClient.getAssetInfo(0);

    await inceptProgram.rpc.payBackMint(
      inceptClient.managerAddress[1],
      new BN(0),
      new BN(5000000),
      {
        accounts: {
          user: walletPubkey,
          manager: inceptClient.managerAddress[0],
          tokenData: inceptClient.manager.tokenData,
          userIassetTokenAccount: iassetTokenAccountInfo.address,
          mintPositions: userAccountData.mintPositions,
          iassetMint: assetInfo.iassetMint,
          tokenProgram: TOKEN_PROGRAM_ID,
        },
      }
    );

    iassetTokenAccountInfo =
      await inceptClient.getOrCreateAssociatedTokenAccount(
        pool.assetInfo.iassetMint
      );

    assert.equal(
      Number(iassetTokenAccountInfo.amount) / 100000000,
      199999.95,
      "check user iasset balance."
    );
  });

  it("iasset reminted!", async () => {
    const tokenData = (await inceptProgram.account.tokenData.fetch(
      inceptClient.manager.tokenData
    )) as TokenData;

    const pool = tokenData.pools[0];
    iassetTokenAccountInfo =
      await inceptClient.getOrCreateAssociatedTokenAccount(
        pool.assetInfo.iassetMint
      );

    await inceptClient.addiAssetToMint(
      iassetTokenAccountInfo.address,
      new BN(5000000),
      0,
      []
    );

    iassetTokenAccountInfo =
      await inceptClient.getOrCreateAssociatedTokenAccount(
        pool.assetInfo.iassetMint
      );

    assert.equal(
      Number(iassetTokenAccountInfo.amount) / 100000000,
      200000,
      "check user iasset balance"
    );
  });

  it("liquidity position initialized!", async () => {
    const tokenData = await inceptClient.getTokenData();

    const pool = tokenData.pools[0];

    usdiTokenAccountInfo = await inceptClient.getOrCreateAssociatedTokenAccount(
      inceptClient.manager.usdiMint
    );
    iassetTokenAccountInfo =
      await inceptClient.getOrCreateAssociatedTokenAccount(
        pool.assetInfo.iassetMint
      );
    liquidityTokenAccountInfo =
      await inceptClient.getOrCreateAssociatedTokenAccount(
        pool.liquidityTokenMint
      );

    await inceptClient.initializeLiquidityPosition(
      new BN(10000000000000),
      usdiTokenAccountInfo.address,
      iassetTokenAccountInfo.address,
      liquidityTokenAccountInfo.address,
      0
    );

    await sleep(200);

    usdiTokenAccountInfo = await inceptClient.getOrCreateAssociatedTokenAccount(
      inceptClient.manager.usdiMint
    );
    iassetTokenAccountInfo =
      await inceptClient.getOrCreateAssociatedTokenAccount(
        pool.assetInfo.iassetMint
      );
    liquidityTokenAccountInfo =
      await inceptClient.getOrCreateAssociatedTokenAccount(
        pool.liquidityTokenMint
      );

    assert.equal(
      Number(usdiTokenAccountInfo.amount) / 100000000,
      500000,
      "check usdi"
    );
    assert.equal(
      Number(iassetTokenAccountInfo.amount) / 100000000,
      100000,
      "check iasset"
    );
    assert.equal(
      Number(liquidityTokenAccountInfo.amount) / 100000000,
      5000000,
      "check liquidity tokens"
    );

    const usdiAccountBalance =
      await inceptClient.connection.getTokenAccountBalance(
        pool.usdiTokenAccount,
        "confirmed"
      );
    assert.equal(
      usdiAccountBalance.value!.uiAmount,
      500000,
      "check usdi account balance"
    );

    const iassetAccountBalance =
      await inceptClient.connection.getTokenAccountBalance(
        pool.iassetTokenAccount,
        "confirmed"
      );
    assert.equal(
      iassetAccountBalance.value!.uiAmount,
      100000,
      "check iasset account balance"
    );
  });

  it("liquidity provided!", async () => {
    const tokenData = await inceptClient.getTokenData();
    const poolIndex = 0;
    let pool = tokenData.pools[poolIndex];

    usdiTokenAccountInfo = await inceptClient.getOrCreateAssociatedTokenAccount(
      inceptClient.manager.usdiMint
    );
    iassetTokenAccountInfo =
      await inceptClient.getOrCreateAssociatedTokenAccount(
        pool.assetInfo.iassetMint
      );
    liquidityTokenAccountInfo =
      await inceptClient.getOrCreateAssociatedTokenAccount(
        pool.liquidityTokenMint
      );

    await inceptClient.provideLiquidity(
      new BN(100000000),
      usdiTokenAccountInfo.address,
      iassetTokenAccountInfo.address,
      liquidityTokenAccountInfo.address,
      poolIndex
    );

    await sleep(200);

    usdiTokenAccountInfo = await inceptClient.getOrCreateAssociatedTokenAccount(
      inceptClient.manager.usdiMint
    );
    iassetTokenAccountInfo =
      await inceptClient.getOrCreateAssociatedTokenAccount(
        pool.assetInfo.iassetMint
      );
    liquidityTokenAccountInfo =
      await inceptClient.getOrCreateAssociatedTokenAccount(
        pool.liquidityTokenMint
      );

    assert.equal(
      Number(usdiTokenAccountInfo.amount) / 100000000,
      499995,
      "check user usdi balance"
    );
    assert.equal(
      Number(iassetTokenAccountInfo.amount) / 100000000,
      99999,
      "check user iAsset balance"
    );
    assert.equal(
      Number(liquidityTokenAccountInfo.amount) / 100000000,
      5000049.95,
      "check liquidity token balance"
    );
    assert.equal(
      Number(
        (
          await inceptClient.connection.getTokenAccountBalance(
            pool.usdiTokenAccount,
            "recent"
          )
        ).value!.uiAmount
      ),
      500005,
      "check USDi pool balance"
    );
    assert.equal(
      Number(
        (
          await inceptClient.connection.getTokenAccountBalance(
            pool.iassetTokenAccount,
            "recent"
          )
        ).value!.uiAmount
      ),
      100001,
      "check iAsset pool balance"
    );
  });

  it("liquidity withdrawn!", async () => {
    const tokenData = await inceptClient.getTokenData();
    const poolIndex = 0;
    const pool = tokenData.pools[poolIndex];

    usdiTokenAccountInfo = await inceptClient.getOrCreateAssociatedTokenAccount(
      inceptClient.manager.usdiMint
    );
    iassetTokenAccountInfo =
      await inceptClient.getOrCreateAssociatedTokenAccount(
        pool.assetInfo.iassetMint
      );
    liquidityTokenAccountInfo =
      await inceptClient.getOrCreateAssociatedTokenAccount(
        pool.liquidityTokenMint
      );

    await inceptClient.withdrawLiquidity(
      new BN(45453545454500),
      usdiTokenAccountInfo.address,
      iassetTokenAccountInfo.address,
      liquidityTokenAccountInfo.address,
      poolIndex
    );

    await sleep(200);

    usdiTokenAccountInfo = await inceptClient.getOrCreateAssociatedTokenAccount(
      inceptClient.manager.usdiMint
    );
    iassetTokenAccountInfo =
      await inceptClient.getOrCreateAssociatedTokenAccount(
        pool.assetInfo.iassetMint
      );
    liquidityTokenAccountInfo =
      await inceptClient.getOrCreateAssociatedTokenAccount(
        pool.liquidityTokenMint
      );

    assert.equal(
      Number(usdiTokenAccountInfo.amount) / 100000000,
      545448.5445309,
      "check user usdi balance"
    );
    assert.equal(
      Number(iassetTokenAccountInfo.amount) / 100000000,
      109089.70890618,
      "check user iAsset balance"
    );
    assert.equal(
      Number(liquidityTokenAccountInfo.amount) / 100000000,
      4545514.495455,
      "check user liquidity token balance"
    );
    assert.equal(
      Number(
        (
          await inceptClient.connection.getTokenAccountBalance(
            pool.usdiTokenAccount,
            "recent"
          )
        ).value!.uiAmount
      ),
      454551.4554691,
      "check pool usdi balance."
    );

    assert.equal(
      Number(
        (
          await inceptClient.connection.getTokenAccountBalance(
            pool.iassetTokenAccount,
            "recent"
          )
        ).value!.uiAmount
      ),
      90910.29109382,
      "check pool iAsset balance."
    );
  });

  it("iasset bought!", async () => {
    const tokenData = await inceptClient.getTokenData();
    const poolIndex = 0;
    const pool = tokenData.pools[poolIndex];

    usdiTokenAccountInfo = await inceptClient.getOrCreateAssociatedTokenAccount(
      inceptClient.manager.usdiMint
    );
    iassetTokenAccountInfo =
      await inceptClient.getOrCreateAssociatedTokenAccount(
        pool.assetInfo.iassetMint
      );

    await inceptClient.buySynth(
      new BN(1000000000000),
      usdiTokenAccountInfo.address,
      iassetTokenAccountInfo.address,
      poolIndex
    );

    await sleep(200);

    usdiTokenAccountInfo = await inceptClient.getOrCreateAssociatedTokenAccount(
      inceptClient.manager.usdiMint
    );
    iassetTokenAccountInfo =
      await inceptClient.getOrCreateAssociatedTokenAccount(
        pool.assetInfo.iassetMint
      );

    assert.equal(
      Number(usdiTokenAccountInfo.amount) / 100000000,
      489268.86091785,
      "check user usdi balance"
    );
    assert.equal(
      Number(iassetTokenAccountInfo.amount) / 100000000,
      119089.70890618,
      "check user iAsset balance"
    );
    assert.equal(
      Number(
        (
          await inceptClient.connection.getTokenAccountBalance(
            pool.usdiTokenAccount,
            "confirmed"
          )
        ).value!.uiAmount
      ),
      510731.13908215,
      "check pool usdi balance"
    );
    assert.equal(
      Number(
        (
          await inceptClient.connection.getTokenAccountBalance(
            pool.iassetTokenAccount,
            "confirmed"
          )
        ).value!.uiAmount
      ),
      80910.29109382,
      "check pool iAsset balance"
    );
  });

  it("iasset sold!", async () => {
    const tokenData = await inceptClient.getTokenData();
    const poolIndex = 0;
    const pool = tokenData.pools[poolIndex];

    usdiTokenAccountInfo = await inceptClient.getOrCreateAssociatedTokenAccount(
      inceptClient.manager.usdiMint
    );
    iassetTokenAccountInfo =
      await inceptClient.getOrCreateAssociatedTokenAccount(
        pool.assetInfo.iassetMint
      );

    await inceptClient.sellSynth(
      new BN(1000000000000),
      usdiTokenAccountInfo.address,
      iassetTokenAccountInfo.address,
      poolIndex
    );

    await sleep(200);

    usdiTokenAccountInfo = await inceptClient.getOrCreateAssociatedTokenAccount(
      inceptClient.manager.usdiMint
    );
    iassetTokenAccountInfo =
      await inceptClient.getOrCreateAssociatedTokenAccount(
        pool.assetInfo.iassetMint
      );

    assert.equal(
      Number(usdiTokenAccountInfo.amount) / 100000000,
      545448.54453091,
      "check user usdi balance"
    );
    assert.equal(
      Number(iassetTokenAccountInfo.amount) / 100000000,
      109089.70890618,
      "check user iAsset balance"
    );
    assert.equal(
      Number(
        (
          await inceptClient.connection.getTokenAccountBalance(
            pool.usdiTokenAccount,
            "confirmed"
          )
        ).value!.uiAmount
      ),
      454551.45546909,
      "check pool usdi balance"
    );
    assert.equal(
      Number(
        (
          await inceptClient.connection.getTokenAccountBalance(
            pool.iassetTokenAccount,
            "confirmed"
          )
        ).value!.uiAmount
      ),
      90910.29109382,
      "check pool iAsset balance"
    );
  });

  it("single pool comet initialized!", async () => {
    await inceptClient.initializeSinglePoolComet(0, 0);

    await sleep(200);

    const singlePoolComets = await inceptClient.getSinglePoolComets();

    assert.equal(
      Number(singlePoolComets.numComets),
      1,
      "ensure comet position was initialized"
    );
  });

  it("single pool comet collateral added!", async () => {
    mockUSDCTokenAccountInfo =
      await inceptClient.getOrCreateAssociatedTokenAccount(
        mockUSDCMint.publicKey
      );

    await inceptClient.addCollateralToSinglePoolComet(
      mockUSDCTokenAccountInfo.address,
      new BN(2550000000),
      0
    );

    await sleep(200);

    const tokenData = await inceptClient.getTokenData();
    const collateral = tokenData.collaterals[0];

    mockUSDCTokenAccountInfo =
      await inceptClient.getOrCreateAssociatedTokenAccount(
        mockUSDCMint.publicKey
      );
    assert.equal(
      Number(mockUSDCTokenAccountInfo.amount) / 10000000,
      999978999745,
      "check user USDC"
    );

    const vault = await inceptClient.connection.getTokenAccountBalance(
      collateral.vault,
      "recent"
    );

    assert.equal(vault.value!.uiAmount, 21000255, "check vault balance");
  });

<<<<<<< HEAD
  it("single pool comet collateral withdrawn!", async () => {
=======
  it("comet calculations check!", async () => {
    const collateral = 100;
    const usdiBorrow = 250;
    const [lowerPriceRange, upperPriceRange] =
      await inceptClient.calculateRangeFromUSDiAndCollateral(
        0,
        0,
        collateral,
        usdiBorrow
      );

    const maxUsdi = await inceptClient.calculateMaxUSDiAmountFromCollateral(
      0,
      collateral
    );

    assert.equal(maxUsdi, 340.80560753781174, "check maxUsdi calculation");

    const usdiLower = await inceptClient.calculateUSDiAmountFromRange(
      0,
      0,
      collateral,
      lowerPriceRange,
      true
    );
    const usdiUpper = await inceptClient.calculateUSDiAmountFromRange(
      0,
      0,
      collateral,
      upperPriceRange,
      false
    );
    assert.isTrue(
      Math.abs(usdiLower - usdiBorrow) / usdiBorrow < 0.01,
      "lower range usdi calculation is wrong"
    );
    assert.isTrue(
      Math.abs(usdiUpper - usdiBorrow) / usdiBorrow < 0.01,
      "upper range usdi calculation is wrong"
    );
  });

  it("comet collateral withdrawn!", async () => {
>>>>>>> 7e9d81a1
    mockUSDCTokenAccountInfo =
      await inceptClient.getOrCreateAssociatedTokenAccount(
        mockUSDCMint.publicKey
      );

    await inceptClient.withdrawCollateralFromSinglePoolComet(
      mockUSDCTokenAccountInfo.address,
      new BN(50000000),
      0
    );

    await sleep(200);

    const tokenData = await inceptClient.getTokenData();
    const collateral = tokenData.collaterals[0];

    mockUSDCTokenAccountInfo =
      await inceptClient.getOrCreateAssociatedTokenAccount(
        mockUSDCMint.publicKey
      );
    assert.equal(
      Number(mockUSDCTokenAccountInfo.amount) / 10000000,
      999978999750,
      "check user USDI"
    );

    const vault = await inceptClient.connection.getTokenAccountBalance(
      collateral.vault,
      "recent"
    );

    assert.equal(vault.value!.uiAmount, 21000250, "check vault balance");
  });

  it("single pool comet liquidity added!", async () => {
    mockUSDCTokenAccountInfo =
      await inceptClient.getOrCreateAssociatedTokenAccount(
        mockUSDCMint.publicKey
      );

    await inceptClient.addLiquidityToSinglePoolComet(new BN(51000000000), 0);

    await sleep(200);

    const tokenData = await inceptClient.getTokenData();
    const pool = tokenData.pools[0];

    const usdiAccountBalance =
      await inceptClient.connection.getTokenAccountBalance(
        pool.usdiTokenAccount,
        "recent"
      );

    assert.equal(
      usdiAccountBalance.value!.uiAmount,
      455061.45546909,
      "check usdi pool balance"
    );

    const iassetTokenBalance =
      await inceptClient.connection.getTokenAccountBalance(
        pool.iassetTokenAccount,
        "recent"
      );

    assert.equal(
      iassetTokenBalance.value!.uiAmount,
      91012.29109402,
      "check iasset pool balance"
    );
  });

  it("single pool comet liquidity subtracted!", async () => {
    let poolIndex = 0;
    const tokenData = await inceptClient.getTokenData();
    const pool = tokenData.pools[poolIndex];

    usdiTokenAccountInfo = await inceptClient.getOrCreateAssociatedTokenAccount(
      inceptClient.manager.usdiMint
    );
    iassetTokenAccountInfo =
      await inceptClient.getOrCreateAssociatedTokenAccount(
        pool.assetInfo.iassetMint
      );

    await inceptClient.withdrawLiquidityFromSinglePoolComet(
      iassetTokenAccountInfo.address,
      usdiTokenAccountInfo.address,
      new BN(1000000000),
      0
    );

    await sleep(200);

    const usdiAccountBalance =
      await inceptClient.connection.getTokenAccountBalance(
        pool.usdiTokenAccount,
        "recent"
      );

    assert.equal(
      usdiAccountBalance.value!.uiAmount,
      455051.45546909,
      "check usdi pool balance"
    );

    const iassetTokenBalance =
      await inceptClient.connection.getTokenAccountBalance(
        pool.iassetTokenAccount,
        "recent"
      );

    assert.equal(
      iassetTokenBalance.value!.uiAmount,
      91010.29109402,
      "check iasset pool balance"
    );
  });

  it("iasset bought!", async () => {
    let poolIndex = 0;
    const tokenData = await inceptClient.getTokenData();
    const pool = tokenData.pools[poolIndex];

    let withdrawableCollateral = await inceptClient.calculateMaxWithdrawableCollateral(0);
    assert.equal(withdrawableCollateral, 103.55103473381615);

    usdiTokenAccountInfo = await inceptClient.getOrCreateAssociatedTokenAccount(
      inceptClient.manager.usdiMint
    );
    iassetTokenAccountInfo =
      await inceptClient.getOrCreateAssociatedTokenAccount(
        pool.assetInfo.iassetMint
      );

    await inceptClient.buySynth(
      new BN(1000000000000),
      usdiTokenAccountInfo.address,
      iassetTokenAccountInfo.address,
      poolIndex
    );

    await sleep(200);

    usdiTokenAccountInfo = await inceptClient.getOrCreateAssociatedTokenAccount(
      inceptClient.manager.usdiMint
    );
    iassetTokenAccountInfo =
      await inceptClient.getOrCreateAssociatedTokenAccount(
        pool.assetInfo.iassetMint
      );

    assert.equal(
      Number(usdiTokenAccountInfo.amount) / 100000000,
      489276.48918785,
      "check user usdi balance."
    );
    assert.equal(
      Number(iassetTokenAccountInfo.amount) / 100000000,
      109089.70890618,
      "check user iAsset balance."
    );
    assert.equal(
      Number(
        (
          await inceptClient.connection.getTokenAccountBalance(
            pool.usdiTokenAccount,
            "recent"
          )
        ).value!.uiAmount
      ),
      511223.51081215,
      "check pool usdi"
    );
    assert.equal(
      Number(
        (
          await inceptClient.connection.getTokenAccountBalance(
            pool.iassetTokenAccount,
            "recent"
          )
        ).value!.uiAmount
      ),
      81010.29109402,
      "check pool iAsset"
    );

    withdrawableCollateral = await inceptClient.calculateMaxWithdrawableCollateral(0);
    assert.equal(withdrawableCollateral, 0);
  });

  it("single pool comet recentered!", async () => {
    let poolIndex = 0;
    const tokenData = await inceptClient.getTokenData();
    const pool = tokenData.pools[poolIndex];
    const collateral = tokenData.collaterals[0];

    mockUSDCTokenAccountInfo =
      await inceptClient.getOrCreateAssociatedTokenAccount(
        mockUSDCMint.publicKey
      );
    usdiTokenAccountInfo = await inceptClient.getOrCreateAssociatedTokenAccount(
      inceptClient.manager.usdiMint
    );
    iassetTokenAccountInfo =
      await inceptClient.getOrCreateAssociatedTokenAccount(
        pool.assetInfo.iassetMint
      );

    await inceptClient.recenterSinglePoolComet(
      iassetTokenAccountInfo.address,
      0
    );

    await sleep(200);

    mockUSDCTokenAccountInfo =
      await inceptClient.getOrCreateAssociatedTokenAccount(
        mockUSDCMint.publicKey
      );
    usdiTokenAccountInfo = await inceptClient.getOrCreateAssociatedTokenAccount(
      inceptClient.manager.usdiMint
    );
    iassetTokenAccountInfo =
      await inceptClient.getOrCreateAssociatedTokenAccount(
        pool.assetInfo.iassetMint
      );

    assert.equal(
      Number(
        (
          await inceptClient.connection.getTokenAccountBalance(
            collateral.vault,
            "confirmed"
          )
        ).value!.uiAmount
      ),
      21000250,
      "check usdc collateral vault"
    );

    assert.equal(
      Number(mockUSDCTokenAccountInfo.amount) / 10000000,
      999978999750,
      "check user usdc balance"
    );
    assert.equal(
      Number(usdiTokenAccountInfo.amount) / 100000000,
      489276.48918785,
      "check user usdi balance"
    );
    assert.equal(
      Number(iassetTokenAccountInfo.amount) / 100000000,
      119089.70890618,
      "check user iAsset balance"
    );
    assert.equal(
      Number(
        (
          await inceptClient.connection.getTokenAccountBalance(
            pool.usdiTokenAccount,
            "recent"
          )
        ).value!.uiAmount
      ),
      511292.94453873,
      "check pool usdi"
    );
    assert.equal(
      Number(
        (
          await inceptClient.connection.getTokenAccountBalance(
            pool.iassetTokenAccount,
            "recent"
          )
        ).value!.uiAmount
      ),
      80999.28987356,
      "check pool iAsset"
    );
  });

  it("single pool comet closed!", async () => {
    let poolIndex = 0;
    const tokenData = await inceptClient.getTokenData();
    const pool = tokenData.pools[poolIndex];
    const collateral = tokenData.collaterals[0];

    mockUSDCTokenAccountInfo =
      await inceptClient.getOrCreateAssociatedTokenAccount(
        mockUSDCMint.publicKey
      );
    usdiTokenAccountInfo = await inceptClient.getOrCreateAssociatedTokenAccount(
      inceptClient.manager.usdiMint
    );
    iassetTokenAccountInfo =
      await inceptClient.getOrCreateAssociatedTokenAccount(
        pool.assetInfo.iassetMint
      );

    await inceptClient.closeSinglePoolComet(
      mockUSDCTokenAccountInfo.address,
      iassetTokenAccountInfo.address,
      usdiTokenAccountInfo.address,
      0
    );

    await sleep(200);

    mockUSDCTokenAccountInfo =
      await inceptClient.getOrCreateAssociatedTokenAccount(
        mockUSDCMint.publicKey
      );
    usdiTokenAccountInfo = await inceptClient.getOrCreateAssociatedTokenAccount(
      inceptClient.manager.usdiMint
    );
    iassetTokenAccountInfo =
      await inceptClient.getOrCreateAssociatedTokenAccount(
        pool.assetInfo.iassetMint
      );

    assert.equal(
      Number(mockUSDCTokenAccountInfo.amount) / 10000000,
      999978999992.3546,
      "check user usdc balance"
    );
    assert.equal(
      Number(usdiTokenAccountInfo.amount) / 100000000,
      489276.48918785,
      "check user usdi balance"
    );
    assert.equal(
      Number(iassetTokenAccountInfo.amount) / 100000000,
      119089.70890618,
      "check user iAsset balance"
    );
    assert.equal(
      Number(
        (
          await inceptClient.connection.getTokenAccountBalance(
            pool.usdiTokenAccount,
            "recent"
          )
        ).value!.uiAmount
      ),
      510731.15630299,
      "check pool usdi"
    );
    assert.equal(
      Number(
        (
          await inceptClient.connection.getTokenAccountBalance(
            pool.iassetTokenAccount,
            "recent"
          )
        ).value!.uiAmount
      ),
      80910.29109382,
      "check pool iAsset"
    );

    const singlePoolComet = await inceptClient.getSinglePoolComet(0);
    assert.equal(
      Number(singlePoolComet.totalCollateralAmount.val),
      0,
      "check comet position"
    );
  });

  it("comet collateral added!", async () => {
    mockUSDCTokenAccountInfo =
      await inceptClient.getOrCreateAssociatedTokenAccount(
        mockUSDCMint.publicKey
      );

    await inceptClient.addCollateralToComet(
      mockUSDCTokenAccountInfo.address,
      new BN(50000000),
      0,
      false
    );

    await sleep(200);

    const tokenData = await inceptClient.getTokenData();
    const collateral = tokenData.collaterals[0];

    mockUSDCTokenAccountInfo =
      await inceptClient.getOrCreateAssociatedTokenAccount(
        mockUSDCMint.publicKey
      );
    assert.equal(
      Number(mockUSDCTokenAccountInfo.amount) / 10000000,
      999978999987.3544,
      "check user USDC"
    );

    const vault = await inceptClient.connection.getTokenAccountBalance(
      collateral.vault,
      "recent"
    );
    assert.equal(
      vault.value!.uiAmount,
      21000012.6454908,
      "check vault balance"
    );
  });

  it("comet collateral withdrawn!", async () => {
    mockUSDCTokenAccountInfo =
      await inceptClient.getOrCreateAssociatedTokenAccount(
        mockUSDCMint.publicKey
      );

    await inceptClient.withdrawCollateralFromComet(
      mockUSDCTokenAccountInfo.address,
      new BN(10000000),
      0,
      false
    );

    await sleep(200);

    const tokenData = await inceptClient.getTokenData();
    const collateral = tokenData.collaterals[0];

    mockUSDCTokenAccountInfo =
      await inceptClient.getOrCreateAssociatedTokenAccount(
        mockUSDCMint.publicKey
      );
    assert.equal(
      Number(mockUSDCTokenAccountInfo.amount) / 10000000,
      999978999988.3545,
      "check user USDC"
    );

    const vault = await inceptClient.connection.getTokenAccountBalance(
      collateral.vault,
      "recent"
    );
    assert.equal(
      vault.value!.uiAmount,
      21000011.6454908,
      "check vault balance"
    );
  });

  it("comet liquidity added!", async () => {
    mockUSDCTokenAccountInfo =
      await inceptClient.getOrCreateAssociatedTokenAccount(
        mockUSDCMint.publicKey
      );

    await inceptClient.addLiquidityToComet(new BN(400000000), 0, false);

    await sleep(200);

    const tokenData = await inceptClient.getTokenData();
    const pool = tokenData.pools[0];

    const usdiAccountBalance =
      await inceptClient.connection.getTokenAccountBalance(
        pool.usdiTokenAccount,
        "recent"
      );

    assert.equal(
      usdiAccountBalance.value!.uiAmount,
      510735.15630299,
      "check usdi pool balance"
    );

    const iassetTokenBalance =
      await inceptClient.connection.getTokenAccountBalance(
        pool.iassetTokenAccount,
        "recent"
      );

    assert.equal(
      iassetTokenBalance.value!.uiAmount,
      80910.92477586,
      "check iasset pool balance"
    );
  });

<<<<<<< HEAD
  it("comet liquidity withdrawn!", async () => {
    const tokenData = await inceptClient.getTokenData();
    const poolIndex = 0;
    const pool = tokenData.pools[poolIndex];

    usdiTokenAccountInfo = await inceptClient.getOrCreateAssociatedTokenAccount(
      inceptClient.manager.usdiMint
    );
    iassetTokenAccountInfo =
=======
  it("multi pool comet health check", async () => {
    let healthScore = await inceptClient.getHealthScore();

    assert.equal(healthScore, 98.941, "check health score.");

    await inceptClient.updatePoolHealthScoreCoefficient(
      healthScoreCoefficient.mul(new BN(2)),
      0
    );
    await inceptClient.updateILHealthScoreCoefficient(
      ilHealthScoreCoefficient.mul(new BN(2))
    );

    healthScore = await inceptClient.getHealthScore();
    assert.equal(healthScore, 97.882, "check health score.");

    const totalILD = await inceptClient.getILD();
    const poolILD = await inceptClient.getILD(0);
    assert.equal(totalILD, poolILD, 'check ILD calculation');

  });

  it("multi pool comet liquidity withdrawn!", async () => {
    mockUSDCTokenAccountInfo =
>>>>>>> 7e9d81a1
      await inceptClient.getOrCreateAssociatedTokenAccount(
        pool.assetInfo.iassetMint
      );
    await inceptClient.withdrawLiquidityFromComet(
      iassetTokenAccountInfo.address,
      usdiTokenAccountInfo.address,
      new BN(50000000),
      0,
      false
    );

    await sleep(200);

    const usdiAccountBalance =
      await inceptClient.connection.getTokenAccountBalance(
        pool.usdiTokenAccount,
        "recent"
      );

    assert.equal(
      usdiAccountBalance.value!.uiAmount,
      510734.65630299,
      "check usdi pool balance"
    );

    const iassetTokenBalance =
      await inceptClient.connection.getTokenAccountBalance(
        pool.iassetTokenAccount,
        "recent"
      );

    assert.equal(
      iassetTokenBalance.value!.uiAmount,
      80910.84556561,
      "check iasset pool balance"
    );
  });

  it("hackathon USDI mint", async () => {
    usdiTokenAccountInfo = await inceptClient.getOrCreateAssociatedTokenAccount(
      inceptClient.manager.usdiMint
    );

    const currentUSDI = Number(usdiTokenAccountInfo.amount) / 100000000;

    await inceptClient.hackathonMintUsdi(
      usdiTokenAccountInfo.address,
      5000000000
    );

    await sleep(200);

    usdiTokenAccountInfo = await inceptClient.getOrCreateAssociatedTokenAccount(
      inceptClient.manager.usdiMint
    );

    assert.equal(
      Number(usdiTokenAccountInfo.amount) / 100000000,
      currentUSDI + 50,
      "usdi not minted properly!"
    );
  });

  it("iasset bought!", async () => {
    let poolIndex = 0;
    const tokenData = await inceptClient.getTokenData();
    const pool = tokenData.pools[poolIndex];

    usdiTokenAccountInfo = await inceptClient.getOrCreateAssociatedTokenAccount(
      inceptClient.manager.usdiMint
    );
    iassetTokenAccountInfo =
      await inceptClient.getOrCreateAssociatedTokenAccount(
        pool.assetInfo.iassetMint
      );

    await inceptClient.buySynth(
      new BN(1000000000000),
      usdiTokenAccountInfo.address,
      iassetTokenAccountInfo.address,
      poolIndex
    );

    await sleep(200);

    usdiTokenAccountInfo = await inceptClient.getOrCreateAssociatedTokenAccount(
      inceptClient.manager.usdiMint
    );
    iassetTokenAccountInfo =
      await inceptClient.getOrCreateAssociatedTokenAccount(
        pool.assetInfo.iassetMint
      );

    assert.equal(
      Number(usdiTokenAccountInfo.amount) / 100000000,
      417301.58915611,
      "check user usdi balance."
    );
    assert.equal(
      Number(iassetTokenAccountInfo.amount) / 100000000,
      129089.70890618,
      "check user iAsset balance."
    );
    assert.equal(
      Number(
        (
          await inceptClient.connection.getTokenAccountBalance(
            pool.usdiTokenAccount,
            "recent"
          )
        ).value!.uiAmount
      ),
      582759.55633473,
      "check pool usdi"
    );
    assert.equal(
      Number(
        (
          await inceptClient.connection.getTokenAccountBalance(
            pool.iassetTokenAccount,
            "recent"
          )
        ).value!.uiAmount
      ),
      70910.84556561,
      "check pool iAsset"
    );
  });

  it("multi pool comet recentered!", async () => {
    let poolIndex = 0;
    const tokenData = await inceptClient.getTokenData();
    const pool = tokenData.pools[poolIndex];
    const collateral = tokenData.collaterals[0];

    mockUSDCTokenAccountInfo =
      await inceptClient.getOrCreateAssociatedTokenAccount(
        mockUSDCMint.publicKey
      );
    usdiTokenAccountInfo = await inceptClient.getOrCreateAssociatedTokenAccount(
      inceptClient.manager.usdiMint
    );
    iassetTokenAccountInfo =
      await inceptClient.getOrCreateAssociatedTokenAccount(
        pool.assetInfo.iassetMint
      );

    await inceptClient.recenterComet(
      iassetTokenAccountInfo.address,
      0,
      0,
      false
    );

    await sleep(200);

    usdiTokenAccountInfo = await inceptClient.getOrCreateAssociatedTokenAccount(
      inceptClient.manager.usdiMint
    );
    iassetTokenAccountInfo =
      await inceptClient.getOrCreateAssociatedTokenAccount(
        pool.assetInfo.iassetMint
      );

    assert.equal(
      Number(
        (
          await inceptClient.connection.getTokenAccountBalance(
            collateral.vault,
            "confirmed"
          )
        ).value!.uiAmount
      ),
      21000011.6454908,
      "check usdc collateral vault"
    );

    assert.equal(
      Number(usdiTokenAccountInfo.amount) / 100000000,
      417301.58915611,
      "check user usdi balance"
    );
    assert.equal(
      Number(iassetTokenAccountInfo.amount) / 100000000,
      129089.70890618,
      "check user iAsset balance"
    );
    assert.equal(
      Number(
        (
          await inceptClient.connection.getTokenAccountBalance(
            pool.usdiTokenAccount,
            "recent"
          )
        ).value!.uiAmount
      ),
      582760.12702423,
      "check pool usdi"
    );
    assert.equal(
      Number(
        (
          await inceptClient.connection.getTokenAccountBalance(
            pool.iassetTokenAccount,
            "recent"
          )
        ).value!.uiAmount
      ),
      70910.77612353,
      "check pool iAsset"
    );
  });

  it("comet closed!", async () => {
    let poolIndex = 0;
    const tokenData = await inceptClient.getTokenData();
    const pool = tokenData.pools[poolIndex];

    usdiTokenAccountInfo = await inceptClient.getOrCreateAssociatedTokenAccount(
      inceptClient.manager.usdiMint
    );
    iassetTokenAccountInfo =
      await inceptClient.getOrCreateAssociatedTokenAccount(
        pool.assetInfo.iassetMint
      );

    await inceptClient.closeComet(
      iassetTokenAccountInfo.address,
      usdiTokenAccountInfo.address,
      0,
      false
    );

    await sleep(200);

    usdiTokenAccountInfo = await inceptClient.getOrCreateAssociatedTokenAccount(
      inceptClient.manager.usdiMint
    );
    iassetTokenAccountInfo =
      await inceptClient.getOrCreateAssociatedTokenAccount(
        pool.assetInfo.iassetMint
      );

    assert.equal(
      Number(usdiTokenAccountInfo.amount) / 100000000,
      417301.58915611,
      "check user usdi balance"
    );
    assert.equal(
      Number(iassetTokenAccountInfo.amount) / 100000000,
      129089.70890617,
      "check user iAsset balance"
    );
    assert.equal(
      Number(
        (
          await inceptClient.connection.getTokenAccountBalance(
            pool.usdiTokenAccount,
            "recent"
          )
        ).value!.uiAmount
      ),
      582756.14094497,
      "check pool usdi"
    );
    assert.equal(
      Number(
        (
          await inceptClient.connection.getTokenAccountBalance(
            pool.iassetTokenAccount,
            "recent"
          )
        ).value!.uiAmount
      ),
      70910.29109383,
      "check pool iAsset"
    );

    const multiPoolComet = await inceptClient.getComet();
    assert.equal(
      Number(multiPoolComet.numPositions),
      0,
      "check comet position"
    );
  });
});<|MERGE_RESOLUTION|>--- conflicted
+++ resolved
@@ -1010,53 +1010,7 @@
     assert.equal(vault.value!.uiAmount, 21000255, "check vault balance");
   });
 
-<<<<<<< HEAD
   it("single pool comet collateral withdrawn!", async () => {
-=======
-  it("comet calculations check!", async () => {
-    const collateral = 100;
-    const usdiBorrow = 250;
-    const [lowerPriceRange, upperPriceRange] =
-      await inceptClient.calculateRangeFromUSDiAndCollateral(
-        0,
-        0,
-        collateral,
-        usdiBorrow
-      );
-
-    const maxUsdi = await inceptClient.calculateMaxUSDiAmountFromCollateral(
-      0,
-      collateral
-    );
-
-    assert.equal(maxUsdi, 340.80560753781174, "check maxUsdi calculation");
-
-    const usdiLower = await inceptClient.calculateUSDiAmountFromRange(
-      0,
-      0,
-      collateral,
-      lowerPriceRange,
-      true
-    );
-    const usdiUpper = await inceptClient.calculateUSDiAmountFromRange(
-      0,
-      0,
-      collateral,
-      upperPriceRange,
-      false
-    );
-    assert.isTrue(
-      Math.abs(usdiLower - usdiBorrow) / usdiBorrow < 0.01,
-      "lower range usdi calculation is wrong"
-    );
-    assert.isTrue(
-      Math.abs(usdiUpper - usdiBorrow) / usdiBorrow < 0.01,
-      "upper range usdi calculation is wrong"
-    );
-  });
-
-  it("comet collateral withdrawn!", async () => {
->>>>>>> 7e9d81a1
     mockUSDCTokenAccountInfo =
       await inceptClient.getOrCreateAssociatedTokenAccount(
         mockUSDCMint.publicKey
@@ -1542,7 +1496,28 @@
     );
   });
 
-<<<<<<< HEAD
+  it("multi pool comet health check", async () => {
+    let healthScore = await inceptClient.getHealthScore();
+
+    assert.equal(healthScore, 98.941, "check health score.");
+
+    await inceptClient.updatePoolHealthScoreCoefficient(
+      healthScoreCoefficient.mul(new BN(2)),
+      0
+    );
+    await inceptClient.updateILHealthScoreCoefficient(
+      ilHealthScoreCoefficient.mul(new BN(2))
+    );
+
+    healthScore = await inceptClient.getHealthScore();
+    assert.equal(healthScore, 97.882, "check health score.");
+
+    const totalILD = await inceptClient.getILD();
+    const poolILD = await inceptClient.getILD(0);
+    assert.equal(totalILD, poolILD, 'check ILD calculation');
+
+  });
+
   it("comet liquidity withdrawn!", async () => {
     const tokenData = await inceptClient.getTokenData();
     const poolIndex = 0;
@@ -1552,32 +1527,6 @@
       inceptClient.manager.usdiMint
     );
     iassetTokenAccountInfo =
-=======
-  it("multi pool comet health check", async () => {
-    let healthScore = await inceptClient.getHealthScore();
-
-    assert.equal(healthScore, 98.941, "check health score.");
-
-    await inceptClient.updatePoolHealthScoreCoefficient(
-      healthScoreCoefficient.mul(new BN(2)),
-      0
-    );
-    await inceptClient.updateILHealthScoreCoefficient(
-      ilHealthScoreCoefficient.mul(new BN(2))
-    );
-
-    healthScore = await inceptClient.getHealthScore();
-    assert.equal(healthScore, 97.882, "check health score.");
-
-    const totalILD = await inceptClient.getILD();
-    const poolILD = await inceptClient.getILD(0);
-    assert.equal(totalILD, poolILD, 'check ILD calculation');
-
-  });
-
-  it("multi pool comet liquidity withdrawn!", async () => {
-    mockUSDCTokenAccountInfo =
->>>>>>> 7e9d81a1
       await inceptClient.getOrCreateAssociatedTokenAccount(
         pool.assetInfo.iassetMint
       );
