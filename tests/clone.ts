import * as anchor from "@coral-xyz/anchor";
import { BN } from "@coral-xyz/anchor";
import {
  TOKEN_PROGRAM_ID,
  ASSOCIATED_TOKEN_PROGRAM_ID,
  getAssociatedTokenAddress,
  createAssociatedTokenAccountInstruction,
  getAccount,
  MINT_SIZE,
  getMinimumBalanceForRentExemptMint,
  createInitializeMintInstruction,
  createMintToCheckedInstruction,
} from "@solana/spl-token";
import { PublicKey, Transaction, SystemProgram } from "@solana/web3.js";
import { assert } from "chai";
import {
  CLONE_TOKEN_SCALE,
  CloneClient,
  fromCloneScale,
  fromScale,
  toCloneScale,
  toScale,
} from "../sdk/src/clone";
import { createPriceFeed, setPrice, getFeedData } from "../sdk/src/oracle";
import {
  calculateSwapExecution,
  sleep,
  getOrCreateAssociatedTokenAccount,
} from "../sdk/src/utils";
import { getHealthScore, getILD } from "../sdk/src/healthscore";
<<<<<<< HEAD
import { Clone as CloneAccount } from "../sdk/generated/clone";
import { PoolParameters } from "../sdk/generated/clone";
=======
import {
  Clone as CloneAccount,
  createUpdatePoolParametersInstruction,
} from "../sdk/generated/clone";
import {
  Jupiter,
  createCreateAssetInstruction,
  createInitializeInstruction,
  createMintAssetInstruction,
  createMintUsdcInstruction,
  createSwapInstruction,
} from "../sdk/generated/jupiter-agg-mock";
import * as CloneStaking from "../sdk/generated/clone-staking";
>>>>>>> 29d0166b

const CLONE_SCALE_CONVERSION = Math.pow(10, -CLONE_TOKEN_SCALE);
const USDC_SCALE_CONVERSION = Math.pow(10, -7);

describe("tests", async () => {
  const provider = anchor.AnchorProvider.local();
  anchor.setProvider(provider);
  let walletPubkey = provider.publicKey!;

  let cloneProgramId = anchor.workspace.Clone.programId;
  let pythProgramId = anchor.workspace.Pyth.programId;
  let jupiterProgramId = anchor.workspace.JupiterAggMock.programId;
  let cloneStakingProgramId = anchor.workspace.CloneStaking.programId;

  const mockUSDCMint = anchor.web3.Keypair.generate();
  const treasuryAddress = anchor.web3.Keypair.generate();
  const clnTokenMint = anchor.web3.Keypair.generate();
  let treasuryOnusdTokenAccount;
  let treasuryOnassetTokenAccount;

  const healthScoreCoefficient = 1.059;
  const ilHealthScoreCoefficient = 128.288;
  const liquidatorFee = 500; // in bps
  const poolTradingFee = 200;
  const treasuryTradingFee = 100;
  const tier0 = {
    minStakeRequirement: new BN(1000),
    lpTradingFeeBps: 15,
    treasuryTradingFeeBps: 10,
  };

  let priceFeed: PublicKey;
  let mockUSDCTokenAccountInfo;
  let onusdTokenAccountInfo;
  let onassetTokenAccountInfo;
  let cloneClient: CloneClient;

  const [cloneAccountAddress, ___] = PublicKey.findProgramAddressSync(
    [Buffer.from("clone")],
    cloneProgramId
  );
  const mockAssetMint = anchor.web3.Keypair.generate();
  let [jupiterAddress, _jupiterNonce] = PublicKey.findProgramAddressSync(
    [Buffer.from("jupiter")],
    jupiterProgramId
  );

  const [cloneStakingAddress, _] = PublicKey.findProgramAddressSync(
    [Buffer.from("clone-staking")],
    cloneStakingProgramId
  );
  const clnTokenVault = await getAssociatedTokenAddress(
    clnTokenMint.publicKey,
    cloneStakingAddress,
    true
  );
  const userClnTokenAddress = await getAssociatedTokenAddress(
    clnTokenMint.publicKey,
    walletPubkey
  );
  const [userStakingAddress, __] = PublicKey.findProgramAddressSync(
    [Buffer.from("user"), walletPubkey.toBuffer()],
    cloneStakingProgramId
  );

  it("to scale test", () => {
    assert.isTrue(toCloneScale(28.15561224).toString() === "2815561224");
    assert.isTrue(toCloneScale(28.15561224999).toString() === "2815561224");
    assert.isTrue(toCloneScale(28.1556).toString() === "2815560000");
    assert.isTrue(toCloneScale(2815561224).toString() === "281556122400000000");
    assert.isTrue(toCloneScale(0.2815561224).toString() === "28155612");
    assert.isTrue(toCloneScale(28.05561224).toString() === "2805561224");
  });

  it("initialize staking program + initialize tier + add stake", async () => {
    let tx = new Transaction().add(
      // create cln mint account
      SystemProgram.createAccount({
        fromPubkey: walletPubkey,
        newAccountPubkey: clnTokenMint.publicKey,
        space: MINT_SIZE,
        lamports: await getMinimumBalanceForRentExemptMint(provider.connection),
        programId: TOKEN_PROGRAM_ID,
      }),
      // init clone mint account
      createInitializeMintInstruction(
        clnTokenMint.publicKey,
        CLONE_TOKEN_SCALE,
        walletPubkey,
        null
      )
    );
    await provider.sendAndConfirm(tx, [clnTokenMint]);

    // let ix = createAssociatedTokenAccountInstruction(
    //   provider.publicKey!,
    //   clnTokenVault,
    //   cloneStakingAddress,
    //   clnTokenMint.publicKey
    // );

    tx = new Transaction().add(
      createAssociatedTokenAccountInstruction(
        provider.publicKey!,
        clnTokenVault,
        cloneStakingAddress,
        clnTokenMint.publicKey
      ),
      CloneStaking.createInitializeInstruction(
        {
          admin: provider.publicKey!,
          cloneStaking: cloneStakingAddress,
          clnTokenMint: clnTokenMint.publicKey,
          clnTokenVault: clnTokenVault,
          rent: anchor.web3.SYSVAR_RENT_PUBKEY,
          tokenProgram: TOKEN_PROGRAM_ID,
          systemProgram: anchor.web3.SystemProgram.programId,
        },
        {
          stakingPeriodSlots: new BN(24),
        }
      ),
      CloneStaking.createUpdateStakingParamsInstruction(
        {
          admin: provider.publicKey!,
          cloneStaking: cloneStakingAddress,
        },
        {
          params: {
            __kind: "Tier",
            numTiers: 1,
            index: 0,
            stakeRequirement: tier0.minStakeRequirement,
            lpTradingFeeBps: tier0.lpTradingFeeBps,
            treasuryTradingFeeBps: tier0.treasuryTradingFeeBps,
          },
        }
      )
    );
    await provider.sendAndConfirm(tx);

    // Mint cln tokens to user.
    let mintTx = new Transaction().add(
      createAssociatedTokenAccountInstruction(
        walletPubkey,
        userClnTokenAddress,
        walletPubkey,
        clnTokenMint.publicKey
      ),
      createMintToCheckedInstruction(
        clnTokenMint.publicKey,
        userClnTokenAddress,
        walletPubkey,
        tier0.minStakeRequirement.toNumber(),
        CLONE_TOKEN_SCALE
      ),
      CloneStaking.createAddStakeInstruction(
        {
          user: provider.publicKey!,
          userAccount: userStakingAddress,
          cloneStaking: cloneStakingAddress,
          clnTokenMint: clnTokenMint.publicKey,
          clnTokenVault: clnTokenVault,
          userClnTokenAccount: userClnTokenAddress,
          rent: anchor.web3.SYSVAR_RENT_PUBKEY,
          tokenProgram: TOKEN_PROGRAM_ID,
          systemProgram: anchor.web3.SystemProgram.programId,
        },
        {
          amount: tier0.minStakeRequirement,
        }
      )
    );

    await provider.sendAndConfirm(mintTx);

    let userStakingAccount = await CloneStaking.User.fromAccountAddress(
      provider.connection,
      userStakingAddress
    );
    assert.equal(
      Number(userStakingAccount.stakedTokens),
      tier0.minStakeRequirement.toNumber()
    );
  });

  it("mock jupiter agg initialized + mock usdc initialized + mock asset initialized!", async () => {
    await provider.sendAndConfirm(
      new Transaction().add(
        createInitializeInstruction({
          admin: provider.publicKey!,
          jupiterAccount: jupiterAddress,
          usdcMint: mockUSDCMint.publicKey,
          rent: anchor.web3.SYSVAR_RENT_PUBKEY,
          tokenProgram: TOKEN_PROGRAM_ID,
          systemProgram: anchor.web3.SystemProgram.programId,
        })
      ),
      [mockUSDCMint]
    );
  });

  it("clone initialized!", async () => {
    await CloneClient.initializeClone(
      provider,
      cloneProgramId,
      liquidatorFee,
      liquidatorFee,
      treasuryAddress.publicKey,
      mockUSDCMint.publicKey
    );
    let account = await CloneAccount.fromAccountAddress(
      provider.connection,
      cloneAccountAddress
    );
    cloneClient = new CloneClient(provider, account, cloneProgramId);
  });

  it("user initialized!", async () => {
    let tx = new Transaction().add(cloneClient.initializeUserInstruction());

    await cloneClient.provider.sendAndConfirm!(tx);
  });

  it("change feed price + mock asset created", async () => {
    let price = 10;
    const expo = -7;
    const conf = new BN((price / 10) * 10 ** -expo);

    priceFeed = await createPriceFeed(
      provider,
      pythProgramId,
      price,
      expo,
      conf
    );
    let currentPrice = (await getFeedData(provider, priceFeed)).aggregate.price;
    assert.equal(currentPrice, price, "check initial price");

    price = 5;
    await setPrice(provider, price, priceFeed);
    let updatedPrice = (await getFeedData(provider, priceFeed)).aggregate.price;
    assert.equal(updatedPrice, price, "check updated price");

    await provider.sendAndConfirm(
      new Transaction().add(
        createCreateAssetInstruction(
          {
            payer: provider.publicKey!,
            assetMint: mockAssetMint.publicKey,
            jupiterAccount: jupiterAddress,
            rent: anchor.web3.SYSVAR_RENT_PUBKEY,
            tokenProgram: TOKEN_PROGRAM_ID,
            systemProgram: anchor.web3.SystemProgram.programId,
          },
          { pythOracle: priceFeed }
        )
      ),
      [mockAssetMint]
    );

    await cloneClient.addOracleInfo(priceFeed);
  });

  it("pool initialized!", async () => {
    const jupiterData = await Jupiter.fromAccountAddress(
      provider.connection,
      jupiterAddress
    );

    await cloneClient.initializePool(
      150,
      200,
      poolTradingFee,
      treasuryTradingFee,
      ilHealthScoreCoefficient,
      healthScoreCoefficient,
      0,
      jupiterData.assetMints[0]
    );

    let tokenData = await cloneClient.getTokenData();
    assert.equal(Number(tokenData.numPools), 1);
  });
  it("non-stable mock asset added as a collateral!", async () => {
    await cloneClient.addCollateral(8, mockAssetMint.publicKey, 0, 200);

    let tokenData = await cloneClient.getTokenData();
    assert.equal(Number(tokenData.numCollaterals), 3);
  });

  it("token data initialization check", async () => {
    let tokenData = await cloneClient.getTokenData();
    const oracle = tokenData.oracles[0];

    assert(tokenData.clone.equals(cloneClient.cloneAddress), "wrong manager!");
    assert.equal(Number(tokenData.numPools), 1, "num pools incorrect");
    assert.equal(
      Number(tokenData.numCollaterals),
      3,
      "num collaterals incorrect"
    );

    const first_pool = tokenData.pools[0];
    assert(
      !first_pool.underlyingAssetTokenAccount.equals(
        anchor.web3.PublicKey.default
      ),
      "check underlyingAssetTokenAccount"
    );
    const assetInfo = first_pool.assetInfo;

    assert(oracle.pythAddress.equals(priceFeed), "check price feed");

    assert.equal(
      fromScale(assetInfo.minOvercollateralRatio, 2),
      1.5,
      "overcollateral ratio incorrect"
    );

    assert.equal(
      fromScale(assetInfo.maxLiquidationOvercollateralRatio, 2),
      2,
      "max liquidation overcollateral ratio incorrect"
    );

    const first_collateral = tokenData.collaterals[1];
    assert(
      !first_collateral.mint.equals(anchor.web3.PublicKey.default),
      "check mint address"
    );
    assert(!first_collateral.vault.equals(anchor.web3.PublicKey.default)),
      "check vault address";
  });

  it("price updated!", async () => {
    let tokenData = await cloneClient.getTokenData();
    let ix = cloneClient.updatePricesInstruction(tokenData);
    await provider.sendAndConfirm(new Transaction().add(ix));
  });

  it("mock usdc minted!", async () => {
    const usdcMintAmount = new BN("10000000000000000");
    mockUSDCTokenAccountInfo = await getOrCreateAssociatedTokenAccount(
      cloneClient.provider,
      mockUSDCMint.publicKey
    );
    let ix = createMintUsdcInstruction(
      {
        usdcMint: mockUSDCMint.publicKey,
        usdcTokenAccount: mockUSDCTokenAccountInfo.address,
        jupiterAccount: jupiterAddress,
        tokenProgram: TOKEN_PROGRAM_ID,
      },
      {
        amount: usdcMintAmount,
      }
    );
    await provider.sendAndConfirm(new Transaction().add(ix));

    mockUSDCTokenAccountInfo = await getOrCreateAssociatedTokenAccount(
      cloneClient.provider,
      mockUSDCMint.publicKey
    );
    assert.equal(
      Number(mockUSDCTokenAccountInfo.amount) / 10000000,
      1000000000,
      "check USDC amount"
    );
  });

  it("onusd minted!", async () => {
    let tokenData = await cloneClient.getTokenData();
    onusdTokenAccountInfo = await getOrCreateAssociatedTokenAccount(
      cloneClient.provider,
      cloneClient.clone!.onusdMint
    );
    mockUSDCTokenAccountInfo = await getOrCreateAssociatedTokenAccount(
      cloneClient.provider,
      mockUSDCMint.publicKey
    );

    const mintAmount = 1000000;
    const USDC_SCALE = 7;
    let ix = cloneClient.mintOnusdInstruction(
      tokenData,
      toCloneScale(mintAmount),
      onusdTokenAccountInfo.address,
      mockUSDCTokenAccountInfo.address
    );
    await provider.sendAndConfirm(new Transaction().add(ix));

    const startingAmount =
      Number(mockUSDCTokenAccountInfo.amount) * Math.pow(10, -USDC_SCALE);

    onusdTokenAccountInfo = await getOrCreateAssociatedTokenAccount(
      cloneClient.provider,
      cloneClient.clone!.onusdMint
    );
    mockUSDCTokenAccountInfo = await getOrCreateAssociatedTokenAccount(
      cloneClient.provider,
      mockUSDCMint.publicKey
    );
    const endingAmount =
      Number(mockUSDCTokenAccountInfo.amount) * Math.pow(10, -USDC_SCALE);

    assert.equal(
      Number(onusdTokenAccountInfo.amount) / 100000000,
      mintAmount,
      "check onusd token amount"
    );
    assert.equal(
      startingAmount - endingAmount,
      mintAmount,
      "check USDC amount"
    );

    tokenData = await cloneClient.getTokenData();

    const vault = await provider.connection.getTokenAccountBalance(
      tokenData.collaterals[1].vault,
      "recent"
    );
    assert.equal(vault.value!.uiAmount, 1000000, "check usdc vault amount");
  });

  it("mint mock asset", async () => {
    let assetMintAmount = 1000;

    let mockAssetAssociatedTokenAddress =
      await getOrCreateAssociatedTokenAccount(
        cloneClient.provider,
        mockAssetMint.publicKey
      );

    await provider.sendAndConfirm(
      new Transaction().add(
        createMintAssetInstruction(
          {
            assetMint: mockAssetMint.publicKey,
            assetTokenAccount: mockAssetAssociatedTokenAddress.address,
            jupiterAccount: jupiterAddress,
            tokenProgram: TOKEN_PROGRAM_ID,
          },
          {
            assetIndex: 0,
            amount: new BN(assetMintAmount * 100000000),
          }
        )
      )
    );

    mockAssetAssociatedTokenAddress = await getOrCreateAssociatedTokenAccount(
      cloneClient.provider,
      mockAssetMint.publicKey
    );

    assert.equal(
      Number(mockAssetAssociatedTokenAddress.amount) / 100000000,
      assetMintAmount
    );
  });

  it("jupiter USDC mint -> wrap for onUSD", async () => {
    let tokenData = await cloneClient.getTokenData();

    onusdTokenAccountInfo = await getOrCreateAssociatedTokenAccount(
      cloneClient.provider,
      cloneClient.clone!.onusdMint
    );
    const currentOnUSD =
      Number(onusdTokenAccountInfo.amount) * CLONE_SCALE_CONVERSION;

    jupiterAccount = await Jupiter.fromAccountAddress(
      provider.connection,
      jupiterAddress
    );
    let usdcMint = jupiterAccount.usdcMint;

    usdcAssociatedTokenAddress = await getAssociatedTokenAddress(
      jupiterAccount.usdcMint,
      provider.publicKey!,
      false,
      TOKEN_PROGRAM_ID,
      ASSOCIATED_TOKEN_PROGRAM_ID
    );

    let onUSDtoMint = 5000000;
    let ixUsdcMint = createMintUsdcInstruction(
      {
        usdcMint: usdcMint,
        usdcTokenAccount: usdcAssociatedTokenAddress,
        jupiterAccount: jupiterAddress,
        tokenProgram: TOKEN_PROGRAM_ID,
      },
      {
        amount: toScale(onUSDtoMint, 7),
      }
    );

    let wrapIx = cloneClient.mintOnusdInstruction(
      tokenData,
      toCloneScale(onUSDtoMint),
      onusdTokenAccountInfo.address,
      usdcAssociatedTokenAddress
    );
    await provider.sendAndConfirm(
      new Transaction().add(ixUsdcMint).add(wrapIx)
    );

    onusdTokenAccountInfo = await getOrCreateAssociatedTokenAccount(
      cloneClient.provider,
      cloneClient.clone!.onusdMint
    );

    assert.equal(
      Number(onusdTokenAccountInfo.amount) * CLONE_SCALE_CONVERSION,
      currentOnUSD + onUSDtoMint,
      "onusd not minted properly!"
    );
  });

  let assetMint;
  let jupiterAccount;
  let assetAssociatedTokenAddress;
  let usdcAssociatedTokenAddress;

  it("mint USDC and swap for some mock asset", async () => {
    jupiterAccount = await Jupiter.fromAccountAddress(
      provider.connection,
      jupiterAddress
    );
    assetMint = jupiterAccount.assetMints[0];
    let usdcMint = jupiterAccount.usdcMint;
    assetAssociatedTokenAddress = await getAssociatedTokenAddress(
      assetMint,
      provider.publicKey!,
      false,
      TOKEN_PROGRAM_ID,
      ASSOCIATED_TOKEN_PROGRAM_ID
    );

    usdcAssociatedTokenAddress = await getAssociatedTokenAddress(
      jupiterAccount.usdcMint,
      provider.publicKey!,
      false,
      TOKEN_PROGRAM_ID,
      ASSOCIATED_TOKEN_PROGRAM_ID
    );

    let ixUsdcMint = createMintUsdcInstruction(
      {
        usdcMint: usdcMint,
        usdcTokenAccount: usdcAssociatedTokenAddress,
        jupiterAccount: jupiterAddress,
        tokenProgram: TOKEN_PROGRAM_ID,
      },
      {
        amount: new BN(10000 * 10000000),
      }
    );
    let ixSwap = createSwapInstruction(
      {
        user: provider.publicKey!,
        jupiterAccount: jupiterAddress,
        assetMint: assetMint,
        usdcMint: usdcMint,
        userAssetTokenAccount: assetAssociatedTokenAddress,
        userUsdcTokenAccount: usdcAssociatedTokenAddress,
        pythOracle: jupiterAccount.oracles[0],
        tokenProgram: TOKEN_PROGRAM_ID,
      },
      {
        assetIndex: 0,
        isAmountInput: false,
        isAmountAsset: true,
        amount: toCloneScale(10),
      }
    );

    await provider.sendAndConfirm(new Transaction().add(ixUsdcMint, ixSwap));
  });
  let mintAmount = 200000;
  let usdctoDeposit = 20000000;

  it("onasset borrowed!", async () => {
    let tokenData = await cloneClient.getTokenData();
    let pool = tokenData.pools[0];

    onassetTokenAccountInfo = await getOrCreateAssociatedTokenAccount(
      cloneClient.provider,
      pool.assetInfo.onassetMint
    );
    const startingOnAsset =
      Number(onassetTokenAccountInfo.amount) * CLONE_SCALE_CONVERSION;
    mockUSDCTokenAccountInfo = await getOrCreateAssociatedTokenAccount(
      cloneClient.provider,
      mockUSDCMint.publicKey
    );
    const startingMockUSDC =
      Number(mockUSDCTokenAccountInfo.amount) * Math.pow(10, -7);

    let updatePricesIx = cloneClient.updatePricesInstruction(tokenData);

    let ix = cloneClient.initializeBorrowPositionInstruction(
      tokenData,
      mockUSDCTokenAccountInfo.address,
      onassetTokenAccountInfo.address,
      toCloneScale(mintAmount),
      toScale(usdctoDeposit, 7),
      0,
      1
    );
    await provider.sendAndConfirm(
      new Transaction().add(updatePricesIx).add(ix)
    );

    tokenData = await cloneClient.getTokenData();
    pool = tokenData.pools[0];

    onassetTokenAccountInfo = await getOrCreateAssociatedTokenAccount(
      cloneClient.provider,
      pool.assetInfo.onassetMint
    );
    mockUSDCTokenAccountInfo = await getOrCreateAssociatedTokenAccount(
      cloneClient.provider,
      mockUSDCMint.publicKey
    );

    assert.equal(
      Number(onassetTokenAccountInfo.amount) * CLONE_SCALE_CONVERSION,
      startingOnAsset + mintAmount,
      "check onasset token amount"
    );
    assert.equal(
      Number(mockUSDCTokenAccountInfo.amount) * USDC_SCALE_CONVERSION,
      startingMockUSDC - usdctoDeposit,
      "check USDC amount"
    );

    let vault = await provider.connection.getTokenAccountBalance(
      tokenData.collaterals[1].vault,
      "recent"
    );
    assert.equal(vault.value!.uiAmount, 26000000, "check usdc vault amount");

    let userAccount = await cloneClient.getUserAccount();

    const borrowPosition = userAccount.borrows.positions[0];

    assert.equal(
      fromCloneScale(borrowPosition.borrowedOnasset),
      mintAmount,
      "stored minted amount"
    );
    assert.equal(
      fromScale(borrowPosition.collateralAmount, 7),
      usdctoDeposit,
      "stored collateral amount"
    );
  });

  it("full withdraw and close borrow position!", async () => {
    let tokenData = await cloneClient.getTokenData();
    let pool = tokenData.pools[0];
    let vault = await provider.connection.getTokenAccountBalance(
      tokenData.collaterals[1].vault,
      "recent"
    );
    const startingVaultAmount = vault.value.uiAmount!;
    onassetTokenAccountInfo = await getOrCreateAssociatedTokenAccount(
      cloneClient.provider,
      pool.assetInfo.onassetMint
    );
    mockUSDCTokenAccountInfo = await getOrCreateAssociatedTokenAccount(
      cloneClient.provider,
      mockUSDCMint.publicKey
    );
    const startingUsdcAmount =
      Number(mockUSDCTokenAccountInfo.amount) * USDC_SCALE_CONVERSION;
    let borrowIndex = 0;
    let userAccount = await cloneClient.getUserAccount();
    let borrowPosition = userAccount.borrows.positions[borrowIndex];
    let collateral =
      tokenData.collaterals[Number(borrowPosition.collateralIndex)];

    const collateralWithdrawal = fromScale(
      borrowPosition.collateralAmount,
      collateral.scale
    );
    const payBorrowDebtIx = cloneClient.payBorrowDebtInstruction(
      tokenData,
      userAccount,
      onassetTokenAccountInfo.address,
      new BN(borrowPosition.borrowedOnasset),
      borrowIndex
    );

    const withdrawCollateralFromBorrowIx =
      cloneClient.withdrawCollateralFromBorrowInstruction(
        tokenData,
        userAccount,
        borrowIndex,
        mockUSDCTokenAccountInfo.address,
        new BN(borrowPosition.collateralAmount)
      );

    const updatePricesIx = cloneClient.updatePricesInstruction(tokenData);

    let tx = new Transaction();
    tx.add(updatePricesIx)
      .add(payBorrowDebtIx)
      .add(withdrawCollateralFromBorrowIx);

    await provider.sendAndConfirm(tx);

    tokenData = await cloneClient.getTokenData();
    pool = tokenData.pools[0];

    onassetTokenAccountInfo = await getOrCreateAssociatedTokenAccount(
      cloneClient.provider,
      pool.assetInfo.onassetMint
    );
    mockUSDCTokenAccountInfo = await getOrCreateAssociatedTokenAccount(
      cloneClient.provider,
      mockUSDCMint.publicKey
    );

    assert.equal(
      Number(onassetTokenAccountInfo.amount),
      0,
      "check onasset token amount"
    );
    assert.equal(
      Number(mockUSDCTokenAccountInfo.amount) * USDC_SCALE_CONVERSION,
      startingUsdcAmount +
        fromScale(borrowPosition.collateralAmount, collateral.scale),
      "check USDC amount"
    );

    vault = await provider.connection.getTokenAccountBalance(
      tokenData.collaterals[1].vault,
      "recent"
    );

    assert.equal(
      vault.value!.uiAmount,
      startingVaultAmount - collateralWithdrawal,
      "check usdc vault amount"
    );

    // Recreate original position.
    let ix = cloneClient.initializeBorrowPositionInstruction(
      tokenData,
      mockUSDCTokenAccountInfo.address,
      onassetTokenAccountInfo.address,
      toCloneScale(mintAmount),
      toScale(usdctoDeposit, 7),
      0,
      1
    );
    await provider.sendAndConfirm(
      new Transaction().add(updatePricesIx).add(ix)
    );
  });

  it("mint collateral added!", async () => {
    let tokenData = await cloneClient.getTokenData();
    let userAccount = await cloneClient.getUserAccount();
    mockUSDCTokenAccountInfo = await getOrCreateAssociatedTokenAccount(
      cloneClient.provider,
      mockUSDCMint.publicKey
    );
    const startingUsdcAmount =
      Number(mockUSDCTokenAccountInfo.amount) * USDC_SCALE_CONVERSION;
    let additionalCollateral = 100;

    let ix = cloneClient.addCollateralToBorrowInstruction(
      tokenData,
      userAccount,
      0,
      mockUSDCTokenAccountInfo.address,
      toScale(additionalCollateral, 7)
    );
    await provider.sendAndConfirm(new Transaction().add(ix));

    tokenData = await cloneClient.getTokenData();
    const pool = tokenData.pools[0];

    mockUSDCTokenAccountInfo = await getOrCreateAssociatedTokenAccount(
      cloneClient.provider,
      mockUSDCMint.publicKey
    );

    assert.equal(
      Number(mockUSDCTokenAccountInfo.amount) * USDC_SCALE_CONVERSION,
      startingUsdcAmount - additionalCollateral,
      "check USDC amount"
    );
  });

  it("more onasset minted!", async () => {
    const tokenData = await cloneClient.getTokenData();
    const userAccount = await cloneClient.getUserAccount();

    const pool = tokenData.pools[0];
    onassetTokenAccountInfo = await getOrCreateAssociatedTokenAccount(
      cloneClient.provider,
      pool.assetInfo.onassetMint
    );
    const startingBalance =
      Number(onassetTokenAccountInfo.amount) * CLONE_SCALE_CONVERSION;

    let updatePricesIx = cloneClient.updatePricesInstruction(tokenData);
    let moreToBorrow = 0.05;

    let ix = cloneClient.borrowMoreInstruction(
      tokenData,
      userAccount,
      onassetTokenAccountInfo.address,
      toCloneScale(moreToBorrow),
      0
    );
    await provider.sendAndConfirm(
      new Transaction().add(updatePricesIx).add(ix)
    );

    onassetTokenAccountInfo = await getOrCreateAssociatedTokenAccount(
      cloneClient.provider,
      pool.assetInfo.onassetMint
    );

    assert.closeTo(
      Number(onassetTokenAccountInfo.amount) * CLONE_SCALE_CONVERSION,
      startingBalance + moreToBorrow,
      1e-8,
      "check user onasset balance"
    );
  });

  it("comet collateral added!", async () => {
    const collateralToAdd = 100000;
    let userAccount = await cloneClient.getUserAccount();
    let comet = userAccount.comet;
    const tokenData = await cloneClient.getTokenData();
    const collateral = tokenData.collaterals[0];
    onusdTokenAccountInfo = await getOrCreateAssociatedTokenAccount(
      cloneClient.provider,
      cloneClient.clone!.onusdMint
    );

    const startingOnusdWallet = fromCloneScale(onusdTokenAccountInfo.amount);
    let vault = await provider.connection.getTokenAccountBalance(
      collateral.vault,
      "recent"
    );
    const startingVaultBalance = vault.value!.uiAmount;

    let ix = cloneClient.addCollateralToCometInstruction(
      tokenData,
      onusdTokenAccountInfo.address,
      toCloneScale(collateralToAdd),
      0
    );
    await provider.sendAndConfirm(new Transaction().add(ix));

    userAccount = await cloneClient.getUserAccount();
    comet = userAccount.comet;

    onusdTokenAccountInfo = await getOrCreateAssociatedTokenAccount(
      cloneClient.provider,
      cloneClient.clone!.onusdMint
    );
    const endingOnusdWallet = fromCloneScale(onusdTokenAccountInfo.amount);

    assert.equal(
      startingOnusdWallet - endingOnusdWallet,
      collateralToAdd,
      "check user onUSD"
    );

    vault = await provider.connection.getTokenAccountBalance(
      collateral.vault,
      "recent"
    );

    assert.equal(
      vault.value.uiAmount! - startingVaultBalance!,
      collateralToAdd,
      "check vault balance"
    );

    let mockAssetAssociatedTokenAddress =
      await getOrCreateAssociatedTokenAccount(
        cloneClient.provider,
        mockAssetMint.publicKey
      );

    const nonStableCollateral = tokenData.collaterals[2];

    // Add non-stable collateral
    ix = cloneClient.addCollateralToCometInstruction(
      tokenData,
      mockAssetAssociatedTokenAddress.address,
      toCloneScale(100),
      2
    );
    await provider.sendAndConfirm(new Transaction().add(ix));

    const nonStableVault = await provider.connection.getTokenAccountBalance(
      nonStableCollateral.vault,
      "recent"
    );

    assert.equal(
      nonStableVault.value!.uiAmount,
      100,
      "check non-stable vault balance"
    );

    userAccount = await cloneClient.getUserAccount();
    comet = userAccount.comet;

    assert.equal(Number(comet.numCollaterals), 2, "check num collaterals");
  });

  it("comet collateral withdrawn!", async () => {
    let userAccount = await cloneClient.getUserAccount();
    let comet = userAccount.comet;
    let tokenData = await cloneClient.getTokenData();
    const collateral = tokenData.collaterals[0];

    let vault = await provider.connection.getTokenAccountBalance(
      collateral.vault,
      "recent"
    );
    onusdTokenAccountInfo = await getOrCreateAssociatedTokenAccount(
      cloneClient.provider,
      cloneClient.clone!.onusdMint
    );
    const startingOnusdWallet = fromCloneScale(onusdTokenAccountInfo.amount);
    const collateralToWithdraw = 10000;
    const startingVaultBalance = vault.value.uiAmount!;

    let ix = cloneClient.withdrawCollateralFromCometInstruction(
      tokenData,
      userAccount,
      onusdTokenAccountInfo.address,
      toCloneScale(collateralToWithdraw),
      0
    );
    await provider.sendAndConfirm(new Transaction().add(ix));

    vault = await provider.connection.getTokenAccountBalance(
      collateral.vault,
      "recent"
    );

    userAccount = await cloneClient.getUserAccount();
    comet = userAccount.comet;

    onusdTokenAccountInfo = await getOrCreateAssociatedTokenAccount(
      cloneClient.provider,
      cloneClient.clone!.onusdMint
    );
    const endingOnusdWallet = fromCloneScale(onusdTokenAccountInfo.amount);

    assert.equal(
      endingOnusdWallet - startingOnusdWallet,
      collateralToWithdraw,
      "check user onUSD"
    );

    assert.equal(
      startingVaultBalance - vault.value!.uiAmount!,
      collateralToWithdraw,
      "check vault balance"
    );
    assert.equal(Number(comet.numCollaterals), 2, "check num collaterals");
  });

  it("comet liquidity added!", async () => {
    onusdTokenAccountInfo = await getOrCreateAssociatedTokenAccount(
      cloneClient.provider,
      cloneClient.clone!.onusdMint
    );
    let tokenData = await cloneClient.getTokenData();
    const initialPool = tokenData.pools[0];
    const liquidityToAdd = 1000000;

    let updatePricesIx = cloneClient.updatePricesInstruction(tokenData);

    let ix = cloneClient.addLiquidityToCometInstruction(
      toCloneScale(liquidityToAdd),
      0
    );
    await provider.sendAndConfirm(
      new Transaction().add(updatePricesIx).add(ix)
    );

    tokenData = await cloneClient.getTokenData();
    const finalPool = tokenData.pools[0];

    assert.closeTo(
      fromCloneScale(finalPool.committedOnusdLiquidity) -
        fromCloneScale(initialPool.committedOnusdLiquidity),
      liquidityToAdd,
      1e-6,
      "check lp supply pool balance"
    );
  });

  it("comet health check", async () => {
    let userAccount = await cloneClient.getUserAccount();
    let comet = userAccount.comet;
    let tokenData = await cloneClient.getTokenData();
    let healthScore = getHealthScore(tokenData, comet);

    assert.closeTo(healthScore.healthScore, 88, 1, "check health score.");

<<<<<<< HEAD
    let params: PoolParameters = {
      __kind: "PositionHealthScoreCoefficient",
      value: toCloneScale(healthScoreCoefficient * 2),
    };

    await cloneClient.updatePoolParameters({
      index: 0,
      params: params,
    });

    params = {
      __kind: "IlHealthScoreCoefficient",
      value: toCloneScale(ilHealthScoreCoefficient * 2),
    };

    await cloneClient.updatePoolParameters({
      index: 0,
      params: params,
=======
    await cloneClient.updatePoolParameters({
      index: 0,
      params: {
        __kind: "PositionHealthScoreCoefficient",
        value: toCloneScale(healthScoreCoefficient * 2),
      },
    });
    await cloneClient.updatePoolParameters({
      index: 0,
      params: {
        __kind: "IlHealthScoreCoefficient",
        value: toCloneScale(ilHealthScoreCoefficient * 2),
      },
>>>>>>> 29d0166b
    });

    userAccount = await cloneClient.getUserAccount();
    comet = userAccount.comet;
    tokenData = await cloneClient.getTokenData();

    healthScore = getHealthScore(tokenData, comet);
    assert.closeTo(healthScore.healthScore, 76, 1, "check health score.");
  });

  it("comet liquidity withdrawn!", async () => {
    const tokenData = await cloneClient.getTokenData();
    let userAccount = await cloneClient.getUserAccount();
    let comet = userAccount.comet;
    const positionIndex = 0;
    let position = comet.positions[positionIndex];
    const poolIndex = Number(position.poolIndex);
    const pool = tokenData.pools[poolIndex];
    const withdrawAmount = 10;

    let onusdTokenAccountInfo = await getOrCreateAssociatedTokenAccount(
      cloneClient.provider,
      cloneClient.clone!.onusdMint
    );
    const startingOnusdAmount = fromCloneScale(onusdTokenAccountInfo.amount);
    let onassetTokenAccountInfo = await getOrCreateAssociatedTokenAccount(
      cloneClient.provider,
      pool.assetInfo.onassetMint
    );
    const startingOnassetAmount = fromCloneScale(
      onassetTokenAccountInfo.amount
    );

    let ix = cloneClient.withdrawLiquidityFromCometInstruction(
      toCloneScale(withdrawAmount),
      positionIndex
    );
    await provider.sendAndConfirm(new Transaction().add(ix));

    userAccount = await cloneClient.getUserAccount();
    comet = userAccount.comet;
    position = comet.positions[positionIndex];

    onusdTokenAccountInfo = await getOrCreateAssociatedTokenAccount(
      cloneClient.provider,
      cloneClient.clone!.onusdMint
    );
    onassetTokenAccountInfo = await getOrCreateAssociatedTokenAccount(
      cloneClient.provider,
      pool.assetInfo.onassetMint
    );

    assert.isAtLeast(
      fromCloneScale(onusdTokenAccountInfo.amount),
      startingOnusdAmount,
      "check onusd user balance"
    );

    assert.isAtLeast(
      fromCloneScale(onassetTokenAccountInfo.amount),
      startingOnassetAmount,
      "check onasset user balance"
    );
  });

  it("onasset bought!", async () => {
    let poolIndex = 0;
    let tokenData = await cloneClient.getTokenData();
    let pool = tokenData.pools[poolIndex];
    let oracle = tokenData.oracles[Number(pool.assetInfo.oracleInfoIndex)];

    onusdTokenAccountInfo = await getOrCreateAssociatedTokenAccount(
      cloneClient.provider,
      cloneClient.clone!.onusdMint
    );
    let startingOnusdBalance =
      Number(onusdTokenAccountInfo.amount) * CLONE_SCALE_CONVERSION;
    onassetTokenAccountInfo = await getOrCreateAssociatedTokenAccount(
      cloneClient.provider,
      pool.assetInfo.onassetMint
    );
    let startingOnassetBalance =
      Number(onassetTokenAccountInfo.amount) * CLONE_SCALE_CONVERSION;

    const treasuryOnassetAssociatedTokenAddress =
      await getAssociatedTokenAddress(
        pool.assetInfo.onassetMint,
        treasuryAddress.publicKey,
        false,
        TOKEN_PROGRAM_ID,
        ASSOCIATED_TOKEN_PROGRAM_ID
      );
    const treasuryOnusdAssociatedTokenAddress = await getAssociatedTokenAddress(
      cloneClient.clone!.onusdMint,
      treasuryAddress.publicKey,
      false,
      TOKEN_PROGRAM_ID,
      ASSOCIATED_TOKEN_PROGRAM_ID
    );
    await cloneClient.provider.sendAndConfirm!(
      new Transaction()
        .add(
          await createAssociatedTokenAccountInstruction(
            cloneClient.provider.publicKey!,
            treasuryOnassetAssociatedTokenAddress,
            treasuryAddress.publicKey,
            pool.assetInfo.onassetMint,
            TOKEN_PROGRAM_ID,
            ASSOCIATED_TOKEN_PROGRAM_ID
          )
        )
        .add(
          await createAssociatedTokenAccountInstruction(
            cloneClient.provider.publicKey!,
            treasuryOnusdAssociatedTokenAddress,
            treasuryAddress.publicKey,
            cloneClient.clone!.onusdMint,
            TOKEN_PROGRAM_ID,
            ASSOCIATED_TOKEN_PROGRAM_ID
          )
        )
    );

    treasuryOnassetTokenAccount = await getAccount(
      cloneClient.provider.connection,
      treasuryOnassetAssociatedTokenAddress,
      "recent"
    );
    treasuryOnusdTokenAccount = await getAccount(
      cloneClient.provider.connection,
      treasuryOnusdAssociatedTokenAddress,
      "recent"
    );
    let updatePriceIx = cloneClient.updatePricesInstruction(tokenData);
    const amountToBuy = 10000;
    let executionEst = calculateSwapExecution(
      amountToBuy,
      false,
      false,
      fromCloneScale(pool.onusdIld),
      fromCloneScale(pool.onassetIld),
      fromCloneScale(pool.committedOnusdLiquidity),
      fromScale(pool.liquidityTradingFeeBps, 4),
      fromScale(pool.treasuryTradingFeeBps, 4),
      fromScale(oracle.price, oracle.expo)
    );
    // Buy via specified onasset for output
    let buyIx = cloneClient.swapInstruction(
      poolIndex,
      toCloneScale(amountToBuy),
      false,
      false,
      toCloneScale(executionEst.result * 1.005),
      pool.assetInfo.onassetMint,
      onusdTokenAccountInfo.address,
      onassetTokenAccountInfo.address,
      treasuryOnusdTokenAccount.address,
      treasuryOnassetTokenAccount.address
    );

    await provider.sendAndConfirm(
      new Transaction().add(updatePriceIx).add(buyIx)
    );

    tokenData = await cloneClient.getTokenData();

    onusdTokenAccountInfo = await getOrCreateAssociatedTokenAccount(
      cloneClient.provider,
      cloneClient.clone!.onusdMint
    );
    onassetTokenAccountInfo = await getOrCreateAssociatedTokenAccount(
      cloneClient.provider,
      pool.assetInfo.onassetMint
    );

    assert.closeTo(
      Number(onusdTokenAccountInfo.amount) * CLONE_SCALE_CONVERSION,
      startingOnusdBalance - executionEst.result,
      1e-7,
      "check user onusd balance."
    );
    assert.closeTo(
      Number(onassetTokenAccountInfo.amount) * CLONE_SCALE_CONVERSION,
      startingOnassetBalance + amountToBuy,
      1e-7,
      "check user onAsset balance."
    );

    startingOnusdBalance =
      Number(onusdTokenAccountInfo.amount) * CLONE_SCALE_CONVERSION;
    startingOnassetBalance =
      Number(onassetTokenAccountInfo.amount) * CLONE_SCALE_CONVERSION;
    tokenData = await cloneClient.getTokenData();
    pool = tokenData.pools[poolIndex];
    oracle = tokenData.oracles[Number(pool.assetInfo.oracleInfoIndex)];

    // Second buy, via specified onUsd for input
    const onusdToConvert = 20000;
    executionEst = calculateSwapExecution(
      onusdToConvert,
      true,
      true,
      fromCloneScale(pool.onusdIld),
      fromCloneScale(pool.onassetIld),
      fromCloneScale(pool.committedOnusdLiquidity),
      fromScale(pool.liquidityTradingFeeBps, 4),
      fromScale(pool.treasuryTradingFeeBps, 4),
      fromScale(oracle.price, oracle.expo)
    );
    // Buy via specified onasset for output
    let convertIx = cloneClient.swapInstruction(
      poolIndex,
      toCloneScale(onusdToConvert),
      true,
      true,
      toCloneScale(executionEst.result * 0.995),
      pool.assetInfo.onassetMint,
      onusdTokenAccountInfo.address,
      onassetTokenAccountInfo.address,
      treasuryOnusdTokenAccount.address,
      treasuryOnassetTokenAccount.address
    );

    await provider.sendAndConfirm(
      new Transaction().add(updatePriceIx).add(convertIx)
    );

    onusdTokenAccountInfo = await getOrCreateAssociatedTokenAccount(
      cloneClient.provider,
      cloneClient.clone!.onusdMint
    );
    onassetTokenAccountInfo = await getOrCreateAssociatedTokenAccount(
      cloneClient.provider,
      pool.assetInfo.onassetMint
    );

    assert.closeTo(
      Number(onusdTokenAccountInfo.amount) * CLONE_SCALE_CONVERSION,
      startingOnusdBalance - onusdToConvert,
      1e-7,
      "check user onusd balance."
    );
    assert.closeTo(
      Number(onassetTokenAccountInfo.amount) * CLONE_SCALE_CONVERSION,
      startingOnassetBalance + executionEst.result,
      1e-7,
      "check user onAsset balance."
    );
  });

  it("onasset sold!", async () => {
    let tokenData = await cloneClient.getTokenData();
    const poolIndex = 0;
    let pool = tokenData.pools[poolIndex];
    let oracle = tokenData.oracles[Number(pool.assetInfo.oracleInfoIndex)];

    onusdTokenAccountInfo = await getOrCreateAssociatedTokenAccount(
      cloneClient.provider,
      cloneClient.clone!.onusdMint
    );
    let startingOnusdBalance =
      Number(onusdTokenAccountInfo.amount) * CLONE_SCALE_CONVERSION;
    onassetTokenAccountInfo = await getOrCreateAssociatedTokenAccount(
      cloneClient.provider,
      pool.assetInfo.onassetMint
    );
    let startingOnassetBalance =
      Number(onassetTokenAccountInfo.amount) * CLONE_SCALE_CONVERSION;
    let updatePriceIx = cloneClient.updatePricesInstruction(tokenData);
    let amountToSell = 10000;
    // Test with user CLN stake tier 0.
    let executionEst = calculateSwapExecution(
      amountToSell,
      true,
      false,
      fromCloneScale(pool.onusdIld),
      fromCloneScale(pool.onassetIld),
      fromCloneScale(pool.committedOnusdLiquidity),
      tier0.lpTradingFeeBps * 1e-4,
      tier0.treasuryTradingFeeBps * 1e-4,
      fromScale(oracle.price, oracle.expo)
    );
    // Sell specifying input (onAsset)
    let sellIx = cloneClient.swapInstruction(
      poolIndex,
      toCloneScale(amountToSell),
      true,
      false,
      toCloneScale(executionEst.result * 0.995),
      pool.assetInfo.onassetMint,
      onusdTokenAccountInfo.address,
      onassetTokenAccountInfo.address,
      treasuryOnusdTokenAccount.address,
      treasuryOnassetTokenAccount.address,
      {
        cloneStaking: cloneStakingAddress,
        cloneStakingProgram: cloneStakingProgramId,
        userStakingAccount: userStakingAddress,
      }
    );

    await provider.sendAndConfirm(
      new Transaction().add(updatePriceIx).add(sellIx)
    );

    onusdTokenAccountInfo = await getOrCreateAssociatedTokenAccount(
      cloneClient.provider,
      cloneClient.clone!.onusdMint
    );
    onassetTokenAccountInfo = await getOrCreateAssociatedTokenAccount(
      cloneClient.provider,
      pool.assetInfo.onassetMint
    );

    assert.closeTo(
      Number(onusdTokenAccountInfo.amount) * CLONE_SCALE_CONVERSION,
      startingOnusdBalance + executionEst.result,
      1e-6,
      "check user onusd balance"
    );
    assert.closeTo(
      Number(onassetTokenAccountInfo.amount) * CLONE_SCALE_CONVERSION,
      startingOnassetBalance - amountToSell,
      1e-6,
      "check user onAsset balance"
    );

    startingOnusdBalance =
      Number(onusdTokenAccountInfo.amount) * CLONE_SCALE_CONVERSION;
    startingOnassetBalance =
      Number(onassetTokenAccountInfo.amount) * CLONE_SCALE_CONVERSION;
    tokenData = await cloneClient.getTokenData();
    pool = tokenData.pools[poolIndex];
    oracle = tokenData.oracles[Number(pool.assetInfo.oracleInfoIndex)];

    // Second sell, via specified onUsd for output
    const onusdToRecieve = 20000;
    executionEst = calculateSwapExecution(
      onusdToRecieve,
      false,
      true,
      fromCloneScale(pool.onusdIld),
      fromCloneScale(pool.onassetIld),
      fromCloneScale(pool.committedOnusdLiquidity),
      fromScale(pool.liquidityTradingFeeBps, 4),
      fromScale(pool.treasuryTradingFeeBps, 4),
      fromScale(oracle.price, oracle.expo)
    );
    // Buy via specified onasset for output
    let convertIx = cloneClient.swapInstruction(
      poolIndex,
      toCloneScale(onusdToRecieve),
      false,
      true,
      toCloneScale(executionEst.result * 1.005),
      pool.assetInfo.onassetMint,
      onusdTokenAccountInfo.address,
      onassetTokenAccountInfo.address,
      treasuryOnusdTokenAccount.address,
      treasuryOnassetTokenAccount.address
    );

    await provider.sendAndConfirm(
      new Transaction().add(updatePriceIx).add(convertIx)
    );

    onusdTokenAccountInfo = await getOrCreateAssociatedTokenAccount(
      cloneClient.provider,
      cloneClient.clone!.onusdMint
    );
    onassetTokenAccountInfo = await getOrCreateAssociatedTokenAccount(
      cloneClient.provider,
      pool.assetInfo.onassetMint
    );

    assert.closeTo(
      Number(onusdTokenAccountInfo.amount) * CLONE_SCALE_CONVERSION,
      startingOnusdBalance + onusdToRecieve,
      1e-7,
      "check user onusd balance."
    );
    assert.closeTo(
      Number(onassetTokenAccountInfo.amount) * CLONE_SCALE_CONVERSION,
      startingOnassetBalance - executionEst.result,
      1e-7,
      "check user onAsset balance."
    );
  });

  it("pay ILD + claim rewards", async () => {
    let userAccount = await cloneClient.getUserAccount();
    let comet = userAccount.comet;
    let tokenData = await cloneClient.getTokenData();
    let cometPositionIndex = 0;
    let ildInfo = getILD(tokenData, comet)[cometPositionIndex];
    let pool =
      tokenData.pools[Number(comet.positions[cometPositionIndex].poolIndex)];

    onusdTokenAccountInfo = await getOrCreateAssociatedTokenAccount(
      cloneClient.provider,
      cloneClient.clone!.onusdMint
    );
    let startingOnusdAmount =
      Number(onusdTokenAccountInfo.amount) * CLONE_SCALE_CONVERSION;

    onassetTokenAccountInfo = await getOrCreateAssociatedTokenAccount(
      cloneClient.provider,
      pool.assetInfo.onassetMint
    );
    let startingOnassetAmount =
      Number(onassetTokenAccountInfo.amount) * CLONE_SCALE_CONVERSION;

    // Pay ILD
    let payILDIx0 = cloneClient.payCometILDInstruction(
      tokenData,
      userAccount,
      cometPositionIndex,
      toCloneScale(ildInfo.onAssetILD),
      false,
      onassetTokenAccountInfo.address,
      onusdTokenAccountInfo.address
    );

    let payILDIx1 = cloneClient.payCometILDInstruction(
      tokenData,
      userAccount,
      cometPositionIndex,
      toCloneScale(ildInfo.onusdILD),
      true,
      onassetTokenAccountInfo.address,
      onusdTokenAccountInfo.address
    );

    // Collect rewards and pay down ILD
    let collectRewardIx = cloneClient.collectLpRewardsInstruction(
      tokenData,
      userAccount,
      onusdTokenAccountInfo.address,
      onassetTokenAccountInfo.address,
      cometPositionIndex
    );

    let updatePricesIx = cloneClient.updatePricesInstruction(tokenData);

    await provider.sendAndConfirm!(
      new Transaction().add(
        updatePricesIx,
        payILDIx0,
        payILDIx1,
        collectRewardIx
      )
    );

    userAccount = await cloneClient.getUserAccount();
    comet = userAccount.comet;
    tokenData = await cloneClient.getTokenData();
    let finalIldInfo = getILD(tokenData, comet)[cometPositionIndex];

    onusdTokenAccountInfo = await getOrCreateAssociatedTokenAccount(
      cloneClient.provider,
      cloneClient.clone!.onusdMint
    );

    onassetTokenAccountInfo = await getOrCreateAssociatedTokenAccount(
      cloneClient.provider,
      pool.assetInfo.onassetMint
    );

    assert.equal(finalIldInfo.onAssetILD, 0, "onAsset ILD nonzero");
    assert.equal(finalIldInfo.onusdILD, 0, "onUsd ILD nonzero");

    assert.closeTo(
      Number(onusdTokenAccountInfo.amount) * CLONE_SCALE_CONVERSION,
      startingOnusdAmount - ildInfo.onusdILD,
      1e-7,
      "check onusd account balance"
    );

    assert.closeTo(
      Number(onassetTokenAccountInfo.amount) * CLONE_SCALE_CONVERSION,
      startingOnassetAmount - ildInfo.onAssetILD,
      1e-7,
      "check onasset account balance"
    );
  });

  it("Create second pool", async () => {
    let mockAssetMint2 = anchor.web3.Keypair.generate();
    let price = 1;
    const expo = -7;
    const conf = new BN((price / 10) * 10 ** -expo);

    let priceFeed2 = await createPriceFeed(
      provider,
      pythProgramId,
      price,
      expo,
      conf
    );
    let currentPrice = (await getFeedData(provider, priceFeed2)).aggregate
      .price;
    assert.equal(currentPrice, price, "check initial price");

    await provider.sendAndConfirm(
      new Transaction().add(
        createCreateAssetInstruction(
          {
            payer: provider.publicKey!,
            assetMint: mockAssetMint2.publicKey,
            jupiterAccount: jupiterAddress,
            rent: anchor.web3.SYSVAR_RENT_PUBKEY,
            tokenProgram: TOKEN_PROGRAM_ID,
            systemProgram: anchor.web3.SystemProgram.programId,
          },
          { pythOracle: priceFeed2 }
        )
      ),
      [mockAssetMint2]
    );

    const jupiterData = await Jupiter.fromAccountAddress(
      provider.connection,
      jupiterAddress
    );

    await cloneClient.addOracleInfo(priceFeed2);

    await cloneClient.initializePool(
      150,
      200,
      poolTradingFee,
      treasuryTradingFee,
      ilHealthScoreCoefficient,
      healthScoreCoefficient,
      1,
      jupiterData.assetMints[1]
    );
  });

  it("comet liquidated!", async () => {
    onusdTokenAccountInfo = await getOrCreateAssociatedTokenAccount(
      cloneClient.provider,
      cloneClient.clone!.onusdMint
    );
    let tokenData = await cloneClient.getTokenData();
    const liquidityToAdd = 1000000;

    let updatePricesIx = cloneClient.updatePricesInstruction(tokenData);

    let addLiquidityPoolZeroIx = cloneClient.addLiquidityToCometInstruction(
      toCloneScale(liquidityToAdd),
      0
    );
    await provider.sendAndConfirm(
      new Transaction().add(updatePricesIx).add(addLiquidityPoolZeroIx)
    );
    let addLiquidityPoolOneIx = cloneClient.addLiquidityToCometInstruction(
      toCloneScale(liquidityToAdd),
      1
    );
    await provider.sendAndConfirm(
      new Transaction().add(updatePricesIx).add(addLiquidityPoolOneIx)
    );

    let poolIndex = 0;
    let pool = tokenData.pools[poolIndex];
    let oracle = tokenData.oracles[Number(pool.assetInfo.oracleInfoIndex)];

    const treasuryOnassetAssociatedTokenAddress =
      await getAssociatedTokenAddress(
        pool.assetInfo.onassetMint,
        treasuryAddress.publicKey,
        false,
        TOKEN_PROGRAM_ID,
        ASSOCIATED_TOKEN_PROGRAM_ID
      );
    const treasuryOnusdAssociatedTokenAddress = await getAssociatedTokenAddress(
      cloneClient.clone!.onusdMint,
      treasuryAddress.publicKey,
      false,
      TOKEN_PROGRAM_ID,
      ASSOCIATED_TOKEN_PROGRAM_ID
    );

    treasuryOnassetTokenAccount = await getAccount(
      cloneClient.provider.connection,
      treasuryOnassetAssociatedTokenAddress,
      "recent"
    );
    treasuryOnusdTokenAccount = await getAccount(
      cloneClient.provider.connection,
      treasuryOnusdAssociatedTokenAddress,
      "recent"
    );
    const amountToBuy = 10000;
    let executionEst = calculateSwapExecution(
      amountToBuy,
      false,
      false,
      fromCloneScale(pool.onusdIld),
      fromCloneScale(pool.onassetIld),
      fromCloneScale(pool.committedOnusdLiquidity),
      fromScale(pool.liquidityTradingFeeBps, 4),
      fromScale(pool.treasuryTradingFeeBps, 4),
      fromScale(oracle.price, oracle.expo)
    );
    // Buy via specified onasset for output
    let buyIx = cloneClient.swapInstruction(
      poolIndex,
      toCloneScale(amountToBuy),
      false,
      false,
      toCloneScale(executionEst.result * 1.005),
      pool.assetInfo.onassetMint,
      onusdTokenAccountInfo.address,
      onassetTokenAccountInfo.address,
      treasuryOnusdTokenAccount.address,
      treasuryOnassetTokenAccount.address
    );

    await provider.sendAndConfirm(
      new Transaction().add(updatePricesIx).add(buyIx)
    );

    let collateral = tokenData.collaterals[0];

    let collateralTokenAccountInfo = await getOrCreateAssociatedTokenAccount(
      cloneClient.provider,
      collateral.mint
    );
    let userAccount = await cloneClient.getUserAccount();
    let comet = userAccount.comet;

    let startingHealthScore = getHealthScore(tokenData, comet);

    let liquidationIx = cloneClient.liquidateCometPositionInstruction(
      tokenData,
      userAccount,
      cloneClient.provider.publicKey!,
      0,
      0,
      new BN(10000000000000),
      false,
      onusdTokenAccountInfo.address,
      onassetTokenAccountInfo.address,
      collateralTokenAccountInfo.address
    );
    await provider.sendAndConfirm(
      new Transaction().add(updatePricesIx).add(liquidationIx)
    );

    tokenData = await cloneClient.getTokenData();
    userAccount = await cloneClient.getUserAccount();
    comet = userAccount.comet;
    let healthScore = getHealthScore(tokenData, comet);

    assert.isAbove(
      healthScore.healthScore,
      startingHealthScore.healthScore,
      "check health score"
    );
    assert.equal(healthScore.ildHealthImpact, 0, "check ild health impact.");
  });

  it("pool frozen", async () => {
    let tokenData = await cloneClient.getTokenData();
    let poolIndex = 1;
    let pool = tokenData.pools[poolIndex];
    let oracle = tokenData.oracles[Number(pool.assetInfo.oracleInfoIndex)];

    // change status to frozen
    await cloneClient.updatePoolParameters({
      index: poolIndex,
      params: {
        __kind: "Status",
        value: new BN(1),
      },
    });

    let updatePricesIx = cloneClient.updatePricesInstruction(tokenData);

    onusdTokenAccountInfo = await getOrCreateAssociatedTokenAccount(
      cloneClient.provider,
      cloneClient.clone!.onusdMint
    );

    const treasuryOnassetAssociatedTokenAddress =
      await getAssociatedTokenAddress(
        pool.assetInfo.onassetMint,
        treasuryAddress.publicKey,
        false,
        TOKEN_PROGRAM_ID,
        ASSOCIATED_TOKEN_PROGRAM_ID
      );
    const treasuryOnusdAssociatedTokenAddress = await getAssociatedTokenAddress(
      cloneClient.clone!.onusdMint,
      treasuryAddress.publicKey,
      false,
      TOKEN_PROGRAM_ID,
      ASSOCIATED_TOKEN_PROGRAM_ID
    );
    await cloneClient.provider.sendAndConfirm!(
      new Transaction().add(
        await createAssociatedTokenAccountInstruction(
          cloneClient.provider.publicKey!,
          treasuryOnassetAssociatedTokenAddress,
          treasuryAddress.publicKey,
          pool.assetInfo.onassetMint,
          TOKEN_PROGRAM_ID,
          ASSOCIATED_TOKEN_PROGRAM_ID
        )
      )
    );

    treasuryOnassetTokenAccount = await getAccount(
      cloneClient.provider.connection,
      treasuryOnassetAssociatedTokenAddress,
      "recent"
    );
    treasuryOnusdTokenAccount = await getAccount(
      cloneClient.provider.connection,
      treasuryOnusdAssociatedTokenAddress,
      "recent"
    );
    const amountToBuy = 10;
    let executionEst = calculateSwapExecution(
      amountToBuy,
      false,
      false,
      fromCloneScale(pool.onusdIld),
      fromCloneScale(pool.onassetIld),
      fromCloneScale(pool.committedOnusdLiquidity),
      fromScale(pool.liquidityTradingFeeBps, 4),
      fromScale(pool.treasuryTradingFeeBps, 4),
      fromScale(oracle.price, oracle.expo)
    );
    // Buy via specified onasset for output
    let buyIx = cloneClient.swapInstruction(
      poolIndex,
      toCloneScale(amountToBuy),
      false,
      false,
      toCloneScale(executionEst.result * 1.005),
      pool.assetInfo.onassetMint,
      onusdTokenAccountInfo.address,
      onassetTokenAccountInfo.address,
      treasuryOnusdTokenAccount.address,
      treasuryOnassetTokenAccount.address
    );

    let errorOccured = false;
    try {
      await provider.sendAndConfirm(
        new Transaction().add(updatePricesIx).add(buyIx)
      );
    } catch (error) {
      errorOccured = true;
    }
    assert.equal(errorOccured, true);
  });

  it("comet liquidated due to Liquidation status!", async () => {
    let tokenData = await cloneClient.getTokenData();
    let userAccount = await cloneClient.getUserAccount();

    // change status to liquidation
    await cloneClient.updatePoolParameters({
      index: 1,
      params: {
        __kind: "Status",
        value: new BN(3),
      },
    });

    let collateral = tokenData.collaterals[0];

    onusdTokenAccountInfo = await getOrCreateAssociatedTokenAccount(
      cloneClient.provider,
      cloneClient.clone!.onusdMint
    );
    let onassetTokenAccountInfo = await getOrCreateAssociatedTokenAccount(
      cloneClient.provider,
      tokenData.pools[1].assetInfo.onassetMint
    );
    let collateralTokenAccountInfo = await getOrCreateAssociatedTokenAccount(
      cloneClient.provider,
      collateral.mint
    );

    let updatePricesIx = cloneClient.updatePricesInstruction(tokenData);

    let liquidationIx = cloneClient.liquidateCometPositionInstruction(
      tokenData,
      userAccount,
      cloneClient.provider.publicKey!,
      1,
      0,
      new BN(10000000000000),
      false,
      onusdTokenAccountInfo.address,
      onassetTokenAccountInfo.address,
      collateralTokenAccountInfo.address
    );

    await provider.sendAndConfirm(
      new Transaction().add(updatePricesIx).add(liquidationIx)
    );

    tokenData = await cloneClient.getTokenData();
    userAccount = await cloneClient.getUserAccount();
    let comet = userAccount.comet;
    let healthScore = getHealthScore(tokenData, comet);

    assert.closeTo(healthScore.healthScore, 100, 1, "check health score.");

    // change status to active
    await cloneClient.updatePoolParameters({
      index: 1,
      params: {
        __kind: "Status",
        value: new BN(0),
      },
    });
  });

  it("borrow position liquidation", async () => {
    let tokenData = await cloneClient.getTokenData();
    let userAccount = await cloneClient.getUserAccount();
    let userborrowPositions = userAccount.borrows;
    let positionIndex = 1;
    let position = userborrowPositions.positions[positionIndex];
    let poolIndex = Number(position.poolIndex);
    let collateralIndex = Number(position.collateralIndex);
    let collateral = tokenData.collaterals[collateralIndex];
    let pool = tokenData.pools[poolIndex];
    let oracle = tokenData.oracles[Number(pool.assetInfo.oracleInfoIndex)];
    let collateralTokenAccountInfo = await getOrCreateAssociatedTokenAccount(
      cloneClient.provider,
      collateral.mint
    );
    let onassetTokenAccountInfo = await getOrCreateAssociatedTokenAccount(
      cloneClient.provider,
      pool.assetInfo.onassetMint
    );

    let updatePricesIx = cloneClient.updatePricesInstruction(tokenData);

    let oraclePrice = fromScale(oracle.price, oracle.expo);

    // Mint more onasset to pay for liquidation.
    let ix = cloneClient.initializeBorrowPositionInstruction(
      tokenData,
      onusdTokenAccountInfo.address,
      onassetTokenAccountInfo.address,
      toCloneScale(19000),
      toCloneScale(19000 * oraclePrice * 1.51),
      poolIndex,
      collateralIndex
    );
    await provider.sendAndConfirm(
      new Transaction().add(updatePricesIx).add(ix)
    );

    userAccount = await cloneClient.getUserAccount();
    userborrowPositions = userAccount.borrows;
    position = userborrowPositions.positions[positionIndex];
    let collateralAmount = fromScale(
      position.collateralAmount,
      collateral.scale
    );

    let priceThreshold =
      collateralAmount / (1.5 * fromCloneScale(position.borrowedOnasset));

    await setPrice(provider, priceThreshold * 1.1, oracle.pythAddress);

    let initialOvercollateralRatio =
      collateralAmount /
      (fromCloneScale(position.borrowedOnasset) * oraclePrice);

    await cloneClient.provider.sendAndConfirm!(
      new Transaction().add(
        cloneClient.updatePricesInstruction(tokenData),
        cloneClient.liquidateBorrowPositionInstruction(
          tokenData,
          userAccount,
          cloneClient.provider.publicKey!,
          positionIndex,
          toCloneScale(19000 * oraclePrice * 0.01),
          collateralTokenAccountInfo.address,
          onassetTokenAccountInfo.address
        )
      )
    );
    userAccount = await cloneClient.getUserAccount();
    userborrowPositions = userAccount.borrows;
    position = userborrowPositions.positions[positionIndex];
    collateralAmount = fromScale(position.collateralAmount, collateral.scale);

    let finalOvercollateralRatio =
      collateralAmount /
      (fromCloneScale(position.borrowedOnasset) * oraclePrice);

    assert.isAbove(
      finalOvercollateralRatio,
      initialOvercollateralRatio,
      "Liquidation did not finish!"
    );

    // Reset params
    await cloneClient.updatePoolParameters({
      index: 0,
      params: {
        __kind: "PositionHealthScoreCoefficient",
        value: toCloneScale(healthScoreCoefficient),
      },
    });
    await cloneClient.updatePoolParameters({
      index: 0,
      params: {
        __kind: "IlHealthScoreCoefficient",
        value: toCloneScale(ilHealthScoreCoefficient),
      },
    });
  });

  it("wrap assets and unwrap onassets", async () => {
    const poolIndex = 0;
    const tokenData = await cloneClient.getTokenData();
    const pool = tokenData.pools[poolIndex];
    const jupiterData = await Jupiter.fromAccountAddress(
      provider.connection,
      jupiterAddress
    );

    let mockAssetAssociatedTokenAccount =
      await getOrCreateAssociatedTokenAccount(
        cloneClient.provider,
        jupiterData.assetMints[0]
      );

    let onassetAssociatedTokenAccount = await getOrCreateAssociatedTokenAccount(
      cloneClient.provider,
      pool.assetInfo.onassetMint
    );
    // Get asset from jupiter
    await provider.sendAndConfirm(
      new Transaction().add(
        createMintAssetInstruction(
          {
            assetMint: jupiterData.assetMints[0],
            assetTokenAccount: mockAssetAssociatedTokenAccount.address,
            jupiterAccount: jupiterAddress,
            tokenProgram: TOKEN_PROGRAM_ID,
          },
          {
            assetIndex: 0,
            amount: new BN(10 * 100000000),
          }
        )
      )
    );

    mockAssetAssociatedTokenAccount = await getOrCreateAssociatedTokenAccount(
      cloneClient.provider,
      jupiterData.assetMints[0]
    );

    let startingAssetBalance = Number(mockAssetAssociatedTokenAccount.amount);
    let startingOnassetBalance = Number(onassetAssociatedTokenAccount.amount);

    let amount = toCloneScale(5);

    // Wrap to onasset
    let tx = new Transaction().add(
      cloneClient.wrapAssetInstruction(
        tokenData,
        amount,
        poolIndex,
        jupiterData.assetMints[0],
        mockAssetAssociatedTokenAccount.address,
        onassetAssociatedTokenAccount.address
      )
    );
    await provider.sendAndConfirm(tx);

    mockAssetAssociatedTokenAccount = await getOrCreateAssociatedTokenAccount(
      cloneClient.provider,
      jupiterData.assetMints[0]
    );
    onassetAssociatedTokenAccount = await getOrCreateAssociatedTokenAccount(
      cloneClient.provider,
      pool.assetInfo.onassetMint
    );

    assert.equal(
      startingAssetBalance - Number(mockAssetAssociatedTokenAccount.amount),
      Number(amount),
      "check asset"
    );
    assert.equal(
      Number(onassetAssociatedTokenAccount.amount) - startingOnassetBalance,
      Number(amount),
      "check onasset"
    );

    // Unwrap to asset
    tx = new Transaction().add(
      cloneClient.unwrapOnassetInstruction(
        tokenData,
        amount,
        poolIndex,
        jupiterData.assetMints[0],
        mockAssetAssociatedTokenAccount.address,
        onassetAssociatedTokenAccount.address
      )
    );
    await provider.sendAndConfirm(tx);

    mockAssetAssociatedTokenAccount = await getOrCreateAssociatedTokenAccount(
      cloneClient.provider,
      jupiterData.assetMints[0]
    );
    onassetAssociatedTokenAccount = await getOrCreateAssociatedTokenAccount(
      cloneClient.provider,
      pool.assetInfo.onassetMint
    );
    assert.equal(
      Number(mockAssetAssociatedTokenAccount.amount),
      startingAssetBalance
    );
    assert.equal(
      Number(onassetAssociatedTokenAccount.amount),
      startingOnassetBalance
    );
  });

  it("withdraw all staked CLN", async () => {
    let userStakingAccount = await CloneStaking.User.fromAccountAddress(
      provider.connection,
      userStakingAddress
    );

    const getSlot = async () => {
      return await provider.connection.getSlot("finalized");
    };

    while (
      (await getSlot()) < userStakingAccount.minSlotWithdrawal.toNumber()
    ) {
      sleep(1000);
    }

    await provider.sendAndConfirm(
      new Transaction().add(
        CloneStaking.createWithdrawStakeInstruction(
          {
            user: provider.publicKey!,
            userAccount: userStakingAddress,
            cloneStaking: cloneStakingAddress,
            clnTokenMint: clnTokenMint.publicKey,
            clnTokenVault: clnTokenVault,
            userClnTokenAccount: userClnTokenAddress,
            tokenProgram: TOKEN_PROGRAM_ID,
            systemProgram: anchor.web3.SystemProgram.programId,
          },
          {
            amount: userStakingAccount.stakedTokens,
          }
        )
      )
    );

    userStakingAccount = await CloneStaking.User.fromAccountAddress(
      provider.connection,
      userStakingAddress
    );
    assert.equal(userStakingAccount.stakedTokens.toNumber(), 0);
  });
});<|MERGE_RESOLUTION|>--- conflicted
+++ resolved
@@ -28,12 +28,9 @@
   getOrCreateAssociatedTokenAccount,
 } from "../sdk/src/utils";
 import { getHealthScore, getILD } from "../sdk/src/healthscore";
-<<<<<<< HEAD
-import { Clone as CloneAccount } from "../sdk/generated/clone";
-import { PoolParameters } from "../sdk/generated/clone";
-=======
 import {
   Clone as CloneAccount,
+  PoolParameters,
   createUpdatePoolParametersInstruction,
 } from "../sdk/generated/clone";
 import {
@@ -45,7 +42,6 @@
   createSwapInstruction,
 } from "../sdk/generated/jupiter-agg-mock";
 import * as CloneStaking from "../sdk/generated/clone-staking";
->>>>>>> 29d0166b
 
 const CLONE_SCALE_CONVERSION = Math.pow(10, -CLONE_TOKEN_SCALE);
 const USDC_SCALE_CONVERSION = Math.pow(10, -7);
@@ -1066,7 +1062,6 @@
 
     assert.closeTo(healthScore.healthScore, 88, 1, "check health score.");
 
-<<<<<<< HEAD
     let params: PoolParameters = {
       __kind: "PositionHealthScoreCoefficient",
       value: toCloneScale(healthScoreCoefficient * 2),
@@ -1085,21 +1080,6 @@
     await cloneClient.updatePoolParameters({
       index: 0,
       params: params,
-=======
-    await cloneClient.updatePoolParameters({
-      index: 0,
-      params: {
-        __kind: "PositionHealthScoreCoefficient",
-        value: toCloneScale(healthScoreCoefficient * 2),
-      },
-    });
-    await cloneClient.updatePoolParameters({
-      index: 0,
-      params: {
-        __kind: "IlHealthScoreCoefficient",
-        value: toCloneScale(ilHealthScoreCoefficient * 2),
-      },
->>>>>>> 29d0166b
     });
 
     userAccount = await cloneClient.getUserAccount();
@@ -2148,7 +2128,7 @@
     };
 
     while (
-      (await getSlot()) < userStakingAccount.minSlotWithdrawal.toNumber()
+      (await getSlot()) < Number(userStakingAccount.minSlotWithdrawal)
     ) {
       sleep(1000);
     }
@@ -2177,6 +2157,6 @@
       provider.connection,
       userStakingAddress
     );
-    assert.equal(userStakingAccount.stakedTokens.toNumber(), 0);
+    assert.equal(Number(userStakingAccount.stakedTokens), 0);
   });
 });