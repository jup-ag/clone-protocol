import * as anchor from "@coral-xyz/anchor";
import { Program, BN } from "@coral-xyz/anchor";
import { Clone } from "../sdk/src/idl/clone";
import { Pyth } from "../sdk/src/idl/pyth";
import { JupiterAggMock } from "../sdk/src/idl/jupiter_agg_mock";
import { CloneStaking } from "../sdk/src/idl/clone_staking";
import {
  TOKEN_PROGRAM_ID,
  ASSOCIATED_TOKEN_PROGRAM_ID,
  getAssociatedTokenAddress,
  createAssociatedTokenAccountInstruction,
  getAccount,
  MINT_SIZE,
  getMinimumBalanceForRentExemptMint,
  createInitializeMintInstruction,
  createMintToCheckedInstruction,
} from "@solana/spl-token";
import {
  PublicKey,
  Transaction,
  AddressLookupTableProgram,
  SystemProgram,
} from "@solana/web3.js";
import { assert } from "chai";
import {
  CLONE_TOKEN_SCALE,
  CloneClient,
  toDevnetScale,
  toScale,
} from "../sdk/src/clone";
import { createPriceFeed, setPrice, getFeedData } from "../sdk/src/oracle";
import {
  calculateExecutionThreshold,
  calculateSwapExecution,
  createTx,
  createVersionedTx,
  sleep,
} from "../sdk/src/utils";
import { getMantissa, toNumber } from "../sdk/src/decimal";
import {
  convertToRawDecimal,
  getOrCreateAssociatedTokenAccount,
  fromDevnetNumber,
} from "./utils";
import { getHealthScore, getILD } from "../sdk/src/healthscore";
import { token } from "@coral-xyz/anchor/dist/cjs/utils";

const CLONE_SCALE_CONVERSION = Math.pow(10, -CLONE_TOKEN_SCALE);
const USDC_SCALE_CONVERSION = Math.pow(10, -7);

describe("clone", async () => {
  const provider = anchor.AnchorProvider.local();
  anchor.setProvider(provider);
  let cloneProgram = anchor.workspace.Clone as Program<Clone>;
  let pythProgram = anchor.workspace.Pyth as Program<Pyth>;
  let walletPubkey = cloneProgram.provider.publicKey!;
  let jupiterProgram = anchor.workspace
    .JupiterAggMock as Program<JupiterAggMock>;
  let cloneStakingProgram = anchor.workspace
    .CloneStaking as Program<CloneStaking>;

  const mockUSDCMint = anchor.web3.Keypair.generate();
  const treasuryAddress = anchor.web3.Keypair.generate();
  const clnTokenMint = anchor.web3.Keypair.generate();
  let treasuryOnusdTokenAccount;
  let treasuryOnassetTokenAccount;

  const healthScoreCoefficient = 1.059;
  const ilHealthScoreCoefficient = 128.288;
  const maxHealthLiquidation = 20;
  const liquidatorFee = 500; // in bps
  const poolTradingFee = 200;
  const treasuryTradingFee = 100;
  const tier0 = {
    minStakeRequirement: new BN(1000),
    lpTradingFeeBps: 15,
    treasuryTradingFeeBps: 10,
  };

  let priceFeed;
  let mockUSDCTokenAccountInfo;
  let onusdTokenAccountInfo;
  let onassetTokenAccountInfo;
  let cloneClient = new CloneClient(cloneProgram.programId, provider);
  let lookupTableAddress;

  const mockAssetMint = anchor.web3.Keypair.generate();
  let [jupiterAddress, jupiterNonce] = PublicKey.findProgramAddressSync(
    [Buffer.from("jupiter")],
    jupiterProgram.programId
  );

  const [cloneStakingAddress, _] = PublicKey.findProgramAddressSync(
    [Buffer.from("clone-staking")],
    cloneStakingProgram.programId
  );
  const clnTokenVault = await getAssociatedTokenAddress(
    clnTokenMint.publicKey,
    cloneStakingAddress,
    true
  );
  const userClnTokenAddress = await getAssociatedTokenAddress(
    clnTokenMint.publicKey,
    walletPubkey
  );
  const [userStakingAddress, __] = PublicKey.findProgramAddressSync(
    [Buffer.from("user"), walletPubkey.toBuffer()],
    cloneStakingProgram.programId
  );

  it("initialize staking program + initialize tier + add stake", async () => {
    let tx = new Transaction().add(
      // create mint account
      SystemProgram.createAccount({
        fromPubkey: walletPubkey,
        newAccountPubkey: clnTokenMint.publicKey,
        space: MINT_SIZE,
        lamports: await getMinimumBalanceForRentExemptMint(provider.connection),
        programId: TOKEN_PROGRAM_ID,
      }),
      // init mint account
      createInitializeMintInstruction(
        clnTokenMint.publicKey, // mint pubkey
        CLONE_TOKEN_SCALE, // decimals
        walletPubkey, // mint authority
        null // freeze authority (you can use `null` to disable it. when you disable it, you can't turn it on again)
      )
    );
    await provider.sendAndConfirm(tx, [clnTokenMint]);

    let ix = createAssociatedTokenAccountInstruction(
      provider.publicKey!,
      clnTokenVault,
      cloneStakingAddress,
      clnTokenMint.publicKey
    );

    await cloneStakingProgram.methods
      .initialize(new BN(100))
      .accounts({
        admin: provider.publicKey!,
        cloneStaking: cloneStakingAddress,
        clnTokenMint: clnTokenMint.publicKey,
        clnTokenVault: clnTokenVault,
        rent: anchor.web3.SYSVAR_RENT_PUBKEY,
        tokenProgram: TOKEN_PROGRAM_ID,
        systemProgram: anchor.web3.SystemProgram.programId,
      })
      .preInstructions([ix])
      .rpc();

    // Adding Tier.
    await cloneStakingProgram.methods
      .updateStakingParams({
        tier: {
          numTiers: 1,
          index: 0,
          stakeRequirement: tier0.minStakeRequirement,
          lpTradingFeeBps: tier0.lpTradingFeeBps,
          treasuryTradingFeeBps: tier0.treasuryTradingFeeBps,
        },
      })
      .accounts({
        admin: provider.publicKey!,
        cloneStaking: cloneStakingAddress,
      })
      .rpc();

    // Mint cln tokens to user.
    let mintTx = new Transaction().add(
      createAssociatedTokenAccountInstruction(
        walletPubkey,
        userClnTokenAddress,
        walletPubkey,
        clnTokenMint.publicKey
      ),
      createMintToCheckedInstruction(
        clnTokenMint.publicKey,
        userClnTokenAddress,
        walletPubkey,
        tier0.minStakeRequirement.toNumber(),
        CLONE_TOKEN_SCALE
      )
    );

    await provider.sendAndConfirm(mintTx);

    await cloneStakingProgram.methods
      .addStake(tier0.minStakeRequirement)
      .accounts({
        user: walletPubkey,
        userAccount: userStakingAddress,
        cloneStaking: cloneStakingAddress,
        clnTokenMint: clnTokenMint.publicKey,
        clnTokenVault: clnTokenVault,
        userClnTokenAccount: userClnTokenAddress,
        rent: anchor.web3.SYSVAR_RENT_PUBKEY,
        tokenProgram: TOKEN_PROGRAM_ID,
        systemProgram: anchor.web3.SystemProgram.programId,
      })
      .rpc();

    let userStakingAccount = await cloneStakingProgram.account.user.fetch(
      userStakingAddress
    );
    assert.equal(
      userStakingAccount.stakedTokens.toNumber(),
      tier0.minStakeRequirement.toNumber()
    );
  });

  it("to scale test", () => {
    assert.isTrue(toDevnetScale(28.15561224).toString() === "2815561224");
    assert.isTrue(toDevnetScale(28.15561224999).toString() === "2815561224");
    assert.isTrue(toDevnetScale(28.1556).toString() === "2815560000");
    assert.isTrue(
      toDevnetScale(2815561224).toString() === "281556122400000000"
    );
    assert.isTrue(toDevnetScale(0.2815561224).toString() === "28155612");
    assert.isTrue(toDevnetScale(28.05561224).toString() === "2805561224");
  });

  it("mock jupiter agg initialized + mock usdc initialized + mock asset initialized!", async () => {
    await jupiterProgram.methods
      .initialize()
      .accounts({
        admin: jupiterProgram.provider.publicKey!,
        jupiterAccount: jupiterAddress,
        usdcMint: mockUSDCMint.publicKey,
        rent: anchor.web3.SYSVAR_RENT_PUBKEY,
        tokenProgram: TOKEN_PROGRAM_ID,
        systemProgram: anchor.web3.SystemProgram.programId,
      })
      .signers([mockUSDCMint])
      .rpc();
  });

  it("clone initialized!", async () => {
    await cloneClient.initializeClone(
      maxHealthLiquidation,
      liquidatorFee,
      treasuryAddress.publicKey,
      mockUSDCMint.publicKey
    );

    await cloneClient.loadClone();
  });

  it("user initialized!", async () => {
    let tx = new Transaction();
    tx.add(await cloneClient.initializeUserInstruction());

    const borrowAccountKeypair = anchor.web3.Keypair.generate();
    tx.add(
      await cloneClient.initializeBorrowPositionsAccountInstruction(
        borrowAccountKeypair
      )
    );

    const cometAccountKeypair = anchor.web3.Keypair.generate();
    tx.add(await cloneClient.initializeCometInstruction(cometAccountKeypair));

    await cloneClient.provider.sendAndConfirm!(tx, [
      borrowAccountKeypair,
      cometAccountKeypair,
    ]);

    let userAccountData = await cloneClient.getUserAccount();

    assert(
      userAccountData.authority.equals(cloneClient.provider.publicKey!),
      "check authority address"
    );
    assert(
      userAccountData.borrowPositions.equals(borrowAccountKeypair.publicKey),
      "check mint position address"
    );
    assert(
      userAccountData.comet.equals(cometAccountKeypair.publicKey),
      "check comet address"
    );
  });

  it("change feed price + mock asset created", async () => {
    let price = 10;
    const expo = -7;
    const conf = new BN((price / 10) * 10 ** -expo);

    priceFeed = await createPriceFeed(pythProgram, price, expo, conf);
    let currentPrice = (await getFeedData(pythProgram, priceFeed)).aggregate
      .price;
    assert.equal(currentPrice, price, "check initial price");

    price = 5;
    await setPrice(pythProgram, price, priceFeed);
    let updatedPrice = (await getFeedData(pythProgram, priceFeed)).aggregate
      .price;
    assert.equal(updatedPrice, price, "check updated price");

    await jupiterProgram.methods
      .createAsset(priceFeed)
      .accounts({
        payer: jupiterProgram.provider.publicKey!,
        assetMint: mockAssetMint.publicKey,
        jupiterAccount: jupiterAddress,
        rent: anchor.web3.SYSVAR_RENT_PUBKEY,
        tokenProgram: TOKEN_PROGRAM_ID,
        systemProgram: anchor.web3.SystemProgram.programId,
      })
      .signers([mockAssetMint])
      .rpc();

    await cloneProgram.methods
      .addOracleFeed(priceFeed)
      .accounts({
        admin: walletPubkey,
        clone: cloneClient.cloneAddress[0],
        tokenData: cloneClient.clone?.tokenData,
      })
      .rpc();
  });

  it("pool initialized!", async () => {
    const jupiterData = await jupiterProgram.account.jupiter.fetch(
      jupiterAddress
    );

    await cloneClient.initializePool(
      walletPubkey,
      150,
      200,
      poolTradingFee,
      treasuryTradingFee,
      ilHealthScoreCoefficient,
      healthScoreCoefficient,
      500,
      0,
      jupiterData.assetMints[0]
    );

    let tokenData = await cloneClient.getTokenData();
    assert.equal(tokenData.numPools.toNumber(), 1);
  });

  it("non-stable mock asset added as a collateral!", async () => {
    await cloneClient.addCollateral(
      walletPubkey,
      8,
      false,
      mockAssetMint.publicKey,
      0,
      200,
      70
    );

    let tokenData = await cloneClient.getTokenData();
    assert.equal(tokenData.collaterals[2].stable.toNumber(), 0);
  });

  // it("create address lookup table", async () => {
  //   const slot = await cloneClient.provider.connection.getSlot("finalized");
  //   const thisPubKey = cloneClient.provider.publicKey!;
  //   const [cloneAddress, _] = await cloneClient.getCloneAddress();
  //   const userInfo = await cloneClient.getUserAddress();
  //   const userAccount = await cloneClient.getUserAccount();
  //   const tokenData = await cloneClient.getTokenData();
  //   const pool = tokenData.pools[0];
  //   const collateral = tokenData.collaterals[0];
  //   onassetTokenAccountInfo = await getOrCreateAssociatedTokenAccount(
  //     cloneClient.provider,
  //     tokenData.pools[0].assetInfo.onassetMint
  //   );
  //   onusdTokenAccountInfo = await getOrCreateAssociatedTokenAccount(
  //     cloneClient.provider,
  //     cloneClient.clone!.onusdMint
  //   );
  //   mockUSDCTokenAccountInfo = await getOrCreateAssociatedTokenAccount(
  //     cloneClient.provider,
  //     mockUSDCMint.publicKey
  //   );
  //   let lookupTableInst;
  //   [lookupTableInst, lookupTableAddress] =
  //     AddressLookupTableProgram.createLookupTable({
  //       authority: thisPubKey,
  //       payer: thisPubKey,
  //       recentSlot: slot,
  //     });

  //   const extendInstruction = AddressLookupTableProgram.extendLookupTable({
  //     payer: thisPubKey,
  //     authority: thisPubKey,
  //     lookupTable: lookupTableAddress,
  //     addresses: [
  //       anchor.web3.SystemProgram.programId,
  //       TOKEN_PROGRAM_ID,
  //       cloneAddress,
  //       cloneClient.clone!.admin,
  //       cloneClient.clone!.tokenData,
  //       cloneClient.clone!.treasuryAddress,
  //       cloneClient.clone!.onusdMint,
  //       userInfo.userPubkey,
  //       userAccount.borrowPositions,
  //       userAccount.comet,
  //       userAccount.authority,
  //       pool.assetInfo.onassetMint,
  //       pool.underlyingAssetTokenAccount,
  //       collateral.mint,
  //       collateral.vault,
  //       onassetTokenAccountInfo.address,
  //       onusdTokenAccountInfo.address,
  //       mockUSDCTokenAccountInfo.address,
  //       mockUSDCMint.publicKey,
  //     ],
  //   });

  //   let tx = new Transaction();
  //   tx.add(lookupTableInst).add(extendInstruction);

  //   await cloneClient.provider.sendAndConfirm!(tx);

  //   let jupiterAccount = await jupiterProgram.account.jupiter.fetch(
  //     jupiterAddress
  //   );

  //   await cloneClient.provider.sendAndConfirm!(
  //     new Transaction().add(
  //       AddressLookupTableProgram.extendLookupTable({
  //         payer: thisPubKey,
  //         authority: thisPubKey,
  //         lookupTable: lookupTableAddress,
  //         addresses: [
  //           jupiterAddress,
  //           jupiterAccount.assetMints[0],
  //           jupiterAccount.oracles[0],
  //           jupiterProgram.programId,
  //         ],
  //       })
  //     )
  //   );
  // });

  it("token data initialization check", async () => {
    const tokenData = await cloneClient.getTokenData();
    const oracle = tokenData.oracles[0];

    assert(
      tokenData.clone.equals(cloneClient.cloneAddress[0]),
      "wrong manager!"
    );
    assert.equal(tokenData.numPools.toNumber(), 1, "num pools incorrect");
    assert.equal(
      tokenData.numCollaterals.toNumber(),
      3,
      "num collaterals incorrect"
    );

    const first_pool = tokenData.pools[0];
    assert(
      !first_pool.underlyingAssetTokenAccount.equals(
        anchor.web3.PublicKey.default
      ),
      "check underlyingAssetTokenAccount"
    );
    const assetInfo = first_pool.assetInfo;

    assert(oracle.pythAddress.equals(priceFeed), "check price feed");

    assert.equal(
      toNumber(assetInfo.stableCollateralRatio),
      1.5,
      "stable collateral ratio incorrect"
    );
    assert.equal(
      toNumber(assetInfo.cryptoCollateralRatio),
      2,
      "crypto collateral ratio incorrect"
    );

    const first_collateral = tokenData.collaterals[1];
    assert(
      !first_collateral.mint.equals(anchor.web3.PublicKey.default),
      "check mint address"
    );
    assert(!first_collateral.vault.equals(anchor.web3.PublicKey.default)),
      "check vault address";
  });

  it("price updated!", async () => {
    let ix = await cloneClient.updatePricesInstruction();
    await provider.sendAndConfirm(new Transaction().add(ix));
  });

  it("mock usdc minted!", async () => {
    const usdcMintAmount = new BN("10000000000000000");
    mockUSDCTokenAccountInfo = await getOrCreateAssociatedTokenAccount(
      cloneClient.provider,
      mockUSDCMint.publicKey
    );
    await jupiterProgram.methods
      .mintUsdc(jupiterNonce, usdcMintAmount)
      .accounts({
        usdcMint: mockUSDCMint.publicKey,
        usdcTokenAccount: mockUSDCTokenAccountInfo.address,
        jupiterAccount: jupiterAddress,
        tokenProgram: TOKEN_PROGRAM_ID,
      })
      .rpc();

    mockUSDCTokenAccountInfo = await getOrCreateAssociatedTokenAccount(
      cloneClient.provider,
      mockUSDCMint.publicKey
    );
    assert.equal(
      Number(mockUSDCTokenAccountInfo.amount) / 10000000,
      1000000000,
      "check USDC amount"
    );
  });

  it("onusd minted!", async () => {
    onusdTokenAccountInfo = await getOrCreateAssociatedTokenAccount(
      cloneClient.provider,
      cloneClient.clone!.onusdMint
    );
    mockUSDCTokenAccountInfo = await getOrCreateAssociatedTokenAccount(
      cloneClient.provider,
      mockUSDCMint.publicKey
    );

    const mintAmount = 1000000;
    const USDC_SCALE = 7;
    let ix = await cloneClient.mintOnusdInstruction(
      toDevnetScale(mintAmount),
      onusdTokenAccountInfo.address,
      mockUSDCTokenAccountInfo.address
    );
    await provider.sendAndConfirm(new Transaction().add(ix));

    const startingAmount =
      Number(mockUSDCTokenAccountInfo.amount) * Math.pow(10, -USDC_SCALE);

    onusdTokenAccountInfo = await getOrCreateAssociatedTokenAccount(
      cloneClient.provider,
      cloneClient.clone!.onusdMint
    );
    mockUSDCTokenAccountInfo = await getOrCreateAssociatedTokenAccount(
      cloneClient.provider,
      mockUSDCMint.publicKey
    );
    const endingAmount =
      Number(mockUSDCTokenAccountInfo.amount) * Math.pow(10, -USDC_SCALE);

    assert.equal(
      Number(onusdTokenAccountInfo.amount) / 100000000,
      mintAmount,
      "check onusd token amount"
    );
    assert.equal(
      startingAmount - endingAmount,
      mintAmount,
      "check USDC amount"
    );

    const tokenData = await cloneClient.getTokenData();

    const vault = await cloneClient.connection.getTokenAccountBalance(
      tokenData.collaterals[1].vault,
      "recent"
    );
    assert.equal(vault.value!.uiAmount, 1000000, "check usdc vault amount");
  });

  it("mint mock asset", async () => {
    let assetMintAmount = 1000;

    let mockAssetAssociatedTokenAddress =
      await getOrCreateAssociatedTokenAccount(
        cloneClient.provider,
        mockAssetMint.publicKey
      );

    await jupiterProgram.methods
      .mintAsset(jupiterNonce, 0, new BN(assetMintAmount * 100000000))
      .accounts({
        assetMint: mockAssetMint.publicKey,
        assetTokenAccount: mockAssetAssociatedTokenAddress.address,
        jupiterAccount: jupiterAddress,
        tokenProgram: TOKEN_PROGRAM_ID,
      })
      .rpc();

    mockAssetAssociatedTokenAddress = await getOrCreateAssociatedTokenAccount(
      cloneClient.provider,
      mockAssetMint.publicKey
    );

    assert.equal(
      Number(mockAssetAssociatedTokenAddress.amount) / 100000000,
      assetMintAmount
    );
  });

  it("jupiter USDC mint -> wrap for onUSD", async () => {
    onusdTokenAccountInfo = await getOrCreateAssociatedTokenAccount(
      cloneClient.provider,
      cloneClient.clone!.onusdMint
    );
    const currentOnUSD =
      Number(onusdTokenAccountInfo.amount) * CLONE_SCALE_CONVERSION;

    jupiterAccount = await jupiterProgram.account.jupiter.fetch(jupiterAddress);
    let usdcMint = jupiterAccount.usdcMint;

    usdcAssociatedTokenAddress = await getAssociatedTokenAddress(
      jupiterAccount.usdcMint,
      cloneProgram.provider.publicKey!,
      false,
      TOKEN_PROGRAM_ID,
      ASSOCIATED_TOKEN_PROGRAM_ID
    );

    let onUSDtoMint = 5000000;

    let ixUsdcMint = await jupiterProgram.methods
      .mintUsdc(jupiterNonce, toScale(onUSDtoMint, 7))
      .accounts({
        usdcMint: usdcMint,
        usdcTokenAccount: usdcAssociatedTokenAddress,
        jupiterAccount: jupiterAddress,
        tokenProgram: TOKEN_PROGRAM_ID,
      })
      .instruction();
    let wrapIx = await cloneClient.mintOnusdInstruction(
      toDevnetScale(onUSDtoMint),
      onusdTokenAccountInfo.address,
      usdcAssociatedTokenAddress
    );
    await provider.sendAndConfirm(
      new Transaction().add(ixUsdcMint).add(wrapIx)
    );

    onusdTokenAccountInfo = await getOrCreateAssociatedTokenAccount(
      cloneClient.provider,
      cloneClient.clone!.onusdMint
    );

    assert.equal(
      Number(onusdTokenAccountInfo.amount) * CLONE_SCALE_CONVERSION,
      currentOnUSD + onUSDtoMint,
      "onusd not minted properly!"
    );
  });

  let assetMint;
  let jupiterAccount;
  let assetAssociatedTokenAddress;
  let usdcAssociatedTokenAddress;

  it("mint USDC and swap for some mock asset", async () => {
    jupiterAccount = await jupiterProgram.account.jupiter.fetch(jupiterAddress);
    assetMint = jupiterAccount.assetMints[0];
    let usdcMint = jupiterAccount.usdcMint;
    assetAssociatedTokenAddress = await getAssociatedTokenAddress(
      assetMint,
      cloneProgram.provider.publicKey!,
      false,
      TOKEN_PROGRAM_ID,
      ASSOCIATED_TOKEN_PROGRAM_ID
    );

    usdcAssociatedTokenAddress = await getAssociatedTokenAddress(
      jupiterAccount.usdcMint,
      cloneProgram.provider.publicKey!,
      false,
      TOKEN_PROGRAM_ID,
      ASSOCIATED_TOKEN_PROGRAM_ID
    );

    await jupiterProgram.methods
      .mintUsdc(jupiterNonce, new BN(10000 * 10000000))
      .accounts({
        usdcMint: usdcMint,
        usdcTokenAccount: usdcAssociatedTokenAddress,
        jupiterAccount: jupiterAddress,
        tokenProgram: TOKEN_PROGRAM_ID,
      })
      .rpc();

    // Swap 10 asset out.
    await jupiterProgram.methods
      .swap(jupiterNonce, 0, false, true, toDevnetScale(10))
      .accounts({
        user: jupiterProgram.provider.publicKey!,
        jupiterAccount: jupiterAddress,
        assetMint: assetMint,
        usdcMint: usdcMint,
        userAssetTokenAccount: assetAssociatedTokenAddress,
        userUsdcTokenAccount: usdcAssociatedTokenAddress,
        pythOracle: jupiterAccount.oracles[0],
        tokenProgram: TOKEN_PROGRAM_ID,
      })
      .rpc();
  });
  let mintAmount = 200000;
  let usdctoDeposit = 20000000;

  it("onasset minted!", async () => {
    let tokenData = await cloneClient.getTokenData();
    let pool = tokenData.pools[0];

    onassetTokenAccountInfo = await getOrCreateAssociatedTokenAccount(
      cloneClient.provider,
      pool.assetInfo.onassetMint
    );
    const startingOnAsset =
      Number(onassetTokenAccountInfo.amount) * CLONE_SCALE_CONVERSION;
    mockUSDCTokenAccountInfo = await getOrCreateAssociatedTokenAccount(
      cloneClient.provider,
      mockUSDCMint.publicKey
    );
    const startingMockUSDC =
      Number(mockUSDCTokenAccountInfo.amount) * Math.pow(10, -7);

    let updatePricesIx = await cloneClient.updatePricesInstruction();

    let ix = await cloneClient.initializeBorrowPositionInstruction(
      mockUSDCTokenAccountInfo.address,
      onassetTokenAccountInfo.address,
      toDevnetScale(mintAmount),
      toScale(usdctoDeposit, 7),
      0,
      1
    );
    await provider.sendAndConfirm(
      new Transaction().add(updatePricesIx).add(ix)
    );

    tokenData = await cloneClient.getTokenData();
    pool = tokenData.pools[0];

    onassetTokenAccountInfo = await getOrCreateAssociatedTokenAccount(
      cloneClient.provider,
      pool.assetInfo.onassetMint
    );
    mockUSDCTokenAccountInfo = await getOrCreateAssociatedTokenAccount(
      cloneClient.provider,
      mockUSDCMint.publicKey
    );

    assert.equal(
      Number(onassetTokenAccountInfo.amount) * CLONE_SCALE_CONVERSION,
      startingOnAsset + mintAmount,
      "check onasset token amount"
    );
    assert.equal(
      Number(mockUSDCTokenAccountInfo.amount) * USDC_SCALE_CONVERSION,
      startingMockUSDC - usdctoDeposit,
      "check USDC amount"
    );

    let vault = await cloneClient.connection.getTokenAccountBalance(
      tokenData.collaterals[1].vault,
      "recent"
    );
    assert.equal(vault.value!.uiAmount, 26000000, "check usdc vault amount");

    const mintPosition = (await cloneClient.getBorrowPositions())
      .borrowPositions[0];

    assert.equal(
      toNumber(mintPosition.borrowedOnasset),
      mintAmount,
      "stored minted amount"
    );
    assert.equal(
      toNumber(mintPosition.collateralAmount),
      usdctoDeposit,
      "stored minted amount"
    );
    assert.equal(
      toNumber(pool.suppliedMintCollateralAmount),
      usdctoDeposit,
      "check supplied collateral amount!"
    );
    assert.equal(
      toNumber(pool.totalMintedAmount),
      mintAmount,
      "check supplied collateral amount!"
    );
  });

  it("full withdraw and close mint position!", async () => {
    let tokenData = await cloneClient.getTokenData();
    let pool = tokenData.pools[0];
    let vault = await cloneClient.connection.getTokenAccountBalance(
      tokenData.collaterals[1].vault,
      "recent"
    );
    const startingVaultAmount = vault.value.uiAmount!;
    onassetTokenAccountInfo = await getOrCreateAssociatedTokenAccount(
      cloneClient.provider,
      pool.assetInfo.onassetMint
    );
    mockUSDCTokenAccountInfo = await getOrCreateAssociatedTokenAccount(
      cloneClient.provider,
      mockUSDCMint.publicKey
    );
    const startingUsdcAmount =
      Number(mockUSDCTokenAccountInfo.amount) * USDC_SCALE_CONVERSION;
    let borrowIndex = 0;
    let borrowPositions = await cloneClient.getBorrowPositions();
    let borrowPosition = borrowPositions.borrowPositions[0];

    const collateralWithdrawal = toNumber(borrowPosition.collateralAmount);
    const payBorrowDebtIx = await cloneClient.payBorrowDebtInstruction(
      onassetTokenAccountInfo.address,
      new BN(getMantissa(borrowPosition.borrowedOnasset)),
      borrowIndex
    );

    const withdrawCollateralFromBorrowIx =
      await cloneClient.withdrawCollateralFromBorrowInstruction(
        borrowIndex,
        mockUSDCTokenAccountInfo.address,
        new BN(getMantissa(borrowPosition.collateralAmount))
      );

    const updatePricesIx = await cloneClient.updatePricesInstruction();

    let tx = new Transaction();
    tx.add(updatePricesIx)
      .add(payBorrowDebtIx)
      .add(withdrawCollateralFromBorrowIx);

    await provider.sendAndConfirm(tx);

    tokenData = await cloneClient.getTokenData();
    pool = tokenData.pools[0];

    onassetTokenAccountInfo = await getOrCreateAssociatedTokenAccount(
      cloneClient.provider,
      pool.assetInfo.onassetMint
    );
    mockUSDCTokenAccountInfo = await getOrCreateAssociatedTokenAccount(
      cloneClient.provider,
      mockUSDCMint.publicKey
    );

    assert.equal(
      Number(onassetTokenAccountInfo.amount),
      0,
      "check onasset token amount"
    );
    assert.equal(
      Number(mockUSDCTokenAccountInfo.amount) * USDC_SCALE_CONVERSION,
      startingUsdcAmount + toNumber(borrowPosition.collateralAmount),
      "check USDC amount"
    );

    vault = await cloneClient.connection.getTokenAccountBalance(
      tokenData.collaterals[1].vault,
      "recent"
    );

    assert.equal(
      vault.value!.uiAmount,
      startingVaultAmount - collateralWithdrawal,
      "check usdc vault amount"
    );

    assert.equal(
      toNumber(pool.suppliedMintCollateralAmount),
      0,
      "check supplied collateral amount!"
    );
    assert.equal(
      toNumber(pool.totalMintedAmount),
      0,
      "check supplied collateral amount!"
    );

    // Recreate original position.
    let ix = await cloneClient.initializeBorrowPositionInstruction(
      mockUSDCTokenAccountInfo.address,
      onassetTokenAccountInfo.address,
      toDevnetScale(mintAmount),
      toScale(usdctoDeposit, 7),
      0,
      1
    );
    await provider.sendAndConfirm(
      new Transaction().add(updatePricesIx).add(ix)
    );
  });

  it("mint collateral added!", async () => {
    mockUSDCTokenAccountInfo = await getOrCreateAssociatedTokenAccount(
      cloneClient.provider,
      mockUSDCMint.publicKey
    );
    const startingUsdcAmount =
      Number(mockUSDCTokenAccountInfo.amount) * USDC_SCALE_CONVERSION;
    let additionalCollateral = 100;

    let ix = await cloneClient.addCollateralToBorrowInstruction(
      0,
      mockUSDCTokenAccountInfo.address,
      toScale(additionalCollateral, 7)
    );
    await provider.sendAndConfirm(new Transaction().add(ix));

    const tokenData = await cloneClient.getTokenData();
    const pool = tokenData.pools[0];

    mockUSDCTokenAccountInfo = await getOrCreateAssociatedTokenAccount(
      cloneClient.provider,
      mockUSDCMint.publicKey
    );

    assert.equal(
      Number(mockUSDCTokenAccountInfo.amount) * USDC_SCALE_CONVERSION,
      startingUsdcAmount - additionalCollateral,
      "check USDC amount"
    );
  });

  it("more onasset minted!", async () => {
    const tokenData = await cloneClient.getTokenData();

    const pool = tokenData.pools[0];
    onassetTokenAccountInfo = await getOrCreateAssociatedTokenAccount(
      cloneClient.provider,
      pool.assetInfo.onassetMint
    );
    const startingBalance =
      Number(onassetTokenAccountInfo.amount) * CLONE_SCALE_CONVERSION;

    let updatePricesIx = await cloneClient.updatePricesInstruction();
    let moreToBorrow = 0.05;

    let ix = await cloneClient.borrowMoreInstruction(
      onassetTokenAccountInfo.address,
      toDevnetScale(moreToBorrow),
      0
    );
    await provider.sendAndConfirm(
      new Transaction().add(updatePricesIx).add(ix)
    );

    onassetTokenAccountInfo = await getOrCreateAssociatedTokenAccount(
      cloneClient.provider,
      pool.assetInfo.onassetMint
    );

    assert.closeTo(
      Number(onassetTokenAccountInfo.amount) * CLONE_SCALE_CONVERSION,
      startingBalance + moreToBorrow,
      1e-8,
      "check user onasset balance"
    );
  });

  it("comet collateral added!", async () => {
    const collateralToAdd = 100000;
    let comet = await cloneClient.getComet();
    const tokenData = await cloneClient.getTokenData();
    const collateral = tokenData.collaterals[0];
    onusdTokenAccountInfo = await getOrCreateAssociatedTokenAccount(
      cloneClient.provider,
      cloneClient.clone!.onusdMint
    );

    const startingOnusdWallet = fromDevnetNumber(onusdTokenAccountInfo.amount);
    let vault = await cloneClient.connection.getTokenAccountBalance(
      collateral.vault,
      "recent"
    );
    const startingVaultBalance = vault.value!.uiAmount;

    let ix = await cloneClient.addCollateralToCometInstruction(
      onusdTokenAccountInfo.address,
      toDevnetScale(collateralToAdd),
      0
    );
    await provider.sendAndConfirm(new Transaction().add(ix));

    comet = await cloneClient.getComet();

    onusdTokenAccountInfo = await getOrCreateAssociatedTokenAccount(
      cloneClient.provider,
      cloneClient.clone!.onusdMint
    );
    const endingOnusdWallet = fromDevnetNumber(onusdTokenAccountInfo.amount);

    assert.equal(
      startingOnusdWallet - endingOnusdWallet,
      collateralToAdd,
      "check user onUSD"
    );

    vault = await cloneClient.connection.getTokenAccountBalance(
      collateral.vault,
      "recent"
    );

    assert.equal(
      vault.value.uiAmount! - startingVaultBalance!,
      collateralToAdd,
      "check vault balance"
    );

    let mockAssetAssociatedTokenAddress =
      await getOrCreateAssociatedTokenAccount(
        cloneClient.provider,
        mockAssetMint.publicKey
      );

    const nonStableCollateral = tokenData.collaterals[2];

    // Add non-stable collateral
    ix = await cloneClient.addCollateralToCometInstruction(
      mockAssetAssociatedTokenAddress.address,
      toDevnetScale(100),
      2
    );
    await provider.sendAndConfirm(new Transaction().add(ix));

    const nonStableVault = await cloneClient.connection.getTokenAccountBalance(
      nonStableCollateral.vault,
      "recent"
    );

    assert.equal(
      nonStableVault.value!.uiAmount,
      100,
      "check non-stable vault balance"
    );

    comet = await cloneClient.getComet();

    assert.equal(comet.numCollaterals.toNumber(), 2, "check num collaterals");
  });

  it("comet collateral withdrawn!", async () => {
    let comet = await cloneClient.getComet();
    let tokenData = await cloneClient.getTokenData();
    const collateral = tokenData.collaterals[0];

    let vault = await cloneClient.connection.getTokenAccountBalance(
      collateral.vault,
      "recent"
    );
    onusdTokenAccountInfo = await getOrCreateAssociatedTokenAccount(
      cloneClient.provider,
      cloneClient.clone!.onusdMint
    );
    const startingOnusdWallet = fromDevnetNumber(onusdTokenAccountInfo.amount);
    const collateralToWithdraw = 10000;
    const startingVaultBalance = vault.value.uiAmount!;

    let ix = await cloneClient.withdrawCollateralFromCometInstruction(
      onusdTokenAccountInfo.address,
      toDevnetScale(collateralToWithdraw),
      0
    );
    await provider.sendAndConfirm(new Transaction().add(ix));

    vault = await cloneClient.connection.getTokenAccountBalance(
      collateral.vault,
      "recent"
    );

    comet = await cloneClient.getComet();

    onusdTokenAccountInfo = await getOrCreateAssociatedTokenAccount(
      cloneClient.provider,
      cloneClient.clone!.onusdMint
    );
    const endingOnusdWallet = fromDevnetNumber(onusdTokenAccountInfo.amount);

    assert.equal(
      endingOnusdWallet - startingOnusdWallet,
      collateralToWithdraw,
      "check user onUSD"
    );

    assert.equal(
      startingVaultBalance - vault.value!.uiAmount!,
      collateralToWithdraw,
      "check vault balance"
    );
    assert.equal(comet.numCollaterals.toNumber(), 2, "check num collaterals");
  });

  it("comet liquidity added!", async () => {
    onusdTokenAccountInfo = await getOrCreateAssociatedTokenAccount(
      cloneClient.provider,
      cloneClient.clone!.onusdMint
    );
    let tokenData = await cloneClient.getTokenData();
    const initialPool = tokenData.pools[0];
    const liquidityToAdd = 1000000;

    let updatePricesIx = await cloneClient.updatePricesInstruction();

    let ix = await cloneClient.addLiquidityToCometInstruction(
      toDevnetScale(liquidityToAdd),
      0
    );
    await provider.sendAndConfirm(
      new Transaction().add(updatePricesIx).add(ix)
    );

    tokenData = await cloneClient.getTokenData();
    const finalPool = tokenData.pools[0];

    assert.closeTo(
      toNumber(finalPool.committedOnusdLiquidity) -
        toNumber(initialPool.committedOnusdLiquidity),
      liquidityToAdd,
      1e-6,
      "check lp supply pool balance"
    );
  });

  it("comet health check", async () => {
    let comet = await cloneClient.getComet();
    let tokenData = await cloneClient.getTokenData();
    let healthScore = getHealthScore(tokenData, comet);

    assert.closeTo(healthScore.healthScore, 88, 1, "check health score.");
    await cloneClient.program.methods
      .updatePoolParameters(0, {
        positionHealthScoreCoefficient: {
          value: convertToRawDecimal(healthScoreCoefficient * 2),
        },
      })
      .accounts({
        auth: cloneClient.clone!.admin,
        clone: cloneClient.cloneAddress[0],
        tokenData: cloneClient.clone!.tokenData,
      })
      .rpc();

    await cloneClient.program.methods
      .updatePoolParameters(0, {
        ilHealthScoreCoefficient: {
          value: convertToRawDecimal(ilHealthScoreCoefficient * 2),
        },
      })
      .accounts({
        auth: cloneClient.clone!.admin,
        clone: cloneClient.cloneAddress[0],
        tokenData: cloneClient.clone!.tokenData,
      })
      .rpc();

    comet = await cloneClient.getComet();
    tokenData = await cloneClient.getTokenData();

    healthScore = getHealthScore(tokenData, comet);
    assert.closeTo(healthScore.healthScore, 76, 1, "check health score.");
  });

  it("comet liquidity withdrawn!", async () => {
    const tokenData = await cloneClient.getTokenData();
    let comet = await cloneClient.getComet();
    const positionIndex = 0;
    let position = comet.positions[positionIndex];
    const poolIndex = position.poolIndex;
    const pool = tokenData.pools[poolIndex];
    const withdrawAmount = 10;

    let onusdTokenAccountInfo = await getOrCreateAssociatedTokenAccount(
      cloneClient.provider,
      cloneClient.clone!.onusdMint
    );
    const startingOnusdAmount = fromDevnetNumber(onusdTokenAccountInfo.amount);
    let onassetTokenAccountInfo = await getOrCreateAssociatedTokenAccount(
      cloneClient.provider,
      pool.assetInfo.onassetMint
    );
    const startingOnassetAmount = fromDevnetNumber(
      onassetTokenAccountInfo.amount
    );

    let ix = await cloneClient.withdrawLiquidityFromCometInstruction(
      toDevnetScale(withdrawAmount),
      positionIndex
    );
    await provider.sendAndConfirm(new Transaction().add(ix));

    comet = await cloneClient.getComet();
    position = comet.positions[positionIndex];

    onusdTokenAccountInfo = await getOrCreateAssociatedTokenAccount(
      cloneClient.provider,
      cloneClient.clone!.onusdMint
    );
    onassetTokenAccountInfo = await getOrCreateAssociatedTokenAccount(
      cloneClient.provider,
      pool.assetInfo.onassetMint
    );

    assert.isAtLeast(
      fromDevnetNumber(onusdTokenAccountInfo.amount),
      startingOnusdAmount,
      "check onusd user balance"
    );

    assert.isAtLeast(
      fromDevnetNumber(onassetTokenAccountInfo.amount),
      startingOnassetAmount,
      "check onasset user balance"
    );
  });

  it("onasset bought!", async () => {
    let poolIndex = 0;
    let tokenData = await cloneClient.getTokenData();
    let pool = tokenData.pools[poolIndex];
    let oracle = tokenData.oracles[Number(pool.assetInfo.oracleInfoIndex)];

    onusdTokenAccountInfo = await getOrCreateAssociatedTokenAccount(
      cloneClient.provider,
      cloneClient.clone!.onusdMint
    );
    let startingOnusdBalance =
      Number(onusdTokenAccountInfo.amount) * CLONE_SCALE_CONVERSION;
    onassetTokenAccountInfo = await getOrCreateAssociatedTokenAccount(
      cloneClient.provider,
      pool.assetInfo.onassetMint
    );
    let startingOnassetBalance =
      Number(onassetTokenAccountInfo.amount) * CLONE_SCALE_CONVERSION;

    const treasuryOnassetAssociatedTokenAddress =
      await getAssociatedTokenAddress(
        pool.assetInfo.onassetMint,
        treasuryAddress.publicKey,
        false,
        TOKEN_PROGRAM_ID,
        ASSOCIATED_TOKEN_PROGRAM_ID
      );
    const treasuryOnusdAssociatedTokenAddress = await getAssociatedTokenAddress(
      cloneClient.clone!.onusdMint,
      treasuryAddress.publicKey,
      false,
      TOKEN_PROGRAM_ID,
      ASSOCIATED_TOKEN_PROGRAM_ID
    );
    await cloneClient.provider.sendAndConfirm!(
      new Transaction()
        .add(
          await createAssociatedTokenAccountInstruction(
            cloneClient.provider.publicKey!,
            treasuryOnassetAssociatedTokenAddress,
            treasuryAddress.publicKey,
            pool.assetInfo.onassetMint,
            TOKEN_PROGRAM_ID,
            ASSOCIATED_TOKEN_PROGRAM_ID
          )
        )
        .add(
          await createAssociatedTokenAccountInstruction(
            cloneClient.provider.publicKey!,
            treasuryOnusdAssociatedTokenAddress,
            treasuryAddress.publicKey,
            cloneClient.clone!.onusdMint,
            TOKEN_PROGRAM_ID,
            ASSOCIATED_TOKEN_PROGRAM_ID
          )
        )
    );

    treasuryOnassetTokenAccount = await getAccount(
      cloneClient.provider.connection,
      treasuryOnassetAssociatedTokenAddress,
      "recent"
    );
    treasuryOnusdTokenAccount = await getAccount(
      cloneClient.provider.connection,
      treasuryOnusdAssociatedTokenAddress,
      "recent"
    );
    let updatePriceIx = await cloneClient.updatePricesInstruction();
    const amountToBuy = 10000;
    let executionEst = calculateSwapExecution(
      amountToBuy,
      false,
      false,
      toNumber(pool.onusdIld),
      toNumber(pool.onassetIld),
      toNumber(pool.committedOnusdLiquidity),
      toNumber(pool.liquidityTradingFee),
      toNumber(pool.treasuryTradingFee),
      toNumber(oracle.price)
    );
    // Buy via specified onasset for output
    let buyIx = await cloneClient.swapInstruction(
      poolIndex,
      toDevnetScale(amountToBuy),
      false,
      false,
      toDevnetScale(executionEst.result * 1.005),
      pool.assetInfo.onassetMint,
      onusdTokenAccountInfo.address,
      onassetTokenAccountInfo.address,
      treasuryOnusdTokenAccount.address,
      treasuryOnassetTokenAccount.address
    );

    await provider.sendAndConfirm(
      new Transaction().add(updatePriceIx).add(buyIx)
    );

    tokenData = await cloneClient.getTokenData();

    onusdTokenAccountInfo = await getOrCreateAssociatedTokenAccount(
      cloneClient.provider,
      cloneClient.clone!.onusdMint
    );
    onassetTokenAccountInfo = await getOrCreateAssociatedTokenAccount(
      cloneClient.provider,
      pool.assetInfo.onassetMint
    );

    assert.closeTo(
      Number(onusdTokenAccountInfo.amount) * CLONE_SCALE_CONVERSION,
      startingOnusdBalance - executionEst.result,
      1e-7,
      "check user onusd balance."
    );
    assert.closeTo(
      Number(onassetTokenAccountInfo.amount) * CLONE_SCALE_CONVERSION,
      startingOnassetBalance + amountToBuy,
      1e-7,
      "check user onAsset balance."
    );

    startingOnusdBalance =
      Number(onusdTokenAccountInfo.amount) * CLONE_SCALE_CONVERSION;
    startingOnassetBalance =
      Number(onassetTokenAccountInfo.amount) * CLONE_SCALE_CONVERSION;
    tokenData = await cloneClient.getTokenData();
    pool = tokenData.pools[poolIndex];
    oracle = tokenData.oracles[Number(pool.assetInfo.oracleInfoIndex)];

    // Second buy, via specified onUsd for input
    const onusdToConvert = 20000;
    executionEst = calculateSwapExecution(
      onusdToConvert,
      true,
      true,
      toNumber(pool.onusdIld),
      toNumber(pool.onassetIld),
      toNumber(pool.committedOnusdLiquidity),
      toNumber(pool.liquidityTradingFee),
      toNumber(pool.treasuryTradingFee),
      toNumber(oracle.price)
    );
    // Buy via specified onasset for output
    let convertIx = await cloneClient.swapInstruction(
      poolIndex,
      toDevnetScale(onusdToConvert),
      true,
      true,
      toDevnetScale(executionEst.result * 0.995),
      pool.assetInfo.onassetMint,
      onusdTokenAccountInfo.address,
      onassetTokenAccountInfo.address,
      treasuryOnusdTokenAccount.address,
      treasuryOnassetTokenAccount.address
    );

    await provider.sendAndConfirm(
      new Transaction().add(updatePriceIx).add(convertIx)
    );

    onusdTokenAccountInfo = await getOrCreateAssociatedTokenAccount(
      cloneClient.provider,
      cloneClient.clone!.onusdMint
    );
    onassetTokenAccountInfo = await getOrCreateAssociatedTokenAccount(
      cloneClient.provider,
      pool.assetInfo.onassetMint
    );

    assert.closeTo(
      Number(onusdTokenAccountInfo.amount) * CLONE_SCALE_CONVERSION,
      startingOnusdBalance - onusdToConvert,
      1e-7,
      "check user onusd balance."
    );
    assert.closeTo(
      Number(onassetTokenAccountInfo.amount) * CLONE_SCALE_CONVERSION,
      startingOnassetBalance + executionEst.result,
      1e-7,
      "check user onAsset balance."
    );
  });

  it("onasset sold!", async () => {
    let tokenData = await cloneClient.getTokenData();
    const poolIndex = 0;
    let pool = tokenData.pools[poolIndex];
    let oracle = tokenData.oracles[Number(pool.assetInfo.oracleInfoIndex)];

    onusdTokenAccountInfo = await getOrCreateAssociatedTokenAccount(
      cloneClient.provider,
      cloneClient.clone!.onusdMint
    );
    let startingOnusdBalance =
      Number(onusdTokenAccountInfo.amount) * CLONE_SCALE_CONVERSION;
    onassetTokenAccountInfo = await getOrCreateAssociatedTokenAccount(
      cloneClient.provider,
      pool.assetInfo.onassetMint
    );
    let startingOnassetBalance =
      Number(onassetTokenAccountInfo.amount) * CLONE_SCALE_CONVERSION;
    let updatePriceIx = await cloneClient.updatePricesInstruction();
    let amountToSell = 10000;
    // Test with user CLN stake tier 0.
    let executionEst = calculateSwapExecution(
      amountToSell,
      true,
      false,
      toNumber(pool.onusdIld),
      toNumber(pool.onassetIld),
      toNumber(pool.committedOnusdLiquidity),
      tier0.lpTradingFeeBps * 1e-4,
      tier0.treasuryTradingFeeBps * 1e-4,
      toNumber(oracle.price)
    );
    // Sell specifying input (onAsset)
    let sellIx = await cloneClient.swapInstruction(
      poolIndex,
      toDevnetScale(amountToSell),
      true,
      false,
      toDevnetScale(executionEst.result * 0.995),
      pool.assetInfo.onassetMint,
      onusdTokenAccountInfo.address,
      onassetTokenAccountInfo.address,
      treasuryOnusdTokenAccount.address,
      treasuryOnassetTokenAccount.address,
      cloneStakingProgram.programId,
      cloneStakingAddress,
      userStakingAddress
    );

    await provider.sendAndConfirm(
      new Transaction().add(updatePriceIx).add(sellIx)
    );

    onusdTokenAccountInfo = await getOrCreateAssociatedTokenAccount(
      cloneClient.provider,
      cloneClient.clone!.onusdMint
    );
    onassetTokenAccountInfo = await getOrCreateAssociatedTokenAccount(
      cloneClient.provider,
      pool.assetInfo.onassetMint
    );

    assert.closeTo(
      Number(onusdTokenAccountInfo.amount) * CLONE_SCALE_CONVERSION,
      startingOnusdBalance + executionEst.result,
      1e-6,
      "check user onusd balance"
    );
    assert.closeTo(
      Number(onassetTokenAccountInfo.amount) * CLONE_SCALE_CONVERSION,
      startingOnassetBalance - amountToSell,
      1e-6,
      "check user onAsset balance"
    );

    startingOnusdBalance =
      Number(onusdTokenAccountInfo.amount) * CLONE_SCALE_CONVERSION;
    startingOnassetBalance =
      Number(onassetTokenAccountInfo.amount) * CLONE_SCALE_CONVERSION;
    tokenData = await cloneClient.getTokenData();
    pool = tokenData.pools[poolIndex];
    oracle = tokenData.oracles[Number(pool.assetInfo.oracleInfoIndex)];

    // Second sell, via specified onUsd for output
    const onusdToRecieve = 20000;
    executionEst = calculateSwapExecution(
      onusdToRecieve,
      false,
      true,
      toNumber(pool.onusdIld),
      toNumber(pool.onassetIld),
      toNumber(pool.committedOnusdLiquidity),
      toNumber(pool.liquidityTradingFee),
      toNumber(pool.treasuryTradingFee),
      toNumber(oracle.price)
    );
    // Buy via specified onasset for output
    let convertIx = await cloneClient.swapInstruction(
      poolIndex,
      toDevnetScale(onusdToRecieve),
      false,
      true,
      toDevnetScale(executionEst.result * 1.005),
      pool.assetInfo.onassetMint,
      onusdTokenAccountInfo.address,
      onassetTokenAccountInfo.address,
      treasuryOnusdTokenAccount.address,
      treasuryOnassetTokenAccount.address
    );

    await provider.sendAndConfirm(
      new Transaction().add(updatePriceIx).add(convertIx)
    );

    onusdTokenAccountInfo = await getOrCreateAssociatedTokenAccount(
      cloneClient.provider,
      cloneClient.clone!.onusdMint
    );
    onassetTokenAccountInfo = await getOrCreateAssociatedTokenAccount(
      cloneClient.provider,
      pool.assetInfo.onassetMint
    );

    assert.closeTo(
      Number(onusdTokenAccountInfo.amount) * CLONE_SCALE_CONVERSION,
      startingOnusdBalance + onusdToRecieve,
      1e-7,
      "check user onusd balance."
    );
    assert.closeTo(
      Number(onassetTokenAccountInfo.amount) * CLONE_SCALE_CONVERSION,
      startingOnassetBalance - executionEst.result,
      1e-7,
      "check user onAsset balance."
    );
  });

  it("pay ILD + claim rewards", async () => {
    let comet = await cloneClient.getComet();
    let tokenData = await cloneClient.getTokenData();
    let cometPositionIndex = 0;
    let ildInfo = getILD(tokenData, comet)[cometPositionIndex];
    let pool = tokenData.pools[comet.positions[cometPositionIndex].poolIndex];

    onusdTokenAccountInfo = await getOrCreateAssociatedTokenAccount(
      cloneClient.provider,
      cloneClient.clone!.onusdMint
    );
    let startingOnusdAmount =
      Number(onusdTokenAccountInfo.amount) * CLONE_SCALE_CONVERSION;

    onassetTokenAccountInfo = await getOrCreateAssociatedTokenAccount(
      cloneClient.provider,
      pool.assetInfo.onassetMint
    );
    let startingOnassetAmount =
      Number(onassetTokenAccountInfo.amount) * CLONE_SCALE_CONVERSION;

    // Pay ILD
    let payILDIx0 = await cloneClient.payCometILDInstruction(
      cometPositionIndex,
      toDevnetScale(ildInfo.onAssetILD),
      false,
      onassetTokenAccountInfo.address,
      onusdTokenAccountInfo.address
    );

    let payILDIx1 = await cloneClient.payCometILDInstruction(
      cometPositionIndex,
      toDevnetScale(ildInfo.onusdILD),
      true,
      onassetTokenAccountInfo.address,
      onusdTokenAccountInfo.address
    );

    // Collect rewards and pay down ILD
    let collectRewardIx = await cloneClient.claimLpRewardsInstruction(
      onusdTokenAccountInfo.address,
      onassetTokenAccountInfo.address,
      cometPositionIndex
    );

    let updatePricesIx = await cloneClient.updatePricesInstruction();

    await provider.sendAndConfirm!(
      new Transaction().add(
        updatePricesIx,
        payILDIx0,
        payILDIx1,
        collectRewardIx
      )
    );

    comet = await cloneClient.getComet();
    tokenData = await cloneClient.getTokenData();
    let finalIldInfo = getILD(tokenData, comet)[cometPositionIndex];

    onusdTokenAccountInfo = await getOrCreateAssociatedTokenAccount(
      cloneClient.provider,
      cloneClient.clone!.onusdMint
    );

    onassetTokenAccountInfo = await getOrCreateAssociatedTokenAccount(
      cloneClient.provider,
      pool.assetInfo.onassetMint
    );

    assert.equal(finalIldInfo.onAssetILD, 0, "onAsset ILD nonzero");
    assert.equal(finalIldInfo.onusdILD, 0, "onUsd ILD nonzero");

    assert.closeTo(
      Number(onusdTokenAccountInfo.amount) * CLONE_SCALE_CONVERSION,
      startingOnusdAmount - ildInfo.onusdILD,
      1e-7,
      "check onusd account balance"
    );

    assert.closeTo(
      Number(onassetTokenAccountInfo.amount) * CLONE_SCALE_CONVERSION,
      startingOnassetAmount - ildInfo.onAssetILD,
      1e-7,
      "check onasset account balance"
    );
  });

  it("Create second pool", async () => {
    let mockAssetMint2 = anchor.web3.Keypair.generate();
    let price = 1;
    const expo = -7;
    const conf = new BN((price / 10) * 10 ** -expo);

    let priceFeed2 = await createPriceFeed(pythProgram, price, expo, conf);
    let currentPrice = (await getFeedData(pythProgram, priceFeed2)).aggregate
      .price;
    assert.equal(currentPrice, price, "check initial price");

    await jupiterProgram.methods
      .createAsset(priceFeed2)
      .accounts({
        payer: jupiterProgram.provider.publicKey!,
        assetMint: mockAssetMint2.publicKey,
        jupiterAccount: jupiterAddress,
        rent: anchor.web3.SYSVAR_RENT_PUBKEY,
        tokenProgram: TOKEN_PROGRAM_ID,
        systemProgram: anchor.web3.SystemProgram.programId,
      })
      .signers([mockAssetMint2])
      .rpc();

    const jupiterData = await jupiterProgram.account.jupiter.fetch(
      jupiterAddress
    );

    await cloneProgram.methods
      .addOracleFeed(priceFeed2)
      .accounts({
        admin: walletPubkey,
        clone: cloneClient.cloneAddress[0],
        tokenData: cloneClient.clone?.tokenData,
      })
      .rpc();

    await cloneClient.initializePool(
      walletPubkey,
      150,
      200,
      poolTradingFee,
      treasuryTradingFee,
      ilHealthScoreCoefficient,
      healthScoreCoefficient,
      500,
      1,
      jupiterData.assetMints[1]
    );
  });

  it("comet liquidated!", async () => {
    onusdTokenAccountInfo = await getOrCreateAssociatedTokenAccount(
      cloneClient.provider,
      cloneClient.clone!.onusdMint
    );
    let tokenData = await cloneClient.getTokenData();
    const liquidityToAdd = 1000000;

    let updatePricesIx = await cloneClient.updatePricesInstruction();

    let addLiquidityPoolZeroIx =
      await cloneClient.addLiquidityToCometInstruction(
        toDevnetScale(liquidityToAdd),
        0
      );
    await provider.sendAndConfirm(
      new Transaction().add(updatePricesIx).add(addLiquidityPoolZeroIx)
    );
    let addLiquidityPoolOneIx =
      await cloneClient.addLiquidityToCometInstruction(
        toDevnetScale(liquidityToAdd),
        1
      );
    await provider.sendAndConfirm(
      new Transaction().add(updatePricesIx).add(addLiquidityPoolOneIx)
    );

    let poolIndex = 0;
    let pool = tokenData.pools[poolIndex];
    let oracle = tokenData.oracles[Number(pool.assetInfo.oracleInfoIndex)];

    const treasuryOnassetAssociatedTokenAddress =
      await getAssociatedTokenAddress(
        pool.assetInfo.onassetMint,
        treasuryAddress.publicKey,
        false,
        TOKEN_PROGRAM_ID,
        ASSOCIATED_TOKEN_PROGRAM_ID
      );
    const treasuryOnusdAssociatedTokenAddress = await getAssociatedTokenAddress(
      cloneClient.clone!.onusdMint,
      treasuryAddress.publicKey,
      false,
      TOKEN_PROGRAM_ID,
      ASSOCIATED_TOKEN_PROGRAM_ID
    );

    treasuryOnassetTokenAccount = await getAccount(
      cloneClient.provider.connection,
      treasuryOnassetAssociatedTokenAddress,
      "recent"
    );
    treasuryOnusdTokenAccount = await getAccount(
      cloneClient.provider.connection,
      treasuryOnusdAssociatedTokenAddress,
      "recent"
    );
    const amountToBuy = 10000;
    let executionEst = calculateSwapExecution(
      amountToBuy,
      false,
      false,
      toNumber(pool.onusdIld),
      toNumber(pool.onassetIld),
      toNumber(pool.committedOnusdLiquidity),
      toNumber(pool.liquidityTradingFee),
      toNumber(pool.treasuryTradingFee),
      toNumber(oracle.price)
    );
    // Buy via specified onasset for output
    let buyIx = await cloneClient.swapInstruction(
      poolIndex,
      toDevnetScale(amountToBuy),
      false,
      false,
      toDevnetScale(executionEst.result * 1.005),
      pool.assetInfo.onassetMint,
      onusdTokenAccountInfo.address,
      onassetTokenAccountInfo.address,
      treasuryOnusdTokenAccount.address,
      treasuryOnassetTokenAccount.address
    );

    await provider.sendAndConfirm(
      new Transaction().add(updatePricesIx).add(buyIx)
    );

    let collateral = tokenData.collaterals[0];

    let collateralTokenAccountInfo = await getOrCreateAssociatedTokenAccount(
      cloneClient.provider,
      collateral.mint
    );

    let liquidationIx = await cloneClient.liquidateCometPositionInstruction(
      cloneClient.provider.publicKey!,
      0,
      0,
      new BN(10000000000000),
      false,
      onusdTokenAccountInfo.address,
      onassetTokenAccountInfo.address,
      collateralTokenAccountInfo.address
    );
    await provider.sendAndConfirm(
      new Transaction().add(updatePricesIx).add(liquidationIx)
    );

    tokenData = await cloneClient.getTokenData();
    let comet = await cloneClient.getComet();
    let healthScore = getHealthScore(tokenData, comet);

    assert.closeTo(healthScore.healthScore, 88, 1, "check health score.");
    assert.equal(healthScore.ildHealthImpact, 0, "check ild health impact.");
  });

  it("pool frozen", async () => {
    let tokenData = await cloneClient.getTokenData();
    let poolIndex = 1;
    let pool = tokenData.pools[poolIndex];
    let oracle = tokenData.oracles[Number(pool.assetInfo.oracleInfoIndex)];

    // change status to frozen
    await cloneClient.program.methods
      .updatePoolParameters(poolIndex, {
        status: {
          value: new BN(1),
        },
      })
      .accounts({
        auth: cloneClient.clone!.admin,
        clone: cloneClient.cloneAddress[0],
        tokenData: cloneClient.clone!.tokenData,
      })
      .rpc();

    let updatePricesIx = await cloneClient.updatePricesInstruction();

    onusdTokenAccountInfo = await getOrCreateAssociatedTokenAccount(
      cloneClient.provider,
      cloneClient.clone!.onusdMint
    );

    const treasuryOnassetAssociatedTokenAddress =
      await getAssociatedTokenAddress(
        pool.assetInfo.onassetMint,
        treasuryAddress.publicKey,
        false,
        TOKEN_PROGRAM_ID,
        ASSOCIATED_TOKEN_PROGRAM_ID
      );
    const treasuryOnusdAssociatedTokenAddress = await getAssociatedTokenAddress(
      cloneClient.clone!.onusdMint,
      treasuryAddress.publicKey,
      false,
      TOKEN_PROGRAM_ID,
      ASSOCIATED_TOKEN_PROGRAM_ID
    );
    await cloneClient.provider.sendAndConfirm!(
      new Transaction().add(
        await createAssociatedTokenAccountInstruction(
          cloneClient.provider.publicKey!,
          treasuryOnassetAssociatedTokenAddress,
          treasuryAddress.publicKey,
          pool.assetInfo.onassetMint,
          TOKEN_PROGRAM_ID,
          ASSOCIATED_TOKEN_PROGRAM_ID
        )
      )
    );

    treasuryOnassetTokenAccount = await getAccount(
      cloneClient.provider.connection,
      treasuryOnassetAssociatedTokenAddress,
      "recent"
    );
    treasuryOnusdTokenAccount = await getAccount(
      cloneClient.provider.connection,
      treasuryOnusdAssociatedTokenAddress,
      "recent"
    );
    const amountToBuy = 10;
    let executionEst = calculateSwapExecution(
      amountToBuy,
      false,
      false,
      toNumber(pool.onusdIld),
      toNumber(pool.onassetIld),
      toNumber(pool.committedOnusdLiquidity),
      toNumber(pool.liquidityTradingFee),
      toNumber(pool.treasuryTradingFee),
      toNumber(oracle.price)
    );
    // Buy via specified onasset for output
    let buyIx = await cloneClient.swapInstruction(
      poolIndex,
      toDevnetScale(amountToBuy),
      false,
      false,
      toDevnetScale(executionEst.result * 1.005),
      pool.assetInfo.onassetMint,
      onusdTokenAccountInfo.address,
      onassetTokenAccountInfo.address,
      treasuryOnusdTokenAccount.address,
      treasuryOnassetTokenAccount.address
    );

    let errorOccured = false;
    try {
      await provider.sendAndConfirm(
        new Transaction().add(updatePricesIx).add(buyIx)
      );
    } catch (error) {
      errorOccured = true;
    }
    assert.equal(errorOccured, true);
  });

  it("comet liquidated due to Liquidation status!", async () => {
    let tokenData = await cloneClient.getTokenData();

    // change status to liquidation
    await cloneClient.program.methods
      .updatePoolParameters(1, {
        status: {
          value: new BN(3),
        },
      })
      .accounts({
        auth: cloneClient.clone!.admin,
        clone: cloneClient.cloneAddress[0],
        tokenData: cloneClient.clone!.tokenData,
      })
      .rpc();

    let collateral = tokenData.collaterals[0];

    onusdTokenAccountInfo = await getOrCreateAssociatedTokenAccount(
      cloneClient.provider,
      cloneClient.clone!.onusdMint
    );
    let onassetTokenAccountInfo = await getOrCreateAssociatedTokenAccount(
      cloneClient.provider,
      tokenData.pools[1].assetInfo.onassetMint
    );
    let collateralTokenAccountInfo = await getOrCreateAssociatedTokenAccount(
      cloneClient.provider,
      collateral.mint
    );

    let updatePricesIx = await cloneClient.updatePricesInstruction();

    let liquidationIx = await cloneClient.liquidateCometPositionInstruction(
      cloneClient.provider.publicKey!,
      1,
      0,
      new BN(10000000000000),
      false,
      onusdTokenAccountInfo.address,
      onassetTokenAccountInfo.address,
      collateralTokenAccountInfo.address
    );

    await provider.sendAndConfirm(
      new Transaction().add(updatePricesIx).add(liquidationIx)
    );

    tokenData = await cloneClient.getTokenData();
    let comet = await cloneClient.getComet();
    let healthScore = getHealthScore(tokenData, comet);

    assert.closeTo(healthScore.healthScore, 100, 1, "check health score.");

    // change status to active
    await cloneClient.program.methods
      .updatePoolParameters(1, {
        status: {
          value: new BN(0),
        },
      })
      .accounts({
        auth: cloneClient.clone!.admin,
        clone: cloneClient.cloneAddress[0],
        tokenData: cloneClient.clone!.tokenData,
      })
      .rpc();
  });

  it("borrow position liquidation", async () => {
    let tokenData = await cloneClient.getTokenData();
    let userMintPositions = await cloneClient.getBorrowPositions();
    let positionIndex = 1;
    let position = userMintPositions.borrowPositions[positionIndex];
    let poolIndex = Number(position.poolIndex);
    let collateralIndex = Number(position.collateralIndex);
    let collateral = tokenData.collaterals[collateralIndex];
    let pool = tokenData.pools[poolIndex];
    let oracle = tokenData.oracles[Number(pool.assetInfo.oracleInfoIndex)];
    let collateralTokenAccountInfo = await getOrCreateAssociatedTokenAccount(
      cloneClient.provider,
      collateral.mint
    );
    let onassetTokenAccountInfo = await getOrCreateAssociatedTokenAccount(
      cloneClient.provider,
      pool.assetInfo.onassetMint
    );

    let updatePricesIx = await cloneClient.updatePricesInstruction();

    // Mint more onasset to pay for liquidation.
    let ix = await cloneClient.initializeBorrowPositionInstruction(
      onusdTokenAccountInfo.address,
      onassetTokenAccountInfo.address,
      toDevnetScale(19000),
      toDevnetScale(19000 * toNumber(oracle.price) * 1.51),
      poolIndex,
      collateralIndex
    );
    await provider.sendAndConfirm(
      new Transaction().add(updatePricesIx).add(ix)
    );

    userMintPositions = await cloneClient.getBorrowPositions();
    position = userMintPositions.borrowPositions[positionIndex];
    let numMintPositions = userMintPositions.numPositions.toNumber();

    let priceThreshold =
      toNumber(position.collateralAmount) /
      (1.5 * toNumber(position.borrowedOnasset));

    await setPrice(pythProgram, priceThreshold * 1.1, oracle.pythAddress);

    await cloneClient.provider.sendAndConfirm!(
      new Transaction()
        .add(await cloneClient.updatePricesInstruction())
        .add(
          await cloneClient.liquidateBorrowPositionInstruction(
            cloneClient.provider.publicKey!,
            positionIndex,
            collateralTokenAccountInfo.address,
            onassetTokenAccountInfo.address
          )
        )
    );
    userMintPositions = await cloneClient.getBorrowPositions();
    assert.equal(
      numMintPositions - 1,
      userMintPositions.numPositions.toNumber(),
      "Liquidation did not finish!"
    );

    // Reset params
    await cloneClient.program.methods
      .updatePoolParameters(0, {
        positionHealthScoreCoefficient: {
          value: convertToRawDecimal(healthScoreCoefficient),
        },
      })
      .accounts({
        auth: cloneClient.clone!.admin,
        clone: cloneClient.cloneAddress[0],
        tokenData: cloneClient.clone!.tokenData,
      })
      .rpc();

    await cloneClient.program.methods
      .updatePoolParameters(0, {
        ilHealthScoreCoefficient: {
          value: convertToRawDecimal(ilHealthScoreCoefficient),
        },
      })
      .accounts({
        auth: cloneClient.clone!.admin,
        clone: cloneClient.cloneAddress[0],
        tokenData: cloneClient.clone!.tokenData,
      })
      .rpc();
  });

  it("wrap assets and unwrap onassets", async () => {
    const poolIndex = 0;
    const tokenData = await cloneClient.getTokenData();
    const pool = tokenData.pools[poolIndex];
    const jupiterData = await jupiterProgram.account.jupiter.fetch(
      jupiterAddress
    );

    let mockAssetAssociatedTokenAccount =
      await getOrCreateAssociatedTokenAccount(
        cloneClient.provider,
        jupiterData.assetMints[0]
      );

    let onassetAssociatedTokenAccount = await getOrCreateAssociatedTokenAccount(
      cloneClient.provider,
      pool.assetInfo.onassetMint
    );
    // Get asset from jupiter
    await jupiterProgram.methods
      .mintAsset(jupiterNonce, 0, new BN(10 * 100000000))
      .accounts({
        assetMint: jupiterData.assetMints[0],
        assetTokenAccount: mockAssetAssociatedTokenAccount.address,
        jupiterAccount: jupiterAddress,
        tokenProgram: TOKEN_PROGRAM_ID,
      })
      .rpc();

    mockAssetAssociatedTokenAccount = await getOrCreateAssociatedTokenAccount(
      cloneClient.provider,
      jupiterData.assetMints[0]
    );

    let startingAssetBalance = Number(mockAssetAssociatedTokenAccount.amount);
    let startingOnassetBalance = Number(onassetAssociatedTokenAccount.amount);

    let amount = toDevnetScale(5);
    let [cloneAddress, bump] = await cloneClient.getCloneAddress();

    // Wrap to onasset
    await cloneProgram.methods
      .wrapAsset(amount, poolIndex)
      .accounts({
        user: cloneClient.provider.publicKey!,
        tokenData: cloneClient.clone!.tokenData,
        underlyingAssetTokenAccount: pool.underlyingAssetTokenAccount!,
        assetMint: jupiterData.assetMints[0],
        userAssetTokenAccount: mockAssetAssociatedTokenAccount.address,
        onassetMint: pool.assetInfo.onassetMint,
        userOnassetTokenAccount: onassetAssociatedTokenAccount.address,
        clone: cloneClient.cloneAddress[0],
        tokenProgram: TOKEN_PROGRAM_ID,
      })
      .rpc();

    mockAssetAssociatedTokenAccount = await getOrCreateAssociatedTokenAccount(
      cloneClient.provider,
      jupiterData.assetMints[0]
    );
    onassetAssociatedTokenAccount = await getOrCreateAssociatedTokenAccount(
      cloneClient.provider,
      pool.assetInfo.onassetMint
    );

    assert.equal(
      startingAssetBalance - Number(mockAssetAssociatedTokenAccount.amount),
      Number(amount),
      "check asset"
    );
    assert.equal(
      Number(onassetAssociatedTokenAccount.amount) - startingOnassetBalance,
      Number(amount),
      "check onasset"
    );

    // Unwrap to asset
    await cloneProgram.methods
      .unwrapOnasset(amount, poolIndex)
      .accounts({
        user: cloneClient.provider.publicKey!,
        tokenData: cloneClient.clone!.tokenData,
        underlyingAssetTokenAccount: pool.underlyingAssetTokenAccount!,
        assetMint: jupiterData.assetMints[0],
        userAssetTokenAccount: mockAssetAssociatedTokenAccount.address,
        onassetMint: pool.assetInfo.onassetMint,
        userOnassetTokenAccount: onassetAssociatedTokenAccount.address,
        clone: cloneAddress,
        tokenProgram: TOKEN_PROGRAM_ID,
      })
      .rpc();

    mockAssetAssociatedTokenAccount = await getOrCreateAssociatedTokenAccount(
      cloneClient.provider,
      jupiterData.assetMints[0]
    );
    onassetAssociatedTokenAccount = await getOrCreateAssociatedTokenAccount(
      cloneClient.provider,
      pool.assetInfo.onassetMint
    );
    assert.equal(
      Number(mockAssetAssociatedTokenAccount.amount),
      startingAssetBalance
    );
    assert.equal(
      Number(onassetAssociatedTokenAccount.amount),
      startingOnassetBalance
    );
  });
<<<<<<< HEAD
=======

  it("deprecate pool", async () => {
    await cloneProgram.methods
      .deprecatePool(1)
      .accounts({
        admin: cloneClient.clone!.admin,
        clone: cloneClient.cloneAddress[0],
        tokenData: cloneClient.clone!.tokenData,
      })
      .rpc();

    let tokenData = await cloneClient.getTokenData();
    assert.equal(tokenData.pools[1].deprecated, 1);
  });

  it("withdraw all staked CLN", async () => {
    let userStakingAccount = await cloneStakingProgram.account.user.fetch(
      userStakingAddress
    );

    const getSlot = async () => {
      return await cloneClient.provider.connection.getSlot("finalized");
    };

    while (
      (await getSlot()) < userStakingAccount.minSlotWithdrawal.toNumber()
    ) {
      sleep(1000);
    }

    await cloneStakingProgram.methods
      .withdrawStake(userStakingAccount.stakedTokens)
      .accounts({
        user: walletPubkey,
        userAccount: userStakingAddress,
        cloneStaking: cloneStakingAddress,
        clnTokenMint: clnTokenMint.publicKey,
        clnTokenVault: clnTokenVault,
        userClnTokenAccount: userClnTokenAddress,
        tokenProgram: TOKEN_PROGRAM_ID,
        systemProgram: anchor.web3.SystemProgram.programId,
      })
      .rpc();

    userStakingAccount = await cloneStakingProgram.account.user.fetch(
      userStakingAddress
    );
    assert.equal(userStakingAccount.stakedTokens.toNumber(), 0);
  });
>>>>>>> 1845b089
});<|MERGE_RESOLUTION|>--- conflicted
+++ resolved
@@ -1769,6 +1769,9 @@
       cloneClient.provider,
       collateral.mint
     );
+    let comet = await cloneClient.getComet();
+
+    let startingHealthScore = getHealthScore(tokenData, comet);
 
     let liquidationIx = await cloneClient.liquidateCometPositionInstruction(
       cloneClient.provider.publicKey!,
@@ -1785,10 +1788,14 @@
     );
 
     tokenData = await cloneClient.getTokenData();
-    let comet = await cloneClient.getComet();
+    comet = await cloneClient.getComet();
     let healthScore = getHealthScore(tokenData, comet);
 
-    assert.closeTo(healthScore.healthScore, 88, 1, "check health score.");
+    assert.isAbove(
+      healthScore.healthScore,
+      startingHealthScore.healthScore,
+      "check health score"
+    );
     assert.equal(healthScore.ildHealthImpact, 0, "check ild health impact.");
   });
 
@@ -2164,22 +2171,6 @@
       startingOnassetBalance
     );
   });
-<<<<<<< HEAD
-=======
-
-  it("deprecate pool", async () => {
-    await cloneProgram.methods
-      .deprecatePool(1)
-      .accounts({
-        admin: cloneClient.clone!.admin,
-        clone: cloneClient.cloneAddress[0],
-        tokenData: cloneClient.clone!.tokenData,
-      })
-      .rpc();
-
-    let tokenData = await cloneClient.getTokenData();
-    assert.equal(tokenData.pools[1].deprecated, 1);
-  });
 
   it("withdraw all staked CLN", async () => {
     let userStakingAccount = await cloneStakingProgram.account.user.fetch(
@@ -2215,5 +2206,4 @@
     );
     assert.equal(userStakingAccount.stakedTokens.toNumber(), 0);
   });
->>>>>>> 1845b089
 });